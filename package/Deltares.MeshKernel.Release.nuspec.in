<?xml version="1.0"?>
<package >
    <metadata>
        <id>Deltares.MeshKernel</id>
        <version>@PROJECT_VERSION_MAJOR@.@PROJECT_VERSION_MINOR@.@PROJECT_VERSION_PATCH@.@VERSION_SUFFIX@</version>
        <authors>Deltares</authors>
        <owners>Deltares</owners>
        <description>Deltares back end mesh editing engine (C++ version)</description>
        <copyright>Copyright 2021</copyright>
    </metadata>
    <files>
<<<<<<< HEAD
        <file src="..\libs\MeshKernelApi\Release\*" target="native\Lib" />
        <file src="Deltares.MeshKernel.Release.targets" target="build\net461\Deltares.MeshKernel.targets" />
=======
        <file src="..\libs\MeshKernelApi\Release\*" target="runtimes/win-x64/native/" />
        <file src="Deltares.MeshKernel.Release.targets" target="build\netstandard2.0\Deltares.MeshKernel.targets" />
>>>>>>> 04fea05f
    </files>
</package><|MERGE_RESOLUTION|>--- conflicted
+++ resolved
@@ -9,12 +9,7 @@
         <copyright>Copyright 2021</copyright>
     </metadata>
     <files>
-<<<<<<< HEAD
-        <file src="..\libs\MeshKernelApi\Release\*" target="native\Lib" />
-        <file src="Deltares.MeshKernel.Release.targets" target="build\net461\Deltares.MeshKernel.targets" />
-=======
         <file src="..\libs\MeshKernelApi\Release\*" target="runtimes/win-x64/native/" />
         <file src="Deltares.MeshKernel.Release.targets" target="build\netstandard2.0\Deltares.MeshKernel.targets" />
->>>>>>> 04fea05f
     </files>
 </package>