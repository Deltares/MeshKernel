# Works with 3.14 and tested through 3.18
cmake_minimum_required(VERSION 3.14...3.18)

# Project name and a few useful settings. Other commands can pick up the results
project(
  MeshKernel
  VERSION 1.0.0
  DESCRIPTION "Library for creating and editing meshes."
  LANGUAGES CXX C)
  
option(PRODUCE_CODE_COVERAGE "Produce code coverage files under GNU compilers" OFF)

if(CMAKE_PROJECT_NAME STREQUAL PROJECT_NAME)
  if(CMAKE_CXX_COMPILER_ID STREQUAL "GNU")
    add_compile_options("-std=c++17;-Werror;-Wall;-Wextra;-pedantic;-Wno-unused-function")
    add_compile_options("$<$<CONFIG:RELEASE>:-O2>")
    add_compile_options("$<$<CONFIG:DEBUG>:-g>")
  else()
    add_compile_options("/EHsc;/MP;/std:c++17;/W3;/WX")
    add_compile_options("$<$<CONFIG:RELEASE>:/O2>")
    add_compile_options("$<$<CONFIG:DEBUG>:/Od;/DEBUG>")
  endif()

  # Create position independent binaries
  set(CMAKE_POSITION_INDEPENDENT_CODE ON)

  # Disable compiler specific extensions
  set(CMAKE_CXX_EXTENSIONS OFF)

  # Let's nicely support folders in IDEs
  set_property(GLOBAL PROPERTY USE_FOLDERS ON)

  # Note this needs to be done in the main CMakeLists since it calls
  # enable_testing, which must be in the main CMakeLists.
  include(CTest)

  # Docs only available if this is the main app
  add_subdirectory(docs)
endif()

# Determine version suffix from environment variable
if(DEFINED ENV{VERSION_SUFFIX})
  set(VERSION_SUFFIX $ENV{VERSION_SUFFIX})
else()
  set(VERSION_SUFFIX .0)
endif()

# Run packaging scripts
add_subdirectory(package)

# Add third party directory
add_subdirectory(extern)

# FetchContent added in CMake 3.11, downloads during the configure step
include(FetchContent)

# Boost
if(WIN32)
  # In windows use static libraries
  set(Boost_USE_STATIC_LIBS ON)
endif()
find_package(Boost REQUIRED COMPONENTS system filesystem)
include_directories(SYSTEM ${Boost_INCLUDE_DIR})

<<<<<<< HEAD
# NetCDF
find_package(netCDF REQUIRED)
if (netCDF_FOUND)
  message(STATUS "Found NetCDF: in ${netCDF_INSTALL_PREFIX} (found version \"${NetCDFVersion}\")")
=======
# NetCDF:
# Even though only the dlls are needed, use find_package to cleanly determine:
# - the install prefix, which allows constructing and setting the path to the bin directory (win only)
# - the include directory
# Invoke find_package quietly to allow issuing a descriptive configuration error
find_package(netCDF QUIET)
if (netCDF_FOUND)
  message(STATUS "Found NetCDF: in ${netCDF_INSTALL_PREFIX} (found version \"${NetCDFVersion}\")")
  if(WIN32)
    set (netCDF_BIN_DIR "${netCDF_INSTALL_PREFIX}/bin")
  endif()
  include_directories(${netCDF_INCLUDE_DIR})
else()
  message(FATAL_ERROR "Could not find NetCDF. Please make sure it is installed and available in the system path.")
>>>>>>> 10e1dd6e
endif()

# OpenMP
find_package(OpenMP REQUIRED)

# The version file
add_subdirectory(include/Version)

# The static library
add_subdirectory(src/MeshKernel)

# The dynamic library
add_subdirectory(src/MeshKernelApi)

# Testing only available if this is the main app.
if(CMAKE_PROJECT_NAME STREQUAL PROJECT_NAME)
  add_subdirectory(tests)
endif()<|MERGE_RESOLUTION|>--- conflicted
+++ resolved
@@ -62,27 +62,14 @@
 find_package(Boost REQUIRED COMPONENTS system filesystem)
 include_directories(SYSTEM ${Boost_INCLUDE_DIR})
 
-<<<<<<< HEAD
-# NetCDF
+# NetCDF:
 find_package(netCDF REQUIRED)
 if (netCDF_FOUND)
   message(STATUS "Found NetCDF: in ${netCDF_INSTALL_PREFIX} (found version \"${NetCDFVersion}\")")
-=======
-# NetCDF:
-# Even though only the dlls are needed, use find_package to cleanly determine:
-# - the install prefix, which allows constructing and setting the path to the bin directory (win only)
-# - the include directory
 # Invoke find_package quietly to allow issuing a descriptive configuration error
 find_package(netCDF QUIET)
 if (netCDF_FOUND)
   message(STATUS "Found NetCDF: in ${netCDF_INSTALL_PREFIX} (found version \"${NetCDFVersion}\")")
-  if(WIN32)
-    set (netCDF_BIN_DIR "${netCDF_INSTALL_PREFIX}/bin")
-  endif()
-  include_directories(${netCDF_INCLUDE_DIR})
-else()
-  message(FATAL_ERROR "Could not find NetCDF. Please make sure it is installed and available in the system path.")
->>>>>>> 10e1dd6e
 endif()
 
 # OpenMP
