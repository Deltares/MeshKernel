//---- GPL ---------------------------------------------------------------------
//
// Copyright (C)  Stichting Deltares, 2011-2020.
//
// This program is free software: you can redistribute it and/or modify
// it under the terms of the GNU General Public License as published by
// the Free Software Foundation version 3.
//
// This program is distributed in the hope that it will be useful,
// but WITHOUT ANY WARRANTY; without even the implied warranty of
// MERCHANTABILITY or FITNESS FOR A PARTICULAR PURPOSE.  See the
// GNU General Public License for more details.
//
// You should have received a copy of the GNU General Public License
// along with this program.  If not, see <http://www.gnu.org/licenses/>.
//
// contact: delft3d.support@deltares.nl
// Stichting Deltares
// P.O. Box 177
// 2600 MH Delft, The Netherlands
//
// All indications and logos of, and references to, "Delft3D" and "Deltares"
// are registered trademarks of Stichting Deltares, and remain the property of
// Stichting Deltares. All rights reserved.
//
//------------------------------------------------------------------------------

#pragma once

#include <cmath>
#include <algorithm>
#include <numeric>
#include "Entities.hpp"
#include "Constants.cpp"
#include "Exceptions.hpp"

namespace meshkernel
{
    // coordinate reference independent operations
    template <typename T>
<<<<<<< HEAD
    static T DotProduct(const T& dx1, const T& dx2)
=======
    [[nodiscard]] T DotProduct(const T& dx1, const T& dx2)
>>>>>>> 430842fe
    {
        return dx1 * dx2;
    }

    template <typename T, typename... Args>
<<<<<<< HEAD
    static T DotProduct(const T& dx1, const T& dx2, Args&... args)
=======
    [[nodiscard]] T DotProduct(const T& dx1, const T& dx2, Args&... args)
>>>>>>> 430842fe
    {
        return dx1 * dx2 + DotProduct(args...);
    }

    static auto VectorProduct(Cartesian3DPoint a, Cartesian3DPoint b)
    {
        return Cartesian3DPoint{
            a.y * b.z - a.z * b.y,
            a.z * b.x - a.x * b.z,
            a.x * b.y - a.y * b.x};
    }

    static auto InnerProduct(Cartesian3DPoint a, Cartesian3DPoint b)
    {
        return a.x * b.x + a.y * b.y + a.z * b.z;
    }

    template <typename T>
<<<<<<< HEAD
    static bool ResizeVectorIfNeeded(int newSize, std::vector<T>& vectorToResize, T fillValue = T())
=======
    void ResizeVectorIfNeeded(int newSize, std::vector<T>& vectorToResize, T fillValue = T())
>>>>>>> 430842fe
    {
        const int currentSize = int(vectorToResize.size());
        if (newSize > currentSize)
        {
            newSize = std::max(newSize, int(currentSize * 1.2));
            vectorToResize.resize(newSize, fillValue);
        }
    }

    template <typename T>
<<<<<<< HEAD
    static bool ResizeVectorIfNeededWithMinimumSize(int newSize, std::vector<T>& vectorToResize, int minSize, T fillValue = T())
=======
    void ResizeVectorIfNeededWithMinimumSize(int newSize, std::vector<T>& vectorToResize, int minSize, T fillValue = T())
>>>>>>> 430842fe
    {
        const int currentSize = int(vectorToResize.size());
        if (newSize > currentSize)
        {
            newSize = std::max(minSize, int(5 * newSize));
            vectorToResize.resize(newSize, fillValue);
        }
    }

    template <typename T>
<<<<<<< HEAD
    static int FindIndex(const std::vector<T>& vec, T el)
=======
    [[nodiscard]] int FindIndex(const std::vector<T>& vec, T el)
>>>>>>> 430842fe
    {
        int index = 0;
        for (int n = 0; n < vec.size(); n++)
        {
            if (vec[n] == el)
            {
                index = n;
                break;
            }
        }
        return index;
    }

    static int FindIndexes(const std::vector<Point>& vec,
                           const size_t start,
                           const size_t end,
                           const double& separator,
                           std::vector<std::vector<size_t>>& indexes)
    {
        if (vec.empty())
        {
            return 0;
        }
        // set an invalid index
        auto invalidIndex = std::numeric_limits<size_t>::max();
        for (int n = 0; n < indexes.size(); n++)
        {
            indexes[n][0] = invalidIndex;
            indexes[n][1] = invalidIndex;
        }

        if (start > vec.size() || end > vec.size() || indexes.empty())
        {
            return -1;
        }

        int pos = 0;
        for (auto n = start; n < end; n++)
        {

            if (vec[n].x != separator && indexes[pos][0] == invalidIndex)
            {
                indexes[pos][0] = n;
            }
            else if (vec[n].x == separator && indexes[pos][1] == invalidIndex)
            {
                indexes[pos][1] = n - 1;
                pos++;
            }
            if (pos >= indexes.size())
            {
                return -1;
            }
        }

        if (pos < indexes.size() && indexes[pos][1] == invalidIndex)
        {
            indexes[pos][1] = int(vec.size()) - 1;
            pos++;
        }

        return pos;
    }

    template <typename T>
<<<<<<< HEAD
    static std::vector<int> SortedIndexes(const std::vector<T>& v)
=======
    [[nodiscard]] std::vector<int> SortedIndexes(const std::vector<T>& v)
>>>>>>> 430842fe
    {
        std::vector<int> idx(v.size());
        iota(idx.begin(), idx.end(), 0);
        std::stable_sort(idx.begin(), idx.end(), [&v](size_t i1, size_t i2) { return v[i1] < v[i2]; });
        return idx;
    }

    //chmike's algorithm
    template <class T>
    static void ReorderVector(std::vector<T>& v, std::vector<int> const& order)
    {
        std::vector<T> ordered(v.size());
        for (int i = 0; i < order.size(); ++i)
        {
            ordered[i] = v[order[i]];
        }
        v = ordered;
    }

    template <typename T>
<<<<<<< HEAD
    static bool MakeMonothonic(std::vector<T>& v)
=======
    void MakeMonothonic(std::vector<T>& v)
>>>>>>> 430842fe
    {

        bool isMonotonic = false;
        int maxIter = 10;
        int iter = 0;
        while (!isMonotonic && iter < maxIter)
        {
            isMonotonic = true;
            maxIter++;
            for (int n = 0; n < v.size(); ++n)
            {
                if (v[n + 1] - v[n] < 0.0)
                {
                    isMonotonic = false;
                    break;
                }
            }
            if (!isMonotonic)
            {
                for (int n = 1; n < v.size() - 1; ++n)
                {
                    v[n] = 0.5 * (v[n - 1] + v[n + 1]);
                }
            }
        }
    }

    template <typename T>
    static void AddValueToVector(std::vector<T>& vec, const T value)
    {
        for (auto& val : vec)
        {
            val += value;
        }
    }

    // algorithm performing the zero's search using the golden section algorithm's
    template <typename F>
<<<<<<< HEAD
    static double FindFunctionRootWithGoldenSectionSearch(F func, double min, double max)
=======
    [[nodiscard]] double FindFunctionRootWithGoldenSectionSearch(F func, double min, double max)
>>>>>>> 430842fe
    {
        //golden distance factors
        const double c = 0.38196602;
        const double r = 0.61803399;
        const double tolerance = 0.00001;

        double left = min;
        double middle = (min + max) * 0.5;
        double right = max;

        double x0 = left;
        double x1 = middle - c * (middle - left);
        double x2 = middle;
        double x3 = right;
        if (std::abs(right - middle) > std::abs(middle - left))
        {
            x1 = middle;
            x2 = middle + c * (middle - left);
        }

        double f1 = func(x1);
        double f2 = func(x2);

        while (std::abs(x3 - x0) > tolerance * std::max(std::abs(x1) + std::abs(x2), 1e-8))
        {
            if (f2 < f1)
            {
                x0 = x1;
                x1 = x2;
                x2 = r * x1 + c * x3;

                f1 = f2;
                f2 = func(x2);
            }
            else
            {
                x3 = x2;
                x2 = x1;
                x1 = r * x2 + c * x0;

                f2 = f1;
                f1 = func(x1);
            }
        }

        return f1 < f2 ? x1 : x2;
    }

<<<<<<< HEAD
    static int NextCircularForwardIndex(int currentIndex, int size)
    {
        int index = currentIndex + 1;
        if (index >= size)
        {
            index = index - size;
        }
        return index;
    }

    static int NextCircularBackwardIndex(int currentIndex, int size)
    {
        int index = currentIndex - 1;
        if (index < 0)
        {
            index = index + size;
        }
        return index;
    }

    static bool IsPointOnPole(const Point& point)
=======
    [[nodiscard]] static bool IsPointOnPole(const Point& point)
>>>>>>> 430842fe
    {
        return std::abs(std::abs(point.y) - 90.0) < absLatitudeAtPoles;
    }

    ///sphertocart3D transform 2d spherical to 3d cartesian
    static void SphericalToCartesian3D(const Point& sphericalPoint, Cartesian3DPoint& cartesianPoint)
    {
        cartesianPoint.z = earth_radius * sin(sphericalPoint.y * degrad_hp);
        double rr = earth_radius * cos(sphericalPoint.y * degrad_hp);
        cartesianPoint.x = rr * cos(sphericalPoint.x * degrad_hp);
        cartesianPoint.y = rr * sin(sphericalPoint.x * degrad_hp);
    }

    ///Cart3Dtospher Transform 3d cartesian coordinates to 2d spherical
    static void Cartesian3DToSpherical(const Cartesian3DPoint& cartesianPoint, double referenceLongitude, Point& sphericalPoint)
    {
        double angle = atan2(cartesianPoint.y, cartesianPoint.x) * raddeg_hp;
        sphericalPoint.y = atan2(cartesianPoint.z, sqrt(cartesianPoint.x * cartesianPoint.x + cartesianPoint.y * cartesianPoint.y)) * raddeg_hp;
        sphericalPoint.x = angle + std::lround((referenceLongitude - angle) / 360.0) * 360.0;
    }

    /// IsLeft(): tests if a point is Left|On|Right of an infinite line.
    ///    Input:  three points leftPoint, rightPoint, and point
    ///    Return: >0 for point left of the line through leftPoint and rightPoint
    ///            =0 for point  on the line
    ///            <0 for point  right of the line
    [[nodiscard]] static double IsLeft(const Point& leftPoint, const Point& rightPoint, const Point& point)
    {
        double left = (rightPoint.x - leftPoint.x) * (point.y - leftPoint.y) - (point.x - leftPoint.x) * (rightPoint.y - leftPoint.y);
        return left;
    }

    /// Check if a point is in polygonNodes using the winding number method
    /// polygonNodes: a closed polygonNodes consisting f a vector of numberOfPolygonPoints + 1 in counter clockwise order
<<<<<<< HEAD
    static bool IsPointInPolygonNodes(Point point,
                                      const std::vector<Point>& polygonNodes,
                                      int startNode,
                                      int endNode,
                                      Projections projection,
                                      Point polygonCenter = {doubleMissingValue, doubleMissingValue})
=======
    [[nodiscard]] static bool IsPointInPolygonNodes(const Point& point, const std::vector<Point>& polygonNodes, int startNode, int endNode)
>>>>>>> 430842fe
    {

        if (endNode <= startNode)
        {
            return true;
        }
        const int currentPolygonSize = endNode - startNode + 1;
        if (currentPolygonSize < 3 || polygonNodes.size() < currentPolygonSize)
        {
            return false;
        }
        if (polygonNodes[startNode] != polygonNodes[endNode])
        {
            return false;
        }

        bool isInPolygon = false;

        if (projection == Projections::cartesian || projection == Projections::spherical)
        {
<<<<<<< HEAD

            int windingNumber = 0;
            for (int n = startNode; n < endNode; n++)
            {
                const auto leftDifference = IsLeft(polygonNodes[n], polygonNodes[n + 1], point);
                if (IsDifferenceLessThanEpsilon(leftDifference, 0.0))
                {
                    // point on the line
                    return true;
                }

                if (polygonNodes[n].y <= point.y) // an upward crossing
=======
            const auto leftDifference = IsLeft(polygonNodes[n], polygonNodes[n + 1], point);
            if (IsDifferenceLessThanEpsilon(leftDifference, 0.0))
            {
                // point on the line
                return true;
            }

            if (polygonNodes[n].y <= point.y) // an upward crossing
            {
                if (polygonNodes[n + 1].y > point.y && leftDifference > 0.0)

>>>>>>> 430842fe
                {
                    if (polygonNodes[n + 1].y > point.y && leftDifference > 0.0)

                    {
                        ++windingNumber; // have  a valid up intersect
                    }
                }
                else
                {
                    if (polygonNodes[n + 1].y <= point.y && leftDifference < 0.0) // a downward crossing
                    {

                        --windingNumber; // have  a valid down intersect
                    }
                }
            }

            isInPolygon = windingNumber == 0 ? false : true;
        }

        if (projection == Projections::sphericalAccurate)
        {
            // get 3D polygon coordinates
            std::vector<Cartesian3DPoint> cartesian3DPoints(currentPolygonSize);
            for (int i = 0; i < currentPolygonSize; i++)
            {
                SphericalToCartesian3D(polygonNodes[startNode + i], cartesian3DPoints[i]);
            }

            // enlarge around polygon
            const double enlargmentFactor = 1.000001;
            Cartesian3DPoint polygonCenterCartesian3D;
            SphericalToCartesian3D(polygonCenter, polygonCenterCartesian3D);
            for (int i = 0; i < currentPolygonSize; i++)
            {
                cartesian3DPoints[i].x = polygonCenterCartesian3D.x + enlargmentFactor * (cartesian3DPoints[i].x - polygonCenterCartesian3D.x);
                cartesian3DPoints[i].y = polygonCenterCartesian3D.y + enlargmentFactor * (cartesian3DPoints[i].y - polygonCenterCartesian3D.y);
                cartesian3DPoints[i].z = polygonCenterCartesian3D.z + enlargmentFactor * (cartesian3DPoints[i].z - polygonCenterCartesian3D.z);
            }

            // convert point
            Cartesian3DPoint pointCartesian3D;
            SphericalToCartesian3D(point, pointCartesian3D);

            //get test direction: e_lambda
            const double lambda = point.x * degrad_hp;
            Cartesian3DPoint ee{-std::sin(lambda), std::cos(lambda), 0.0};
            int inside = 0;

            // loop over the polygon nodes
            for (int i = 0; i < currentPolygonSize - 1; i++)
            {
<<<<<<< HEAD
                const auto nextNode = NextCircularForwardIndex(i, currentPolygonSize);
                const auto xiXxip1 = VectorProduct(cartesian3DPoints[i], cartesian3DPoints[nextNode]);
                const auto xpXe = VectorProduct(pointCartesian3D, ee);

                const auto D = InnerProduct(xiXxip1, ee);
                double zeta = 0.0;
                double xi = 0.0;
                double eta = 0.0;
                if (std::abs(D) > 0.0)
=======
                if (polygonNodes[n + 1].y <= point.y && leftDifference < 0.0) // a downward crossing
>>>>>>> 430842fe
                {

                    xi = -InnerProduct(xpXe, cartesian3DPoints[nextNode]) / D;
                    eta = InnerProduct(xpXe, cartesian3DPoints[i]) / D;
                    zeta = -InnerProduct(xiXxip1, pointCartesian3D) / D;
                }

                if (IsDifferenceLessThanEpsilon(zeta, 0.0))
                {
                    return true;
                }

                if (xi >= 0.0 && eta >= 0.0 && zeta >= 0.0)
                {
                    inside = 1 - inside;
                }
            }

            if (inside == 1)
            {
                isInPolygon = true;
            }
        }
        return isInPolygon;
    }

    static void ComputeThreeBaseComponents(const Point& point, double (&exxp)[3], double (&eyyp)[3], double (&ezzp)[3])
    {
        double phi0 = point.y * degrad_hp;
        double lambda0 = point.x * degrad_hp;

        exxp[0] = cos(phi0) * cos(lambda0);
        exxp[1] = cos(phi0) * sin(lambda0);
        exxp[2] = sin(phi0);

        eyyp[0] = -sin(lambda0);
        eyyp[1] = cos(lambda0);
        eyyp[2] = 0.0;

        ezzp[0] = -sin(phi0) * cos(lambda0);
        ezzp[1] = -sin(phi0) * sin(lambda0);
        ezzp[2] = cos(phi0);
    };

    static void ComputeTwoBaseComponents(const Point& point, double (&elambda)[3], double (&ephi)[3])
    {
        double phi0 = point.y * degrad_hp;
        double lambda0 = point.x * degrad_hp;

        elambda[0] = -sin(lambda0);
        elambda[1] = cos(lambda0);
        elambda[2] = 0.0;

        ephi[0] = -sin(phi0) * cos(lambda0);
        ephi[1] = -sin(phi0) * sin(lambda0);
        ephi[2] = cos(phi0);
    };

    [[nodiscard]] static double GetDx(const Point& firstPoint, const Point& secondPoint, const Projections& projection)
    {
        double delta = secondPoint.x - firstPoint.x;
        if (std::abs(delta) <= nearlyZero)
        {
            return 0.0;
        }

        if (projection == Projections::cartesian)
        {
            return delta;
        }
        if (projection == Projections::spherical || projection == Projections::sphericalAccurate)
        {
            bool isFirstPointOnPole = IsPointOnPole(firstPoint);
            bool isSecondPointOnPole = IsPointOnPole(secondPoint);
            if (isFirstPointOnPole && !isSecondPointOnPole || !isFirstPointOnPole && isSecondPointOnPole)
            {
                return 0.0;
            }
            double firstPointX = firstPoint.x;
            double secondPointX = secondPoint.x;
            if (firstPointX - secondPointX > 180.0)
            {
                firstPointX -= 360.0;
            }
            else if (firstPointX - secondPointX < -180.0)
            {
                firstPointX += 360.0;
            }

            firstPointX = firstPointX * degrad_hp;
            secondPointX = secondPointX * degrad_hp;
            double firstPointY = firstPoint.y * degrad_hp;
            double secondPointY = secondPoint.y * degrad_hp;
            double cosPhi = cos(0.5 * (firstPointY + secondPointY));
            double dx = earth_radius * cosPhi * (secondPointX - firstPointX);
            return dx;
        }
        return doubleMissingValue;
    }

    [[nodiscard]] static double GetDy(const Point& firstPoint, const Point& secondPoint, const Projections& projection)
    {
        double delta = secondPoint.y - firstPoint.y;
        if (std::abs(delta) <= nearlyZero)
        {
            return 0.0;
        }

        if (projection == Projections::cartesian)
        {
            return delta;
        }
        if (projection == Projections::spherical || projection == Projections::sphericalAccurate)
        {
            double firstPointY = firstPoint.y * degrad_hp;
            double secondPointY = secondPoint.y * degrad_hp;
            double dy = earth_radius * (secondPointY - firstPointY);
            return dy;
        }
        return doubleMissingValue;
    }

    ///dprodout: out product of two segments
    [[nodiscard]] static double OuterProductTwoSegments(const Point& firstPointFirstSegment, const Point& secondPointFirstSegment,
                                                        const Point& firstPointSecondSegment, const Point& secondPointSecondSegment, const Projections& projection)
    {
        if (projection == Projections::sphericalAccurate)
        {
            Cartesian3DPoint firstPointFirstSegmentCartesian;
            SphericalToCartesian3D(firstPointFirstSegment, firstPointFirstSegmentCartesian);
            auto xx1 = firstPointFirstSegmentCartesian.x;
            auto yy1 = firstPointFirstSegmentCartesian.y;
            auto zz1 = firstPointFirstSegmentCartesian.z;

            Cartesian3DPoint secondPointFirstSegmentCartesian;
            SphericalToCartesian3D(secondPointFirstSegment, secondPointFirstSegmentCartesian);
            auto xx2 = secondPointFirstSegmentCartesian.x;
            auto yy2 = secondPointFirstSegmentCartesian.y;
            auto zz2 = secondPointFirstSegmentCartesian.z;

            Cartesian3DPoint firstPointSecondSegmentCartesian;
            SphericalToCartesian3D(firstPointSecondSegment, firstPointSecondSegmentCartesian);
            auto xx3 = firstPointSecondSegmentCartesian.x;
            auto yy3 = firstPointSecondSegmentCartesian.y;
            auto zz3 = firstPointSecondSegmentCartesian.z;

            Cartesian3DPoint secondPointSecondSegmentCartesian;
            SphericalToCartesian3D(secondPointSecondSegment, secondPointSecondSegmentCartesian);
            auto xx4 = secondPointSecondSegmentCartesian.x;
            auto yy4 = secondPointSecondSegmentCartesian.y;
            auto zz4 = secondPointSecondSegmentCartesian.z;

            double vxx = (yy2 - yy1) * (zz4 - zz3) - (zz2 - zz1) * (yy4 - yy3);
            double vyy = (zz2 - zz1) * (xx4 - xx3) - (xx2 - xx1) * (zz4 - zz3);
            double vzz = (xx2 - xx1) * (yy4 - yy3) - (yy2 - yy1) * (xx4 - xx3);

            double result = std::sqrt(vxx * vxx + vyy * vyy + vzz * vzz);

            //check if vector is pointing outwards of earth
            if (vxx * xx1 + vyy * yy1 + vzz * zz1 < 0.0)
            {
                result = -result;
            }
            return result;
        }

        // cartesian and spherical
        if (projection == Projections::cartesian || projection == Projections::spherical)
        {
            double dx1 = GetDx(firstPointFirstSegment, secondPointFirstSegment, projection);
            double dx2 = GetDx(firstPointSecondSegment, secondPointSecondSegment, projection);

            double dy1 = GetDy(firstPointFirstSegment, secondPointFirstSegment, projection);
            double dy2 = GetDy(firstPointSecondSegment, secondPointSecondSegment, projection);

            return dx1 * dy2 - dy1 * dx2;
        }

        return doubleMissingValue;
    }

    /// half
    static void MiddlePoint(const Point& firstPoint, const Point& secondPoint, Point& result, const Projections& projection)
    {
        result.x = doubleMissingValue;
        result.y = doubleMissingValue;
        if (!firstPoint.IsValid() || !secondPoint.IsValid())
        {
            return;
        }
        if (projection == Projections::sphericalAccurate)
        {
            Cartesian3DPoint firstPointCartesianCoordinates{doubleMissingValue, doubleMissingValue};
            SphericalToCartesian3D(firstPoint, firstPointCartesianCoordinates);
            Cartesian3DPoint secondPointCartesianCoordinates{doubleMissingValue, doubleMissingValue};
            SphericalToCartesian3D(secondPoint, secondPointCartesianCoordinates);

            Cartesian3DPoint middleCartesianPointCoordinate{doubleMissingValue, doubleMissingValue};
            middleCartesianPointCoordinate.x = 0.5 * (firstPointCartesianCoordinates.x + secondPointCartesianCoordinates.x);
            middleCartesianPointCoordinate.y = 0.5 * (firstPointCartesianCoordinates.y + secondPointCartesianCoordinates.y);
            double referenceLongitude = std::max(firstPoint.x, secondPoint.x);

            Cartesian3DToSpherical(middleCartesianPointCoordinate, referenceLongitude, result);
        }

        // cartesian and spherical
        if (projection == Projections::cartesian || projection == Projections::spherical)
        {
            result = (firstPoint + secondPoint) * 0.5;
        }
    }

    static void ComputeMiddlePoint(const Point& firstPoint, const Point& secondPoint, const Projections& projection, Point& centre)
    {
        centre.x = doubleMissingValue;
        centre.y = doubleMissingValue;
        if (projection == Projections::spherical || projection == Projections::sphericalAccurate)
        {
            centre.y = (firstPoint.y + secondPoint.y) / 2.0;
            const auto isFirstNodeOnPole = IsPointOnPole(firstPoint);
            const auto isSecondNodeOnPole = IsPointOnPole(secondPoint);

            if (isFirstNodeOnPole && !isSecondNodeOnPole)
            {
                centre.x = secondPoint.x;
            }
            else if (!isFirstNodeOnPole && isSecondNodeOnPole)
            {
                centre.x = firstPoint.x;
            }
            else
            {
                const auto maxx = std::max(firstPoint.x, secondPoint.x);
                const auto minx = std::min(firstPoint.x, secondPoint.x);

                if (std::abs(maxx - minx) > std::numeric_limits<double>::epsilon())
                {
                    centre.x = centre.x + 180.0;
                }
            }
        }

        // cartesian
        if (projection == Projections::cartesian)
        {
            centre = (firstPoint + secondPoint) * 0.5;
        }
    }

    ///normalin, Normalized vector in direction 1 -> 2, in the orientation of (xu,yu)
    static void NormalVector(const Point& firstPoint, const Point& secondPoint, const Point& insidePoint, Point& result, const Projections& projection)
    {
        if (projection == Projections::sphericalAccurate)
        {
            Cartesian3DPoint firstPointCartesianCoordinates;
            Cartesian3DPoint secondPointCartesianCoordinates;
            SphericalToCartesian3D(firstPoint, firstPointCartesianCoordinates);
            SphericalToCartesian3D(secondPoint, secondPointCartesianCoordinates);

            double elambda[3];
            double ephi[3];
            ComputeTwoBaseComponents(insidePoint, elambda, ephi);

            double dx = (secondPointCartesianCoordinates.x - firstPointCartesianCoordinates.x) * elambda[0] +
                        (secondPointCartesianCoordinates.y - firstPointCartesianCoordinates.y) * elambda[1] +
                        (secondPointCartesianCoordinates.z - firstPointCartesianCoordinates.z) * elambda[2];

            double dy = (secondPointCartesianCoordinates.x - firstPointCartesianCoordinates.x) * ephi[0] +
                        (secondPointCartesianCoordinates.y - firstPointCartesianCoordinates.y) * ephi[1] +
                        (secondPointCartesianCoordinates.z - firstPointCartesianCoordinates.z) * ephi[2];

            double squaredDistance = dx * dx + dy * dy;
            if (squaredDistance > 0.0)
            {
                const double distance = sqrt(squaredDistance);
                result.x = dx / distance;
                result.y = dy / distance;
            }
        }

        // cartesian and spherical
        if (projection == Projections::cartesian || projection == Projections::spherical)
        {
            double dx = GetDx(firstPoint, secondPoint, projection);
            double dy = GetDy(firstPoint, secondPoint, projection);
            const double squaredDistance = dx * dx + dy * dy;
            if (squaredDistance > 0.0)
            {
                const double distance = sqrt(squaredDistance);
                result.x = dx / distance;
                result.y = dy / distance;
            }
        }
    }

    //spher2locvec, transforms vector with componentis in global spherical coordinate directions(xglob, yglob)
    ///to local coordinate directions(xloc, yloc) around reference point(xref, yref)
    static void TransformGlobalVectorToLocal(const Point& reference, const Point& globalCoordinates, const Point& globalComponents, Projections projection, Point& localComponents)
    {
        if (projection == Projections::sphericalAccurate)
        {
            double exxp[3];
            double eyyp[3];
            double ezzp[3];
            ComputeThreeBaseComponents(reference, exxp, eyyp, ezzp);

            // get the 3D coordinate
            Cartesian3DPoint globalCoordinatesCartesian;
            SphericalToCartesian3D(globalCoordinates, globalCoordinatesCartesian);

            //project to rotated frame
            Cartesian3DPoint globalCoordinatesCartesianRotated;
            globalCoordinatesCartesianRotated.x = exxp[0] * globalCoordinatesCartesian.x + exxp[1] * globalCoordinatesCartesian.y + exxp[2] * globalCoordinatesCartesian.z;
            globalCoordinatesCartesianRotated.y = eyyp[0] * globalCoordinatesCartesian.x + eyyp[1] * globalCoordinatesCartesian.y + eyyp[2] * globalCoordinatesCartesian.z;
            globalCoordinatesCartesianRotated.z = ezzp[0] * globalCoordinatesCartesian.x + ezzp[1] * globalCoordinatesCartesian.y + ezzp[2] * globalCoordinatesCartesian.z;

            // Compute global base vectors at other point in 3D(xx, yy, zz) frame
            double elambda[3];
            double ephi[3];
            ComputeTwoBaseComponents(globalCoordinates, elambda, ephi);

            double vxx = globalComponents.x * elambda[0] + globalComponents.y * ephi[0];
            double vyy = globalComponents.x * elambda[1] + globalComponents.y * ephi[1];
            double vzz = globalComponents.x * elambda[2] + globalComponents.y * ephi[2];

            //transform to local spherical coordinates
            Point globalCoordinatesToLocal;
            Cartesian3DToSpherical(globalCoordinatesCartesianRotated, reference.x, globalCoordinatesToLocal);

            //compute base vectors at other point in rotated 3D(xxp, yyp, zzp) frame
            double elambdap[3];
            double ephip[3];
            ComputeTwoBaseComponents(globalCoordinatesToLocal, elambdap, ephip);

            //compute local base vectors in(xx, yy, zz) frame
            double elambdaloc[3];
            elambdaloc[0] = exxp[0] * elambdap[0] + eyyp[0] * elambdap[1] + ezzp[0] * elambda[2];
            elambdaloc[1] = exxp[1] * elambdap[0] + eyyp[1] * elambdap[1] + ezzp[1] * elambda[2];
            elambdaloc[2] = exxp[2] * elambdap[0] + eyyp[2] * elambdap[1] + ezzp[2] * elambda[2];

            double ephiloc[3];
            ephiloc[0] = exxp[0] * ephip[0] + eyyp[0] * ephip[1] + ezzp[0] * ephip[2];
            ephiloc[1] = exxp[1] * ephip[0] + eyyp[1] * ephip[1] + ezzp[1] * ephip[2];
            ephiloc[2] = exxp[2] * ephip[0] + eyyp[2] * ephip[1] + ezzp[2] * ephip[2];

            //compute vectors in other point in local base(elambdaloc, ephiloc)
            localComponents.x = elambdaloc[0] * vxx + elambdaloc[1] * vyy + elambdaloc[2] * vzz;
            localComponents.y = ephiloc[0] * vxx + ephiloc[1] * vyy + ephiloc[2] * vzz;
        }
        else
        {
            // cartesian and spherical
            if (projection == Projections::cartesian || projection == Projections::spherical)
            {
                localComponents = globalComponents;
            }
        }
    }

    ///normalout
    static void NormalVectorOutside(const Point& firstPoint, const Point& secondPoint, Point& result, const Projections& projection)
    {
        result.x = doubleMissingValue;
        result.y = doubleMissingValue;
        if (projection == Projections::sphericalAccurate)
        {
            Point middlePoint;
            MiddlePoint(firstPoint, secondPoint, middlePoint, projection);

            Cartesian3DPoint firstPointCartesianCoordinates;
            SphericalToCartesian3D(firstPoint, firstPointCartesianCoordinates);
            Cartesian3DPoint secondPointCartesianCoordinates;
            SphericalToCartesian3D(secondPoint, secondPointCartesianCoordinates);

            //compute the base vectors at middle point
            double elambda[3];
            double ephi[3];
            ComputeTwoBaseComponents(middlePoint, elambda, ephi);

            // project vector in local base
            double dx = (secondPointCartesianCoordinates.x - firstPointCartesianCoordinates.x) * elambda[0] +
                        (secondPointCartesianCoordinates.y - firstPointCartesianCoordinates.y) * elambda[1] +
                        (secondPointCartesianCoordinates.z - firstPointCartesianCoordinates.z) * elambda[2];

            double dy = (secondPointCartesianCoordinates.x - firstPointCartesianCoordinates.x) * ephi[0] +
                        (secondPointCartesianCoordinates.y - firstPointCartesianCoordinates.y) * ephi[1] +
                        (secondPointCartesianCoordinates.z - firstPointCartesianCoordinates.z) * ephi[2];

            const double squaredDistance = dx * dx + dy * dy;
            if (squaredDistance > 0.0)
            {
                const double distance = sqrt(squaredDistance);
                result.x = dy / distance;
                result.y = -dx / distance;
            }
        }

        // cartesian and spherical
        if (projection == Projections::cartesian || projection == Projections::spherical)
        {
            double dx = GetDx(firstPoint, secondPoint, projection);
            double dy = GetDy(firstPoint, secondPoint, projection);

            const double squaredDistance = dx * dx + dy * dy;
            if (squaredDistance > 0.0)
            {
                const double distance = sqrt(squaredDistance);
                result.x = dy / distance;
                result.y = -dx / distance;
            }

            if (projection == Projections::spherical)
            {
                Point middlePoint;
                MiddlePoint(firstPoint, secondPoint, middlePoint, projection);
                result.x = result.x / cos(degrad_hp * 0.5 * (firstPoint.y + secondPoint.y));
                result.y = result.y;
            }
        }
    }

    ///normaloutchk
    ///Computes the normal vector to a line 1-2, which is *outward* w.r.t.
    ///an 'inside' point 3. Similar to normalout, except that the normal
    ///vector may be flipped based on the 'inside' point.
    ///TODO:test me
    static void NormalVectorInside(const Point& firstPoint, const Point& secondPoint, const Point& insidePoint, Point& normal, bool& flippedNormal, Projections projection)
    {
        NormalVectorOutside(firstPoint, secondPoint, normal, projection);
        Point thirdPoint;
        if (projection == Projections::cartesian || projection == Projections::spherical)
        {
            flippedNormal = false;
            thirdPoint.x = firstPoint.x + normal.x;
            thirdPoint.y = firstPoint.y + normal.y;
        }
        if (projection == Projections::sphericalAccurate)
        {
            Point middle;
            MiddlePoint(firstPoint, secondPoint, middle, projection);
            Point localComponents;
            TransformGlobalVectorToLocal(firstPoint, middle, normal, projection, localComponents);
            double elambda[3];
            double ephi[3];
            ComputeTwoBaseComponents(firstPoint, elambda, ephi);

            double vxx = localComponents.x * elambda[0] + localComponents.y * ephi[0];
            double vyy = localComponents.x * elambda[1] + localComponents.y * ephi[1];
            double vzz = localComponents.x * elambda[2] + localComponents.y * ephi[2];

            Cartesian3DPoint firstPointCartesian;
            SphericalToCartesian3D(firstPoint, firstPointCartesian);

            Cartesian3DPoint rotatedPoint;
            double alpha = 0.0;
            rotatedPoint.x = firstPointCartesian.x + alpha * vxx;
            rotatedPoint.y = firstPointCartesian.y + alpha * vyy;
            rotatedPoint.z = firstPointCartesian.z + alpha * vzz;

            Cartesian3DToSpherical(rotatedPoint, firstPoint.x, thirdPoint);
        }

        if (OuterProductTwoSegments(firstPoint, thirdPoint, firstPoint, secondPoint, projection) * OuterProductTwoSegments(firstPoint, insidePoint, firstPoint, secondPoint, projection) > 0.0)
        {
            normal.x = -normal.x;
            normal.y = -normal.y;
            flippedNormal = true;
        }
        else
        {
            flippedNormal = false;
        }
    }

    static void Add(Point& point, const Point& normal, double increment, double xf, const Projections& projection)
    {
        if (projection == Projections::cartesian)
        {
            point.x = point.x + normal.x * increment;
            point.y = point.y + normal.y * increment;
        }
        if (projection == Projections::spherical || projection == Projections::sphericalAccurate)
        {
            double convertedIncrement = raddeg_hp * increment / earth_radius;
            point.x = point.x + normal.x * convertedIncrement * xf;
            point.y = point.y + normal.y * convertedIncrement;
        }
    }

    static void ReferencePoint(std::vector<Point>& polygon, const int numPoints, double& minX, double& minY, const Projections& projection)
    {
        minX = std::numeric_limits<double>::max();
        minY = std::numeric_limits<double>::max();
        for (int i = 0; i < numPoints; i++)
        {
            minX = std::min(polygon[i].x, minX);
            if (abs(polygon[i].y) < abs(minY))
            {
                minY = polygon[i].y;
            }
        }

        if (projection == Projections::spherical)
        {
            double maxX = std::numeric_limits<double>::lowest();
            for (int i = 0; i < numPoints; i++)
            {
                maxX = std::max(polygon[i].x, maxX);
            }

            if (maxX - minX > 180.0)
            {
                double deltaX = maxX - 180.0;
                for (int i = 0; i < numPoints; i++)
                {
                    if (polygon[i].x < deltaX)
                    {
                        polygon[i].x = polygon[i].x + 360.0;
                    }
                }
                minX = minX + 360.0;
            }
        }
    }

    [[nodiscard]] static double ComputeSquaredDistance(const Point& firstPoint, const Point& secondPoint, const Projections& projection)
    {

        if (!firstPoint.IsValid() || !secondPoint.IsValid())
        {
            return 0.0;
        }

        if (projection == Projections::sphericalAccurate)
        {
            Cartesian3DPoint firstPointCartesian{doubleMissingValue, doubleMissingValue};
            SphericalToCartesian3D(firstPoint, firstPointCartesian);
            auto xx1 = firstPointCartesian.x;
            auto yy1 = firstPointCartesian.y;
            auto zz1 = firstPointCartesian.z;

            Cartesian3DPoint secondPointCartesian{doubleMissingValue, doubleMissingValue};
            SphericalToCartesian3D(secondPoint, secondPointCartesian);
            auto xx2 = secondPointCartesian.x;
            auto yy2 = secondPointCartesian.y;
            auto zz2 = secondPointCartesian.z;

            return (xx2 - xx1) * (xx2 - xx1) + (yy2 - yy1) * (yy2 - yy1) + (zz2 - zz1) * (zz2 - zz1);
        }

        //cartesian and spherical
        if (projection == Projections::cartesian || projection == Projections::spherical)
        {
            double dx = GetDx(firstPoint, secondPoint, projection);
            double dy = GetDy(firstPoint, secondPoint, projection);
            return dx * dx + dy * dy;
        }

        return doubleMissingValue;
    }

    //dbdistance
    [[nodiscard]] static double Distance(const Point& firstPoint, const Point& secondPoint, const Projections& projection)
    {
        double distance = ComputeSquaredDistance(firstPoint, secondPoint, projection);
        if (distance >= 0.0)
        {
            distance = sqrt(distance);
        }
        return distance;
    }

    // dLINEDIS3
    // Computes the perpendicular distance from point to a line firstNode - secondNode.
    // normalPoint: coordinates of the projected point from point onto the line
    [[nodiscard]] static double DistanceFromLine(const Point& point, const Point& firstNode, const Point& secondNode, Point& normalPoint, double& ratio, const Projections& projection)
    {
        if (projection == Projections::cartesian || projection == Projections::spherical)
        {
            double dis = 0.0;
            double squaredDistance = ComputeSquaredDistance(secondNode, firstNode, projection);
            if (squaredDistance != 0.0)
            {
                ratio = (GetDx(firstNode, point, projection) * GetDx(firstNode, secondNode, projection) +
                         GetDy(firstNode, point, projection) * GetDy(firstNode, secondNode, projection)) /
                        squaredDistance;
                double correctedRatio = std::max(std::min(1.0, ratio), 0.0);
                normalPoint.x = firstNode.x + correctedRatio * (secondNode.x - firstNode.x);
                normalPoint.y = firstNode.y + correctedRatio * (secondNode.y - firstNode.y);
                dis = Distance(point, normalPoint, projection);
            }
            return dis;
        }

        if (projection == Projections::sphericalAccurate)
        {
            Cartesian3DPoint firstNodeCartesian;
            SphericalToCartesian3D(firstNode, firstNodeCartesian);
            auto xx1 = firstNodeCartesian.x;
            auto yy1 = firstNodeCartesian.y;
            auto zz1 = firstNodeCartesian.z;

            Cartesian3DPoint secondNodeCartesian;
            SphericalToCartesian3D(secondNode, secondNodeCartesian);
            auto xx2 = secondNodeCartesian.x;
            auto yy2 = secondNodeCartesian.y;
            auto zz2 = secondNodeCartesian.z;

            Cartesian3DPoint pointCartesian;
            SphericalToCartesian3D(point, pointCartesian);
            auto xx3 = pointCartesian.x;
            auto yy3 = pointCartesian.y;
            auto zz3 = pointCartesian.z;

            double x21 = xx2 - xx1;
            double y21 = yy2 - yy1;
            double z21 = zz2 - zz1;
            double x31 = xx3 - xx1;
            double y31 = yy3 - yy1;
            double z31 = zz3 - zz1;

            double r2 = x21 * x21 + y21 * y21 + z21 * z21;

            ratio = 0.0;
            if (r2 >= 0.0)
            {

                ratio = (x31 * x21 + y31 * y21 + z31 * z21) / r2;
                double correctedRatio = std::max(std::min(1.0, ratio), 0.0);

                Cartesian3DPoint cartesianNormal3DPoint;
                cartesianNormal3DPoint.x = firstNodeCartesian.x + correctedRatio * x21;
                cartesianNormal3DPoint.y = firstNodeCartesian.y + correctedRatio * y21;
                cartesianNormal3DPoint.z = firstNodeCartesian.z + correctedRatio * z21;

                cartesianNormal3DPoint.x = cartesianNormal3DPoint.x - xx3;
                cartesianNormal3DPoint.y = cartesianNormal3DPoint.y - yy3;
                cartesianNormal3DPoint.z = cartesianNormal3DPoint.z - zz3;

                double dis = std::sqrt(cartesianNormal3DPoint.x * cartesianNormal3DPoint.x +
                                       cartesianNormal3DPoint.y * cartesianNormal3DPoint.y +
                                       cartesianNormal3DPoint.z * cartesianNormal3DPoint.z);

                double referenceLongitude = std::max({firstNode.x, secondNode.x, point.x});
                Cartesian3DToSpherical(cartesianNormal3DPoint, referenceLongitude, normalPoint);

                return dis;
            }
        }

        return -1.0;
    }

    /// dprodin inner product of two segments
    [[nodiscard]] static double InnerProductTwoSegments(const Point& firstPointFirstSegment, const Point& secondPointFirstSegment, const Point& firstPointSecondSegment, const Point& secondPointSecondSegment, const Projections& projection)
    {
        if (projection == Projections::sphericalAccurate)
        {
            Cartesian3DPoint firstPointFirstSegment3D;
            Cartesian3DPoint secondPointFirstSegment3D;
            Cartesian3DPoint firstPointSecondSegment3D;
            Cartesian3DPoint secondPointSecondSegment3D;

            SphericalToCartesian3D(firstPointFirstSegment, firstPointFirstSegment3D);
            SphericalToCartesian3D(secondPointFirstSegment, secondPointFirstSegment3D);
            SphericalToCartesian3D(firstPointSecondSegment, firstPointSecondSegment3D);
            SphericalToCartesian3D(secondPointSecondSegment, secondPointSecondSegment3D);

            double dx1 = secondPointFirstSegment3D.x - firstPointFirstSegment3D.x;
            double dy1 = secondPointFirstSegment3D.y - firstPointFirstSegment3D.y;
            double dz1 = secondPointFirstSegment3D.z - firstPointFirstSegment3D.z;

            double dx2 = secondPointSecondSegment3D.x - firstPointSecondSegment3D.x;
            double dy2 = secondPointSecondSegment3D.y - firstPointSecondSegment3D.y;
            double dz2 = secondPointSecondSegment3D.z - firstPointSecondSegment3D.z;

            return DotProduct(dx1, dx2, dy1, dy2, dz1, dz2);
        }

        // cartesian and spherical
        if (projection == Projections::cartesian || projection == Projections::spherical)
        {
            double dx1 = GetDx(firstPointFirstSegment, secondPointFirstSegment, projection);
            double dx2 = GetDx(firstPointSecondSegment, secondPointSecondSegment, projection);

            double dy1 = GetDy(firstPointFirstSegment, secondPointFirstSegment, projection);
            double dy2 = GetDy(firstPointSecondSegment, secondPointSecondSegment, projection);

            return dx1 * dx2 + dy1 * dy2;
        }

        return doubleMissingValue;
    }

    // dcosphi
    [[nodiscard]] static double NormalizedInnerProductTwoSegments(const Point& firstPointFirstSegment, const Point& secondPointFirstSegment, const Point& firstPointSecondSegment, const Point& secondPointSecondSegment, const Projections& projection)
    {
        if (projection == Projections::sphericalAccurate)
        {
            Cartesian3DPoint firstPointFirstSegmentCartesian;
            SphericalToCartesian3D(firstPointFirstSegment, firstPointFirstSegmentCartesian);
            auto xx1 = firstPointFirstSegmentCartesian.x;
            auto yy1 = firstPointFirstSegmentCartesian.y;
            auto zz1 = firstPointFirstSegmentCartesian.z;

            Cartesian3DPoint secondPointFirstSegmentCartesian;
            SphericalToCartesian3D(secondPointFirstSegment, secondPointFirstSegmentCartesian);
            auto xx2 = secondPointFirstSegmentCartesian.x;
            auto yy2 = secondPointFirstSegmentCartesian.y;
            auto zz2 = secondPointFirstSegmentCartesian.z;

            Cartesian3DPoint firstPointSecondSegmentCartesian;
            SphericalToCartesian3D(firstPointSecondSegment, firstPointSecondSegmentCartesian);
            auto xx3 = firstPointSecondSegmentCartesian.x;
            auto yy3 = firstPointSecondSegmentCartesian.y;
            auto zz3 = firstPointSecondSegmentCartesian.z;

            Cartesian3DPoint secondPointSecondSegmentCartesian;
            SphericalToCartesian3D(secondPointSecondSegment, secondPointSecondSegmentCartesian);
            auto xx4 = secondPointSecondSegmentCartesian.x;
            auto yy4 = secondPointSecondSegmentCartesian.y;
            auto zz4 = secondPointSecondSegmentCartesian.z;

            auto dx1 = xx2 - xx1;
            auto dy1 = yy2 - yy1;
            auto dz1 = zz2 - zz1;
            auto firstSegmentDistance = dx1 * dx1 + dy1 * dy1 + dz1 * dz1;

            auto dx2 = xx4 - xx3;
            auto dy2 = yy4 - yy3;
            auto dz2 = zz4 - zz3;
            auto secondSegmentDistance = dx2 * dx2 + dy2 * dy2 + dz2 * dz2;

            double cosphi;
            if (firstSegmentDistance <= 0.0 || secondSegmentDistance <= 0.0)
            {
                cosphi = doubleMissingValue;
            }
            else
            {
                cosphi = (dx1 * dx2 + dy1 * dy2 + dz1 * dz2) / sqrt(firstSegmentDistance * secondSegmentDistance);
            }
            return cosphi;
        }

        // cartesian and spherical
        if (projection == Projections::cartesian || projection == Projections::spherical)
        {
            const auto dx1 = GetDx(firstPointFirstSegment, secondPointFirstSegment, projection);
            const auto dx2 = GetDx(firstPointSecondSegment, secondPointSecondSegment, projection);

            const auto dy1 = GetDy(firstPointFirstSegment, secondPointFirstSegment, projection);
            const auto dy2 = GetDy(firstPointSecondSegment, secondPointSecondSegment, projection);

            const auto r1 = dx1 * dx1 + dy1 * dy1;
            const auto r2 = dx2 * dx2 + dy2 * dy2;

            double cosphi;
            if (r1 <= 0.0 || r2 <= 0.0)
            {
                return doubleMissingValue;
            }

            cosphi = (dx1 * dx2 + dy1 * dy2) / std::sqrt(r1 * r2);
            cosphi = std::max(std::min(cosphi, 1.0), -1.0);
            return cosphi;
        }

        return doubleMissingValue;
    }

    static void CircumcenterOfTriangle(const Point& p1, const Point& p2, const Point& p3, const Projections projection, Point& circumcenter)
    {

        double dx2 = GetDx(p1, p2, projection);
        double dy2 = GetDy(p1, p2, projection);

        double dx3 = GetDx(p1, p3, projection);
        double dy3 = GetDy(p1, p3, projection);

        double den = dy2 * dx3 - dy3 * dx2;
        double z = 0.0;
        if (std::abs(den) > 0.0)
        {
            z = (dx2 * (dx2 - dx3) + dy2 * (dy2 - dy3)) / den;
        }

        if (projection == Projections::cartesian)
        {
            circumcenter.x = p1.x + 0.5 * (dx3 - z * dy3);
            circumcenter.y = p1.y + 0.5 * (dy3 + z * dx3);
        }
        if (projection == Projections::spherical)
        {
            double phi = (p1.y + p2.y + p3.y) / 3.0;
            double xf = 1.0 / cos(degrad_hp * phi);
            circumcenter.x = p1.x + xf * 0.5 * (dx3 - z * dy3) * raddeg_hp / earth_radius;
            circumcenter.y = p1.y + 0.5 * (dy3 + z * dx3) * raddeg_hp / earth_radius;
        }
        if (projection == Projections::sphericalAccurate)
        {
            //TODO: compute in case of spherical accurate
        }
    }

<<<<<<< HEAD
    /// (cross, cross3D)
    static bool AreLinesCrossing(const Point& firstSegmentFistPoint,
                                 const Point& firstSegmentSecondPoint,
                                 const Point& secondSegmentFistPoint,
                                 const Point& secondSegmentSecondPoint,
                                 bool adimensionalCrossProduct,
                                 Point& intersectionPoint,
                                 double& crossProduct,
                                 double& ratioFirstSegment,
                                 double& ratioSecondSegment,
                                 const Projections& projection)
=======
    /// (CROSS)
    [[nodiscard]] static bool AreLinesCrossing(const Point& firstSegmentFistPoint,
                                               const Point& firstSegmentSecondPoint,
                                               const Point& secondSegmentFistPoint,
                                               const Point& secondSegmentSecondPoint,
                                               bool adimensional,
                                               Point& intersection,
                                               double& crossProduct,
                                               double& firstRatio,
                                               double& secondRatio,
                                               const Projections& projection)
>>>>>>> 430842fe
    {
        bool isCrossing = false;
        ratioFirstSegment = doubleMissingValue;
        ratioSecondSegment = doubleMissingValue;
        crossProduct = doubleMissingValue;

        if (projection == Projections::cartesian || projection == Projections::spherical)
        {

            auto const x21 = GetDx(firstSegmentFistPoint, firstSegmentSecondPoint, projection);
            auto const y21 = GetDy(firstSegmentFistPoint, firstSegmentSecondPoint, projection);

            auto const x43 = GetDx(secondSegmentFistPoint, secondSegmentSecondPoint, projection);
            auto const y43 = GetDy(secondSegmentFistPoint, secondSegmentSecondPoint, projection);

            auto const x31 = GetDx(firstSegmentFistPoint, secondSegmentFistPoint, projection);
            auto const y31 = GetDy(firstSegmentFistPoint, secondSegmentFistPoint, projection);

            auto const det = x43 * y21 - y43 * x21;

            std::vector<double> values{x21, y21, x43, y43};
            double eps = std::max(0.00001 * (*std::max_element(values.begin(), values.end())), std::numeric_limits<double>::denorm_min());

            if (std::abs(det) < eps)
            {
                return isCrossing;
            }

            ratioSecondSegment = (y31 * x21 - x31 * y21) / det;
            ratioFirstSegment = (y31 * x43 - x31 * y43) / det;
            if (ratioFirstSegment >= 0.0 && ratioFirstSegment <= 1.0 && ratioSecondSegment >= 0.0 && ratioSecondSegment <= 1.0)
            {
                isCrossing = true;
            }
            intersectionPoint.x = firstSegmentFistPoint.x + ratioFirstSegment * (firstSegmentSecondPoint.x - firstSegmentFistPoint.x);
            intersectionPoint.y = firstSegmentFistPoint.y + ratioFirstSegment * (firstSegmentSecondPoint.y - firstSegmentFistPoint.y);
            crossProduct = -det;
            if (adimensionalCrossProduct)
            {
                crossProduct = -det / (std::sqrt(x21 * x21 + y21 * y21) * std::sqrt(x43 * x43 + y43 * y43) + 1e-8);
            }
        }

        if (projection == Projections::sphericalAccurate)
        {
            Cartesian3DPoint firstSegmentFistCartesian3DPoint;
            SphericalToCartesian3D(firstSegmentFistPoint, firstSegmentFistCartesian3DPoint);

            Cartesian3DPoint firstSegmentSecondCartesian3DPoint;
            SphericalToCartesian3D(firstSegmentSecondPoint, firstSegmentSecondCartesian3DPoint);

            Cartesian3DPoint secondSegmentFistCartesian3DPoint;
            SphericalToCartesian3D(secondSegmentFistPoint, secondSegmentFistCartesian3DPoint);

            Cartesian3DPoint secondSegmentSecondCartesian3DPoint;
            SphericalToCartesian3D(secondSegmentSecondPoint, secondSegmentSecondCartesian3DPoint);

            auto n12 = VectorProduct(firstSegmentFistCartesian3DPoint, firstSegmentSecondCartesian3DPoint);
            const auto n12InnerProduct = std::sqrt(InnerProduct(n12, n12));
            n12.x = n12.x / n12InnerProduct;
            n12.y = n12.y / n12InnerProduct;
            n12.z = n12.z / n12InnerProduct;

            auto n34 = VectorProduct(secondSegmentFistCartesian3DPoint, secondSegmentSecondCartesian3DPoint);
            const auto n34InnerProduct = std::sqrt(InnerProduct(n34, n34));
            n34.x = n34.x / n34InnerProduct;
            n34.y = n34.y / n34InnerProduct;
            n34.z = n34.z / n34InnerProduct;

            const auto n12n34InnerProduct = std::sqrt(std::abs(InnerProduct(n12, n34)));

            const double tolerance = 1e-12;
            if (n12n34InnerProduct > tolerance)
            {
                Cartesian3DPoint firstSegmentDifference;
                firstSegmentDifference.x = firstSegmentSecondCartesian3DPoint.x - firstSegmentFistCartesian3DPoint.x;
                firstSegmentDifference.y = firstSegmentSecondCartesian3DPoint.y - firstSegmentFistCartesian3DPoint.y;
                firstSegmentDifference.z = firstSegmentSecondCartesian3DPoint.z - firstSegmentFistCartesian3DPoint.z;

                Cartesian3DPoint secondSegmentDifference;
                secondSegmentDifference.x = secondSegmentSecondCartesian3DPoint.x - secondSegmentFistCartesian3DPoint.x;
                secondSegmentDifference.y = secondSegmentSecondCartesian3DPoint.y - secondSegmentFistCartesian3DPoint.y;
                secondSegmentDifference.z = secondSegmentSecondCartesian3DPoint.z - secondSegmentFistCartesian3DPoint.z;

                const auto Det12 = InnerProduct(firstSegmentDifference, n34);
                const auto Det34 = InnerProduct(secondSegmentDifference, n12);

                if (std::abs(Det12) > tolerance && std::abs(Det34) > tolerance)
                {
                    ratioFirstSegment = -InnerProduct(firstSegmentFistCartesian3DPoint, n34) / Det12;
                    ratioSecondSegment = -InnerProduct(secondSegmentFistCartesian3DPoint, n12) / Det34;
                }
            }

            if (ratioSecondSegment >= 0.0 && ratioSecondSegment <= 1.0 &&
                ratioFirstSegment >= 0.0 && ratioFirstSegment <= 1.0)
            {
                // check if segments are crossing
                isCrossing = true;

                // compute intersection
                Cartesian3DPoint intersectionCartesian3DPoint;
                intersectionCartesian3DPoint.x = firstSegmentFistCartesian3DPoint.x + ratioFirstSegment * (firstSegmentSecondCartesian3DPoint.x - firstSegmentFistCartesian3DPoint.x);
                intersectionCartesian3DPoint.y = firstSegmentFistCartesian3DPoint.y + ratioFirstSegment * (firstSegmentSecondCartesian3DPoint.y - firstSegmentFistCartesian3DPoint.y);
                intersectionCartesian3DPoint.z = firstSegmentFistCartesian3DPoint.z + ratioFirstSegment * (firstSegmentSecondCartesian3DPoint.z - firstSegmentFistCartesian3DPoint.z);
                Cartesian3DToSpherical(intersectionCartesian3DPoint, std::max(firstSegmentFistPoint.x, firstSegmentSecondPoint.x), intersectionPoint);
            }
        }

        return isCrossing;
    }

    static void FaceAreaAndCenterOfMass(std::vector<Point>& polygon, int numberOfPolygonPoints, Projections projection, double& area, Point& centerOfMass)
    {
        if (numberOfPolygonPoints <= 0)
        {
            throw std::invalid_argument("FaceAreaAndCenterOfMass: The polygon contains no nodes.");
        }

        double minX;
        double minY;
        ReferencePoint(polygon, numberOfPolygonPoints, minX, minY, projection);

        Point reference{minX, minY};
        area = 0.0;
        double xCenterOfMass = 0.0;
        double yCenterOfMass = 0.0;
        const double minArea = 1e-8;
        for (int p = 0; p < numberOfPolygonPoints; p++)
        {
            double dx0 = GetDx(reference, polygon[p], projection);
            double dy0 = GetDy(reference, polygon[p], projection);
            double dx1 = GetDx(reference, polygon[p + 1], projection);
            double dy1 = GetDy(reference, polygon[p + 1], projection);

            double xc = 0.5 * (dx0 + dx1);
            double yc = 0.5 * (dy0 + dy1);

            dx0 = GetDx(polygon[p], polygon[p + 1], projection);
            dy0 = GetDy(polygon[p], polygon[p + 1], projection);
            double dsx = dy0;
            double dsy = -dx0;
            double xds = xc * dsx + yc * dsy;
            area = area + 0.5 * xds;

            xCenterOfMass = xCenterOfMass + xds * xc;
            yCenterOfMass = yCenterOfMass + xds * yc;
        }
        area = std::abs(area) < minArea ? minArea : area;

        const double fac = 1.0 / (3.0 * area);
        xCenterOfMass = fac * xCenterOfMass;
        yCenterOfMass = fac * yCenterOfMass;

        if (projection == Projections::spherical)
        {
            yCenterOfMass = yCenterOfMass / (earth_radius * degrad_hp);
            xCenterOfMass = xCenterOfMass / (earth_radius * degrad_hp * std::cos((yCenterOfMass + minY) * degrad_hp));
        }

        centerOfMass.x = xCenterOfMass + minX;
        centerOfMass.y = yCenterOfMass + minY;

        area = std::abs(area);
    }

<<<<<<< HEAD
    static bool Averaging(const std::vector<Sample>& samples,
                          int numPolygonNodes,
                          const std::vector<Point>& polygon,
                          const Point centerOfMass,
                          const Projections& projection,
                          SpatialTrees::RTree& rtree,
                          AveragingMethod averagingMethod,
                          double& result)
    {
        std::vector<Point> searchPolygon(numPolygonNodes);

        // averaging settings
        const double relativeFaceSearchSize = 1.01;
        double minx = std::numeric_limits<double>::max();
        double maxx = std::numeric_limits<double>::min();
        double miny = std::numeric_limits<double>::max();
        double maxy = std::numeric_limits<double>::min();

        for (int i = 0; i < numPolygonNodes; i++)
        {
            searchPolygon[i] = polygon[i] * relativeFaceSearchSize + centerOfMass * (1 - relativeFaceSearchSize);
            minx = std::min(minx, searchPolygon[i].x);
            maxx = std::max(maxx, searchPolygon[i].x);
            miny = std::min(miny, searchPolygon[i].y);
            maxy = std::max(maxy, searchPolygon[i].y);
        }

        if (projection == Projections::spherical && maxx - minx > 180.0)
        {

            double xmean = 0.5 * (maxx + minx);
            minx = std::numeric_limits<double>::max();
            maxx = std::numeric_limits<double>::min();
            for (int i = 0; i < numPolygonNodes; i++)
            {
                if (searchPolygon[i].x < xmean)
                {
                    searchPolygon[i].x = searchPolygon[i].x + 360.0;
                    minx = std::min(minx, searchPolygon[i].x);
                    maxx = std::max(maxx, searchPolygon[i].x);
                }
            }
        }

        result = doubleMissingValue;
        double searchRadiusSquared = std::numeric_limits<double>::min();
        for (int i = 0; i < numPolygonNodes; i++)
        {
            double squaredDistance = ComputeSquaredDistance(centerOfMass, searchPolygon[i], projection);
            searchRadiusSquared = std::max(searchRadiusSquared, squaredDistance);
        }
        if (searchRadiusSquared <= 0.0)
        {
            return true;
        }

        rtree.NearestNeighboursOnSquaredDistance(centerOfMass, searchRadiusSquared);
        if (rtree.GetQueryResultSize() == 0)
        {
            return true;
        }

        int numValidSamplesInPolygon = 0;
        double wall = 0;
        bool firstValidSampleFound = false;

        for (int i = 0; i < rtree.GetQueryResultSize(); i++)
        {
            //do stuff based on the averaging method
            auto sampleIndex = rtree.GetQuerySampleIndex(i);
            auto sampleValue = samples[sampleIndex].value;
            if (sampleValue <= doubleMissingValue)
            {
                continue;
            }

            Point samplePoint{samples[sampleIndex].x, samples[sampleIndex].y};
            // assume here polygon has a size equal to numPolygonNodes + 1
            bool isInPolygon = IsPointInPolygonNodes(samplePoint, polygon, 0, numPolygonNodes, projection);
            if (isInPolygon)
            {
                if (averagingMethod == AveragingMethod::SimpleAveraging)
                {
                    if (!firstValidSampleFound)
                    {
                        firstValidSampleFound = true;
                        result = 0.0;
                    }
                    result += sampleValue;
                    numValidSamplesInPolygon++;
                }
                if (averagingMethod == AveragingMethod::KdTree)
                {
                    if (!firstValidSampleFound)
                    {
                        firstValidSampleFound = true;
                        result = sampleValue;
                    }
                    result = std::min(std::abs(result), std::abs(sampleValue));
                }
                if (averagingMethod == AveragingMethod::Max)
                {
                    if (!firstValidSampleFound)
                    {
                        firstValidSampleFound = true;
                        result = -std::numeric_limits<double>::max();
                    }
                    result = std::max(result, sampleValue);
                }
                if (averagingMethod == AveragingMethod::InverseWeightDistance)
                {
                    double distance = std::max(0.01, Distance(centerOfMass, samplePoint, projection));
                    double weight = 1.0 / distance;
                    wall += weight;
                    numValidSamplesInPolygon++;
                    result += weight * sampleValue;
                }
            }
        }

        if (averagingMethod == AveragingMethod::SimpleAveraging && numValidSamplesInPolygon > 0)
        {
            if (result > doubleMissingValue)
            {
                result /= numValidSamplesInPolygon;
            }
            return true;
        }

        if (averagingMethod == AveragingMethod::InverseWeightDistance && numValidSamplesInPolygon > 0)
        {
            result /= wall;
            return true;
        }

        return true;
=======
    [[nodiscard]] static int NextCircularForwardIndex(int currentIndex, int size)
    {
        int index = currentIndex + 1;
        if (index >= size)
        {
            index = index - size;
        }
        return index;
    }

    [[nodiscard]] static int NextCircularBackwardIndex(int currentIndex, int size)
    {
        int index = currentIndex - 1;
        if (index < 0)
        {
            index = index + size;
        }
        return index;
>>>>>>> 430842fe
    }

    template <typename T>
    [[nodiscard]] bool InterpolateSplinePoint(const std::vector<T>& coordinates,
                                              const std::vector<T>& coordinatesDerivatives,
                                              double pointAdimensionalCoordinate,
                                              T& pointCoordinate)
    {
        if (pointAdimensionalCoordinate < 0)
        {
            return false;
        }

        const double eps = 1e-5;
        const double splFac = 1.0;
        const auto intCoordinate = int(std::floor(pointAdimensionalCoordinate));
        if (pointAdimensionalCoordinate - intCoordinate < eps)
        {
            pointCoordinate = coordinates[intCoordinate];
            return true;
        }

        int low = intCoordinate;
        int high = low + 1;
        double a = high - pointAdimensionalCoordinate;
        double b = pointAdimensionalCoordinate - low;

        pointCoordinate = coordinates[low] * a + coordinates[high] * b +
                          (coordinatesDerivatives[low] * (pow(a, 3) - a) + coordinatesDerivatives[high] * (pow(b, 3) - b)) / 6.0 * splFac;

        return true;
    }

    template <class T>
    static void SwapVectorElements(std::vector<T>& v, int numElements)
    {
        if (numElements > v.size())
        {
            return;
        }

        for (int i = 0; i < numElements / 2; i++)
        {
            const auto a = v[i];
            v[i] = v[i + 1];
            v[i + 1] = a;
        }
    }

    static void ComputeAdimensionalDistancesFromPointSerie(const std::vector<Point>& v, Projections projection, std::vector<double>& result, double& totalDistance)
    {
        result[0] = 0;
        for (int i = 1; i < v.size(); i++)
        {
            result[i] = result[i - 1] + Distance(v[i - 1], v[i], projection);
        }
        totalDistance = result.back();
        const double inverseTotalDistance = 1.0 / totalDistance;
        // normalize
        for (int i = 1; i < v.size(); i++)
        {
            result[i] = result[i] * inverseTotalDistance;
        }
    }

    // get the sign
    template <typename T>
    [[nodiscard]] static int sgn(T val)
    {
        return (T(0) < val ? 1 : 0) - (val < T(0) ? 1 : 0);
    }

    //(DUITPL)
    [[nodiscard]] static int TwoSegmentsSign(const Point& p1, const Point& p2, const Point& p3, const Point& p4, Projections projection)
    {

        auto dx1 = GetDx(p1, p2, projection);
        auto dy1 = GetDy(p1, p2, projection);
        auto dx2 = GetDx(p3, p4, projection);
        auto dy2 = GetDy(p3, p4, projection);
        auto val = dx1 * dy2 - dy1 * dx2;
        return sgn(val);
    }

    //(TRANFN2)
    static void InterpolateTransfinite(const std::vector<Point>& sideOne,
                                       const std::vector<Point>& sideTwo,
                                       const std::vector<Point>& sideThree,
                                       const std::vector<Point>& sideFour,
                                       Projections projections,
                                       int numM,
                                       int numN,
                                       std::vector<std::vector<Point>>& result)
    {
        double totalLengthOne;
        std::vector<double> sideOneAdimensional(sideOne.size());
        ComputeAdimensionalDistancesFromPointSerie(sideOne, projections, sideOneAdimensional, totalLengthOne);

        double totalLengthTwo;
        std::vector<double> sideTwoAdimensional(sideTwo.size());
        ComputeAdimensionalDistancesFromPointSerie(sideTwo, projections, sideTwoAdimensional, totalLengthTwo);

        double totalLengthThree;
        std::vector<double> sideThreeAdimensional(sideThree.size());
        ComputeAdimensionalDistancesFromPointSerie(sideThree, projections, sideThreeAdimensional, totalLengthThree);

        double totalLengthFour;
        std::vector<double> sideFourAdimensional(sideFour.size());
        ComputeAdimensionalDistancesFromPointSerie(sideFour, projections, sideFourAdimensional, totalLengthFour);

        // now compute the adimensional distance of each point to be filled
        const int numMPoints = numM + 1;
        const int numNPoints = numN + 1;

        std::vector<std::vector<double>> iWeightFactor(numMPoints, std::vector<double>(numNPoints));
        std::vector<std::vector<double>> jWeightFactor(numMPoints, std::vector<double>(numNPoints));
        for (int i = 0; i < numMPoints; i++)
        {
            for (int j = 0; j < numNPoints; j++)
            {
                const double mWeight = double(i) / double(numM);
                const double nWeight = double(j) / double(numN);

                iWeightFactor[i][j] = (1.0 - nWeight) * sideThreeAdimensional[i] + nWeight * sideFourAdimensional[i];
                jWeightFactor[i][j] = (1.0 - mWeight) * sideOneAdimensional[j] + mWeight * sideTwoAdimensional[j];
            }
        }

        std::vector<std::vector<double>> weightOne(numMPoints, std::vector<double>(numNPoints));
        std::vector<std::vector<double>> weightTwo(numMPoints, std::vector<double>(numNPoints));
        std::vector<std::vector<double>> weightThree(numMPoints, std::vector<double>(numNPoints));
        std::vector<std::vector<double>> weightFour(numMPoints, std::vector<double>(numNPoints));
        for (int i = 0; i < numMPoints; i++)
        {
            for (int j = 0; j < numNPoints; j++)
            {

                weightOne[i][j] = (1.0 - jWeightFactor[i][j]) * totalLengthThree + jWeightFactor[i][j] * totalLengthFour;
                weightTwo[i][j] = (1.0 - iWeightFactor[i][j]) * totalLengthOne + iWeightFactor[i][j] * totalLengthTwo;
                weightThree[i][j] = weightTwo[i][j] / weightOne[i][j];
                weightFour[i][j] = weightOne[i][j] / weightTwo[i][j];
                const double wa = 1.0 / (weightThree[i][j] + weightFour[i][j]);
                weightOne[i][j] = wa * weightThree[i][j];
                weightTwo[i][j] = wa * weightFour[i][j];
            }
        }

        //border points
        result.resize(numMPoints, std::vector<Point>(numNPoints));
        for (int i = 0; i < numMPoints; i++)
        {
            result[i][0] = sideThree[i];
            result[i][numN] = sideFour[i];
        }
        for (int i = 0; i < numNPoints; i++)
        {
            result[0][i] = sideOne[i];
            result[numM][i] = sideTwo[i];
        }

        // first interpolation
        for (int i = 1; i < numM; i++)
        {
            for (int j = 1; j < numN; j++)
            {

                result[i][j].x = (sideOne[j].x * (1.0 - iWeightFactor[i][j]) + sideTwo[j].x * iWeightFactor[i][j]) * weightOne[i][j] +
                                 (sideThree[i].x * (1.0 - jWeightFactor[i][j]) + sideFour[i].x * jWeightFactor[i][j]) * weightTwo[i][j];

                result[i][j].y = (sideOne[j].y * (1.0 - iWeightFactor[i][j]) + sideTwo[j].y * iWeightFactor[i][j]) * weightOne[i][j] +
                                 (sideThree[i].y * (1.0 - jWeightFactor[i][j]) + sideFour[i].y * jWeightFactor[i][j]) * weightTwo[i][j];
            }
        }

        // update weights
        for (int i = 0; i < numMPoints; i++)
        {
            for (int j = 0; j < numNPoints; j++)
            {
                weightOne[i][j] = (1.0 - jWeightFactor[i][j]) * sideThreeAdimensional[i] * totalLengthThree +
                                  jWeightFactor[i][j] * sideFourAdimensional[i] * totalLengthFour;
                weightTwo[i][j] = (1.0 - iWeightFactor[i][j]) * sideOneAdimensional[j] * totalLengthOne +
                                  iWeightFactor[i][j] * sideTwoAdimensional[j] * totalLengthTwo;
            }
        }

        for (int i = 1; i < numMPoints; i++)
        {
            for (int j = 0; j < numNPoints; j++)
            {
                weightThree[i][j] = weightOne[i][j] - weightOne[i - 1][j];
            }
        }

        for (int i = 0; i < numMPoints; i++)
        {
            for (int j = 1; j < numNPoints; j++)
            {
                weightFour[i][j] = weightTwo[i][j] - weightTwo[i][j - 1];
            }
        }

        for (int i = 1; i < numMPoints; i++)
        {
            for (int j = 1; j < numNPoints - 1; j++)
            {
                weightOne[i][j] = 0.25 * (weightFour[i][j] + weightFour[i][j + 1] + weightFour[i - 1][j] + weightFour[i - 1][j + 1]) / weightThree[i][j];
            }
        }

        for (int i = 1; i < numMPoints - 1; i++)
        {
            for (int j = 1; j < numNPoints; j++)
            {
                weightTwo[i][j] = 0.25 * (weightThree[i][j] + weightThree[i][j - 1] + weightThree[i + 1][j] + weightThree[i + 1][j - 1]) / weightFour[i][j];
            }
        }

        // Iterate several times over
        const int numIterations = 25;
        for (int iter = 0; iter < numIterations; iter++)
        {
            // re-assign the weights
            for (int i = 0; i < numMPoints; i++)
            {
                for (int j = 0; j < numNPoints; j++)
                {
                    weightThree[i][j] = result[i][j].x;
                    weightFour[i][j] = result[i][j].y;
                }
            }

            for (int i = 1; i < numM; i++)
            {
                for (int j = 1; j < numN; j++)
                {

                    const double wa = 1.0 / (weightOne[i][j] + weightOne[i + 1][j] + weightTwo[i][j] + weightTwo[i][j + 1]);

                    result[i][j].x = wa * (weightThree[i - 1][j] * weightOne[i][j] + weightThree[i + 1][j] * weightOne[i + 1][j] +
                                           weightThree[i][j - 1] * weightTwo[i][j] + weightThree[i][j + 1] * weightTwo[i][j + 1]);

                    result[i][j].y = wa * (weightFour[i - 1][j] * weightOne[i][j] + weightFour[i + 1][j] * weightOne[i + 1][j] +
                                           weightFour[i][j - 1] * weightTwo[i][j] + weightFour[i][j + 1] * weightTwo[i][j + 1]);
                }
            }
        }
    }

    template <typename T>
    void GetBoundingBox(const std::vector<T>& values, Point& lowerLeft, Point& upperRight)
    {

        double minx = std::numeric_limits<double>::max();
        double maxx = std::numeric_limits<double>::lowest();
        double miny = std::numeric_limits<double>::max();
        double maxy = std::numeric_limits<double>::lowest();
        for (int n = 0; n < values.size(); n++)
        {
            bool isInvalid = IsDifferenceLessThanEpsilon(values[n].x, doubleMissingValue) ||
                             IsDifferenceLessThanEpsilon(values[n].y, doubleMissingValue);

            if (isInvalid)
            {
                continue;
            }

            minx = std::min(minx, values[n].x);
            maxx = std::max(maxx, values[n].x);
            miny = std::min(miny, values[n].y);
            maxy = std::max(maxy, values[n].y);
        }

        lowerLeft = {minx, miny};
        upperRight = {maxx, maxy};
    }

    static auto ComputeEdgeCenters(int numEdges, const std::vector<Point>& nodes, const std::vector<Edge>& edges, std::vector<Point>& edgesCenters)
    {
        edgesCenters.reserve(std::max(int(edgesCenters.capacity()), numEdges));
        edgesCenters.clear();

        for (int e = 0; e < numEdges; e++)
        {
            auto const first = edges[e].first;
            auto const second = edges[e].second;

            if (first < 0 || second < 0)
            {
                continue;
            }

            edgesCenters.push_back((nodes[first] + nodes[second]) * 0.5);
        }
    }

<<<<<<< HEAD
    template <typename T>
    void GetBoundingBox(const std::vector<T>& values, Point& lowerLeft, Point& upperRight)
    {

        double minx = std::numeric_limits<double>::max();
        double maxx = std::numeric_limits<double>::lowest();
        double miny = std::numeric_limits<double>::max();
        double maxy = std::numeric_limits<double>::lowest();
        for (int n = 0; n < values.size(); n++)
        {
            bool isInvalid = IsDifferenceLessThanEpsilon(values[n].x, doubleMissingValue) ||
                             IsDifferenceLessThanEpsilon(values[n].y, doubleMissingValue);

            if (isInvalid)
            {
                continue;
            }

            minx = std::min(minx, values[n].x);
            maxx = std::max(maxx, values[n].x);
            miny = std::min(miny, values[n].y);
            maxy = std::max(maxy, values[n].y);
        }

        lowerLeft = {minx, miny};
        upperRight = {maxx, maxy};
    }

    template <typename T>
    bool IsValueInBoundingBox(T point, Point lowerLeft, Point upperRight)
    {

        return point.x >= lowerLeft.x && point.x <= upperRight.x &&
               point.y >= lowerLeft.y && point.y <= upperRight.y;
    }

    static double LinearInterpolationInTriangle(Point interpolationPoint, const std::vector<Point>& polygon, const std::vector<double>& values, Projections projection)
    {
        double result = doubleMissingValue;

        const auto a11 = GetDx(polygon[0], polygon[1], projection);
        const auto a21 = GetDy(polygon[0], polygon[1], projection);

        const auto a12 = GetDx(polygon[0], polygon[2], projection);
        const auto a22 = GetDy(polygon[0], polygon[2], projection);

        const auto b1 = GetDx(polygon[0], interpolationPoint, projection);
        const auto b2 = GetDy(polygon[0], interpolationPoint, projection);

        double det = a11 * a22 - a12 * a21;
        if (std::abs(det) < 1e-12)
        {
            return result;
        }

        const double rlam = (a22 * b1 - a12 * b2) / det;
        const double rmhu = (-a21 * b1 + a11 * b2) / det;

        result = values[0] + rlam * (values[1] - values[0]) + rmhu * (values[2] - values[0]);

        return result;
    }

    static auto ComputeEdgeCenters(int numEdges, const std::vector<Point>& nodes, const std::vector<Edge>& edges, std::vector<Point>& edgesCenters)
    {
        edgesCenters.reserve(std::max(int(edgesCenters.capacity()), numEdges));
        edgesCenters.clear();

        for (int e = 0; e < numEdges; e++)
        {
            auto const first = edges[e].first;
            auto const second = edges[e].second;

            if (first < 0 || second < 0)
            {
                continue;
            }

            edgesCenters.push_back((nodes[first] + nodes[second]) * 0.5);
        }
    }

    static auto ComputeAverageCoordinate(const std::vector<Point>& points, int numPoints, Projections projection)
    {
        if (projection == Projections::sphericalAccurate)
        {

            Cartesian3DPoint averagePoint3D{0.0, 0.0, 0.0};
            for (int i = 0; i < numPoints; ++i)
            {
                Cartesian3DPoint point3D;
                SphericalToCartesian3D(points[i], point3D);
                averagePoint3D.x += point3D.x;
                averagePoint3D.y += point3D.y;
                averagePoint3D.z += point3D.z;
            }
            averagePoint3D.x = averagePoint3D.x / numPoints;
            averagePoint3D.y = averagePoint3D.y / numPoints;
            averagePoint3D.z = averagePoint3D.z / numPoints;

            Point result{doubleMissingValue, doubleMissingValue};
            Cartesian3DToSpherical(averagePoint3D, points[0].x, result);
            return result;
        }

        Point result{0.0, 0.0};
        for (int i = 0; i < numPoints; ++i)
        {
            result.x += points[i].x;
            result.y += points[i].y;
        }
        result.x = result.x / numPoints;
        result.y = result.y / numPoints;
        return result;
    }

} // namespace meshkernel
=======
} // namespace meshkernel

>>>>>>> 430842fe
<|MERGE_RESOLUTION|>--- conflicted
+++ resolved
@@ -1,2045 +1,1902 @@
-//---- GPL ---------------------------------------------------------------------
-//
-// Copyright (C)  Stichting Deltares, 2011-2020.
-//
-// This program is free software: you can redistribute it and/or modify
-// it under the terms of the GNU General Public License as published by
-// the Free Software Foundation version 3.
-//
-// This program is distributed in the hope that it will be useful,
-// but WITHOUT ANY WARRANTY; without even the implied warranty of
-// MERCHANTABILITY or FITNESS FOR A PARTICULAR PURPOSE.  See the
-// GNU General Public License for more details.
-//
-// You should have received a copy of the GNU General Public License
-// along with this program.  If not, see <http://www.gnu.org/licenses/>.
-//
-// contact: delft3d.support@deltares.nl
-// Stichting Deltares
-// P.O. Box 177
-// 2600 MH Delft, The Netherlands
-//
-// All indications and logos of, and references to, "Delft3D" and "Deltares"
-// are registered trademarks of Stichting Deltares, and remain the property of
-// Stichting Deltares. All rights reserved.
-//
-//------------------------------------------------------------------------------
-
-#pragma once
-
-#include <cmath>
-#include <algorithm>
-#include <numeric>
-#include "Entities.hpp"
-#include "Constants.cpp"
-#include "Exceptions.hpp"
-
-namespace meshkernel
-{
-    // coordinate reference independent operations
-    template <typename T>
-<<<<<<< HEAD
-    static T DotProduct(const T& dx1, const T& dx2)
-=======
-    [[nodiscard]] T DotProduct(const T& dx1, const T& dx2)
->>>>>>> 430842fe
-    {
-        return dx1 * dx2;
-    }
-
-    template <typename T, typename... Args>
-<<<<<<< HEAD
-    static T DotProduct(const T& dx1, const T& dx2, Args&... args)
-=======
-    [[nodiscard]] T DotProduct(const T& dx1, const T& dx2, Args&... args)
->>>>>>> 430842fe
-    {
-        return dx1 * dx2 + DotProduct(args...);
-    }
-
-    static auto VectorProduct(Cartesian3DPoint a, Cartesian3DPoint b)
-    {
-        return Cartesian3DPoint{
-            a.y * b.z - a.z * b.y,
-            a.z * b.x - a.x * b.z,
-            a.x * b.y - a.y * b.x};
-    }
-
-    static auto InnerProduct(Cartesian3DPoint a, Cartesian3DPoint b)
-    {
-        return a.x * b.x + a.y * b.y + a.z * b.z;
-    }
-
-    template <typename T>
-<<<<<<< HEAD
-    static bool ResizeVectorIfNeeded(int newSize, std::vector<T>& vectorToResize, T fillValue = T())
-=======
-    void ResizeVectorIfNeeded(int newSize, std::vector<T>& vectorToResize, T fillValue = T())
->>>>>>> 430842fe
-    {
-        const int currentSize = int(vectorToResize.size());
-        if (newSize > currentSize)
-        {
-            newSize = std::max(newSize, int(currentSize * 1.2));
-            vectorToResize.resize(newSize, fillValue);
-        }
-    }
-
-    template <typename T>
-<<<<<<< HEAD
-    static bool ResizeVectorIfNeededWithMinimumSize(int newSize, std::vector<T>& vectorToResize, int minSize, T fillValue = T())
-=======
-    void ResizeVectorIfNeededWithMinimumSize(int newSize, std::vector<T>& vectorToResize, int minSize, T fillValue = T())
->>>>>>> 430842fe
-    {
-        const int currentSize = int(vectorToResize.size());
-        if (newSize > currentSize)
-        {
-            newSize = std::max(minSize, int(5 * newSize));
-            vectorToResize.resize(newSize, fillValue);
-        }
-    }
-
-    template <typename T>
-<<<<<<< HEAD
-    static int FindIndex(const std::vector<T>& vec, T el)
-=======
-    [[nodiscard]] int FindIndex(const std::vector<T>& vec, T el)
->>>>>>> 430842fe
-    {
-        int index = 0;
-        for (int n = 0; n < vec.size(); n++)
-        {
-            if (vec[n] == el)
-            {
-                index = n;
-                break;
-            }
-        }
-        return index;
-    }
-
-    static int FindIndexes(const std::vector<Point>& vec,
-                           const size_t start,
-                           const size_t end,
-                           const double& separator,
-                           std::vector<std::vector<size_t>>& indexes)
-    {
-        if (vec.empty())
-        {
-            return 0;
-        }
-        // set an invalid index
-        auto invalidIndex = std::numeric_limits<size_t>::max();
-        for (int n = 0; n < indexes.size(); n++)
-        {
-            indexes[n][0] = invalidIndex;
-            indexes[n][1] = invalidIndex;
-        }
-
-        if (start > vec.size() || end > vec.size() || indexes.empty())
-        {
-            return -1;
-        }
-
-        int pos = 0;
-        for (auto n = start; n < end; n++)
-        {
-
-            if (vec[n].x != separator && indexes[pos][0] == invalidIndex)
-            {
-                indexes[pos][0] = n;
-            }
-            else if (vec[n].x == separator && indexes[pos][1] == invalidIndex)
-            {
-                indexes[pos][1] = n - 1;
-                pos++;
-            }
-            if (pos >= indexes.size())
-            {
-                return -1;
-            }
-        }
-
-        if (pos < indexes.size() && indexes[pos][1] == invalidIndex)
-        {
-            indexes[pos][1] = int(vec.size()) - 1;
-            pos++;
-        }
-
-        return pos;
-    }
-
-    template <typename T>
-<<<<<<< HEAD
-    static std::vector<int> SortedIndexes(const std::vector<T>& v)
-=======
-    [[nodiscard]] std::vector<int> SortedIndexes(const std::vector<T>& v)
->>>>>>> 430842fe
-    {
-        std::vector<int> idx(v.size());
-        iota(idx.begin(), idx.end(), 0);
-        std::stable_sort(idx.begin(), idx.end(), [&v](size_t i1, size_t i2) { return v[i1] < v[i2]; });
-        return idx;
-    }
-
-    //chmike's algorithm
-    template <class T>
-    static void ReorderVector(std::vector<T>& v, std::vector<int> const& order)
-    {
-        std::vector<T> ordered(v.size());
-        for (int i = 0; i < order.size(); ++i)
-        {
-            ordered[i] = v[order[i]];
-        }
-        v = ordered;
-    }
-
-    template <typename T>
-<<<<<<< HEAD
-    static bool MakeMonothonic(std::vector<T>& v)
-=======
-    void MakeMonothonic(std::vector<T>& v)
->>>>>>> 430842fe
-    {
-
-        bool isMonotonic = false;
-        int maxIter = 10;
-        int iter = 0;
-        while (!isMonotonic && iter < maxIter)
-        {
-            isMonotonic = true;
-            maxIter++;
-            for (int n = 0; n < v.size(); ++n)
-            {
-                if (v[n + 1] - v[n] < 0.0)
-                {
-                    isMonotonic = false;
-                    break;
-                }
-            }
-            if (!isMonotonic)
-            {
-                for (int n = 1; n < v.size() - 1; ++n)
-                {
-                    v[n] = 0.5 * (v[n - 1] + v[n + 1]);
-                }
-            }
-        }
-    }
-
-    template <typename T>
-    static void AddValueToVector(std::vector<T>& vec, const T value)
-    {
-        for (auto& val : vec)
-        {
-            val += value;
-        }
-    }
-
-    // algorithm performing the zero's search using the golden section algorithm's
-    template <typename F>
-<<<<<<< HEAD
-    static double FindFunctionRootWithGoldenSectionSearch(F func, double min, double max)
-=======
-    [[nodiscard]] double FindFunctionRootWithGoldenSectionSearch(F func, double min, double max)
->>>>>>> 430842fe
-    {
-        //golden distance factors
-        const double c = 0.38196602;
-        const double r = 0.61803399;
-        const double tolerance = 0.00001;
-
-        double left = min;
-        double middle = (min + max) * 0.5;
-        double right = max;
-
-        double x0 = left;
-        double x1 = middle - c * (middle - left);
-        double x2 = middle;
-        double x3 = right;
-        if (std::abs(right - middle) > std::abs(middle - left))
-        {
-            x1 = middle;
-            x2 = middle + c * (middle - left);
-        }
-
-        double f1 = func(x1);
-        double f2 = func(x2);
-
-        while (std::abs(x3 - x0) > tolerance * std::max(std::abs(x1) + std::abs(x2), 1e-8))
-        {
-            if (f2 < f1)
-            {
-                x0 = x1;
-                x1 = x2;
-                x2 = r * x1 + c * x3;
-
-                f1 = f2;
-                f2 = func(x2);
-            }
-            else
-            {
-                x3 = x2;
-                x2 = x1;
-                x1 = r * x2 + c * x0;
-
-                f2 = f1;
-                f1 = func(x1);
-            }
-        }
-
-        return f1 < f2 ? x1 : x2;
-    }
-
-<<<<<<< HEAD
-    static int NextCircularForwardIndex(int currentIndex, int size)
-    {
-        int index = currentIndex + 1;
-        if (index >= size)
-        {
-            index = index - size;
-        }
-        return index;
-    }
-
-    static int NextCircularBackwardIndex(int currentIndex, int size)
-    {
-        int index = currentIndex - 1;
-        if (index < 0)
-        {
-            index = index + size;
-        }
-        return index;
-    }
-
-    static bool IsPointOnPole(const Point& point)
-=======
-    [[nodiscard]] static bool IsPointOnPole(const Point& point)
->>>>>>> 430842fe
-    {
-        return std::abs(std::abs(point.y) - 90.0) < absLatitudeAtPoles;
-    }
-
-    ///sphertocart3D transform 2d spherical to 3d cartesian
-    static void SphericalToCartesian3D(const Point& sphericalPoint, Cartesian3DPoint& cartesianPoint)
-    {
-        cartesianPoint.z = earth_radius * sin(sphericalPoint.y * degrad_hp);
-        double rr = earth_radius * cos(sphericalPoint.y * degrad_hp);
-        cartesianPoint.x = rr * cos(sphericalPoint.x * degrad_hp);
-        cartesianPoint.y = rr * sin(sphericalPoint.x * degrad_hp);
-    }
-
-    ///Cart3Dtospher Transform 3d cartesian coordinates to 2d spherical
-    static void Cartesian3DToSpherical(const Cartesian3DPoint& cartesianPoint, double referenceLongitude, Point& sphericalPoint)
-    {
-        double angle = atan2(cartesianPoint.y, cartesianPoint.x) * raddeg_hp;
-        sphericalPoint.y = atan2(cartesianPoint.z, sqrt(cartesianPoint.x * cartesianPoint.x + cartesianPoint.y * cartesianPoint.y)) * raddeg_hp;
-        sphericalPoint.x = angle + std::lround((referenceLongitude - angle) / 360.0) * 360.0;
-    }
-
-    /// IsLeft(): tests if a point is Left|On|Right of an infinite line.
-    ///    Input:  three points leftPoint, rightPoint, and point
-    ///    Return: >0 for point left of the line through leftPoint and rightPoint
-    ///            =0 for point  on the line
-    ///            <0 for point  right of the line
-    [[nodiscard]] static double IsLeft(const Point& leftPoint, const Point& rightPoint, const Point& point)
-    {
-        double left = (rightPoint.x - leftPoint.x) * (point.y - leftPoint.y) - (point.x - leftPoint.x) * (rightPoint.y - leftPoint.y);
-        return left;
-    }
-
-    /// Check if a point is in polygonNodes using the winding number method
-    /// polygonNodes: a closed polygonNodes consisting f a vector of numberOfPolygonPoints + 1 in counter clockwise order
-<<<<<<< HEAD
-    static bool IsPointInPolygonNodes(Point point,
-                                      const std::vector<Point>& polygonNodes,
-                                      int startNode,
-                                      int endNode,
-                                      Projections projection,
-                                      Point polygonCenter = {doubleMissingValue, doubleMissingValue})
-=======
-    [[nodiscard]] static bool IsPointInPolygonNodes(const Point& point, const std::vector<Point>& polygonNodes, int startNode, int endNode)
->>>>>>> 430842fe
-    {
-
-        if (endNode <= startNode)
-        {
-            return true;
-        }
-        const int currentPolygonSize = endNode - startNode + 1;
-        if (currentPolygonSize < 3 || polygonNodes.size() < currentPolygonSize)
-        {
-            return false;
-        }
-        if (polygonNodes[startNode] != polygonNodes[endNode])
-        {
-            return false;
-        }
-
-        bool isInPolygon = false;
-
-        if (projection == Projections::cartesian || projection == Projections::spherical)
-        {
-<<<<<<< HEAD
-
-            int windingNumber = 0;
-            for (int n = startNode; n < endNode; n++)
-            {
-                const auto leftDifference = IsLeft(polygonNodes[n], polygonNodes[n + 1], point);
-                if (IsDifferenceLessThanEpsilon(leftDifference, 0.0))
-                {
-                    // point on the line
-                    return true;
-                }
-
-                if (polygonNodes[n].y <= point.y) // an upward crossing
-=======
-            const auto leftDifference = IsLeft(polygonNodes[n], polygonNodes[n + 1], point);
-            if (IsDifferenceLessThanEpsilon(leftDifference, 0.0))
-            {
-                // point on the line
-                return true;
-            }
-
-            if (polygonNodes[n].y <= point.y) // an upward crossing
-            {
-                if (polygonNodes[n + 1].y > point.y && leftDifference > 0.0)
-
->>>>>>> 430842fe
-                {
-                    if (polygonNodes[n + 1].y > point.y && leftDifference > 0.0)
-
-                    {
-                        ++windingNumber; // have  a valid up intersect
-                    }
-                }
-                else
-                {
-                    if (polygonNodes[n + 1].y <= point.y && leftDifference < 0.0) // a downward crossing
-                    {
-
-                        --windingNumber; // have  a valid down intersect
-                    }
-                }
-            }
-
-            isInPolygon = windingNumber == 0 ? false : true;
-        }
-
-        if (projection == Projections::sphericalAccurate)
-        {
-            // get 3D polygon coordinates
-            std::vector<Cartesian3DPoint> cartesian3DPoints(currentPolygonSize);
-            for (int i = 0; i < currentPolygonSize; i++)
-            {
-                SphericalToCartesian3D(polygonNodes[startNode + i], cartesian3DPoints[i]);
-            }
-
-            // enlarge around polygon
-            const double enlargmentFactor = 1.000001;
-            Cartesian3DPoint polygonCenterCartesian3D;
-            SphericalToCartesian3D(polygonCenter, polygonCenterCartesian3D);
-            for (int i = 0; i < currentPolygonSize; i++)
-            {
-                cartesian3DPoints[i].x = polygonCenterCartesian3D.x + enlargmentFactor * (cartesian3DPoints[i].x - polygonCenterCartesian3D.x);
-                cartesian3DPoints[i].y = polygonCenterCartesian3D.y + enlargmentFactor * (cartesian3DPoints[i].y - polygonCenterCartesian3D.y);
-                cartesian3DPoints[i].z = polygonCenterCartesian3D.z + enlargmentFactor * (cartesian3DPoints[i].z - polygonCenterCartesian3D.z);
-            }
-
-            // convert point
-            Cartesian3DPoint pointCartesian3D;
-            SphericalToCartesian3D(point, pointCartesian3D);
-
-            //get test direction: e_lambda
-            const double lambda = point.x * degrad_hp;
-            Cartesian3DPoint ee{-std::sin(lambda), std::cos(lambda), 0.0};
-            int inside = 0;
-
-            // loop over the polygon nodes
-            for (int i = 0; i < currentPolygonSize - 1; i++)
-            {
-<<<<<<< HEAD
-                const auto nextNode = NextCircularForwardIndex(i, currentPolygonSize);
-                const auto xiXxip1 = VectorProduct(cartesian3DPoints[i], cartesian3DPoints[nextNode]);
-                const auto xpXe = VectorProduct(pointCartesian3D, ee);
-
-                const auto D = InnerProduct(xiXxip1, ee);
-                double zeta = 0.0;
-                double xi = 0.0;
-                double eta = 0.0;
-                if (std::abs(D) > 0.0)
-=======
-                if (polygonNodes[n + 1].y <= point.y && leftDifference < 0.0) // a downward crossing
->>>>>>> 430842fe
-                {
-
-                    xi = -InnerProduct(xpXe, cartesian3DPoints[nextNode]) / D;
-                    eta = InnerProduct(xpXe, cartesian3DPoints[i]) / D;
-                    zeta = -InnerProduct(xiXxip1, pointCartesian3D) / D;
-                }
-
-                if (IsDifferenceLessThanEpsilon(zeta, 0.0))
-                {
-                    return true;
-                }
-
-                if (xi >= 0.0 && eta >= 0.0 && zeta >= 0.0)
-                {
-                    inside = 1 - inside;
-                }
-            }
-
-            if (inside == 1)
-            {
-                isInPolygon = true;
-            }
-        }
-        return isInPolygon;
-    }
-
-    static void ComputeThreeBaseComponents(const Point& point, double (&exxp)[3], double (&eyyp)[3], double (&ezzp)[3])
-    {
-        double phi0 = point.y * degrad_hp;
-        double lambda0 = point.x * degrad_hp;
-
-        exxp[0] = cos(phi0) * cos(lambda0);
-        exxp[1] = cos(phi0) * sin(lambda0);
-        exxp[2] = sin(phi0);
-
-        eyyp[0] = -sin(lambda0);
-        eyyp[1] = cos(lambda0);
-        eyyp[2] = 0.0;
-
-        ezzp[0] = -sin(phi0) * cos(lambda0);
-        ezzp[1] = -sin(phi0) * sin(lambda0);
-        ezzp[2] = cos(phi0);
-    };
-
-    static void ComputeTwoBaseComponents(const Point& point, double (&elambda)[3], double (&ephi)[3])
-    {
-        double phi0 = point.y * degrad_hp;
-        double lambda0 = point.x * degrad_hp;
-
-        elambda[0] = -sin(lambda0);
-        elambda[1] = cos(lambda0);
-        elambda[2] = 0.0;
-
-        ephi[0] = -sin(phi0) * cos(lambda0);
-        ephi[1] = -sin(phi0) * sin(lambda0);
-        ephi[2] = cos(phi0);
-    };
-
-    [[nodiscard]] static double GetDx(const Point& firstPoint, const Point& secondPoint, const Projections& projection)
-    {
-        double delta = secondPoint.x - firstPoint.x;
-        if (std::abs(delta) <= nearlyZero)
-        {
-            return 0.0;
-        }
-
-        if (projection == Projections::cartesian)
-        {
-            return delta;
-        }
-        if (projection == Projections::spherical || projection == Projections::sphericalAccurate)
-        {
-            bool isFirstPointOnPole = IsPointOnPole(firstPoint);
-            bool isSecondPointOnPole = IsPointOnPole(secondPoint);
-            if (isFirstPointOnPole && !isSecondPointOnPole || !isFirstPointOnPole && isSecondPointOnPole)
-            {
-                return 0.0;
-            }
-            double firstPointX = firstPoint.x;
-            double secondPointX = secondPoint.x;
-            if (firstPointX - secondPointX > 180.0)
-            {
-                firstPointX -= 360.0;
-            }
-            else if (firstPointX - secondPointX < -180.0)
-            {
-                firstPointX += 360.0;
-            }
-
-            firstPointX = firstPointX * degrad_hp;
-            secondPointX = secondPointX * degrad_hp;
-            double firstPointY = firstPoint.y * degrad_hp;
-            double secondPointY = secondPoint.y * degrad_hp;
-            double cosPhi = cos(0.5 * (firstPointY + secondPointY));
-            double dx = earth_radius * cosPhi * (secondPointX - firstPointX);
-            return dx;
-        }
-        return doubleMissingValue;
-    }
-
-    [[nodiscard]] static double GetDy(const Point& firstPoint, const Point& secondPoint, const Projections& projection)
-    {
-        double delta = secondPoint.y - firstPoint.y;
-        if (std::abs(delta) <= nearlyZero)
-        {
-            return 0.0;
-        }
-
-        if (projection == Projections::cartesian)
-        {
-            return delta;
-        }
-        if (projection == Projections::spherical || projection == Projections::sphericalAccurate)
-        {
-            double firstPointY = firstPoint.y * degrad_hp;
-            double secondPointY = secondPoint.y * degrad_hp;
-            double dy = earth_radius * (secondPointY - firstPointY);
-            return dy;
-        }
-        return doubleMissingValue;
-    }
-
-    ///dprodout: out product of two segments
-    [[nodiscard]] static double OuterProductTwoSegments(const Point& firstPointFirstSegment, const Point& secondPointFirstSegment,
-                                                        const Point& firstPointSecondSegment, const Point& secondPointSecondSegment, const Projections& projection)
-    {
-        if (projection == Projections::sphericalAccurate)
-        {
-            Cartesian3DPoint firstPointFirstSegmentCartesian;
-            SphericalToCartesian3D(firstPointFirstSegment, firstPointFirstSegmentCartesian);
-            auto xx1 = firstPointFirstSegmentCartesian.x;
-            auto yy1 = firstPointFirstSegmentCartesian.y;
-            auto zz1 = firstPointFirstSegmentCartesian.z;
-
-            Cartesian3DPoint secondPointFirstSegmentCartesian;
-            SphericalToCartesian3D(secondPointFirstSegment, secondPointFirstSegmentCartesian);
-            auto xx2 = secondPointFirstSegmentCartesian.x;
-            auto yy2 = secondPointFirstSegmentCartesian.y;
-            auto zz2 = secondPointFirstSegmentCartesian.z;
-
-            Cartesian3DPoint firstPointSecondSegmentCartesian;
-            SphericalToCartesian3D(firstPointSecondSegment, firstPointSecondSegmentCartesian);
-            auto xx3 = firstPointSecondSegmentCartesian.x;
-            auto yy3 = firstPointSecondSegmentCartesian.y;
-            auto zz3 = firstPointSecondSegmentCartesian.z;
-
-            Cartesian3DPoint secondPointSecondSegmentCartesian;
-            SphericalToCartesian3D(secondPointSecondSegment, secondPointSecondSegmentCartesian);
-            auto xx4 = secondPointSecondSegmentCartesian.x;
-            auto yy4 = secondPointSecondSegmentCartesian.y;
-            auto zz4 = secondPointSecondSegmentCartesian.z;
-
-            double vxx = (yy2 - yy1) * (zz4 - zz3) - (zz2 - zz1) * (yy4 - yy3);
-            double vyy = (zz2 - zz1) * (xx4 - xx3) - (xx2 - xx1) * (zz4 - zz3);
-            double vzz = (xx2 - xx1) * (yy4 - yy3) - (yy2 - yy1) * (xx4 - xx3);
-
-            double result = std::sqrt(vxx * vxx + vyy * vyy + vzz * vzz);
-
-            //check if vector is pointing outwards of earth
-            if (vxx * xx1 + vyy * yy1 + vzz * zz1 < 0.0)
-            {
-                result = -result;
-            }
-            return result;
-        }
-
-        // cartesian and spherical
-        if (projection == Projections::cartesian || projection == Projections::spherical)
-        {
-            double dx1 = GetDx(firstPointFirstSegment, secondPointFirstSegment, projection);
-            double dx2 = GetDx(firstPointSecondSegment, secondPointSecondSegment, projection);
-
-            double dy1 = GetDy(firstPointFirstSegment, secondPointFirstSegment, projection);
-            double dy2 = GetDy(firstPointSecondSegment, secondPointSecondSegment, projection);
-
-            return dx1 * dy2 - dy1 * dx2;
-        }
-
-        return doubleMissingValue;
-    }
-
-    /// half
-    static void MiddlePoint(const Point& firstPoint, const Point& secondPoint, Point& result, const Projections& projection)
-    {
-        result.x = doubleMissingValue;
-        result.y = doubleMissingValue;
-        if (!firstPoint.IsValid() || !secondPoint.IsValid())
-        {
-            return;
-        }
-        if (projection == Projections::sphericalAccurate)
-        {
-            Cartesian3DPoint firstPointCartesianCoordinates{doubleMissingValue, doubleMissingValue};
-            SphericalToCartesian3D(firstPoint, firstPointCartesianCoordinates);
-            Cartesian3DPoint secondPointCartesianCoordinates{doubleMissingValue, doubleMissingValue};
-            SphericalToCartesian3D(secondPoint, secondPointCartesianCoordinates);
-
-            Cartesian3DPoint middleCartesianPointCoordinate{doubleMissingValue, doubleMissingValue};
-            middleCartesianPointCoordinate.x = 0.5 * (firstPointCartesianCoordinates.x + secondPointCartesianCoordinates.x);
-            middleCartesianPointCoordinate.y = 0.5 * (firstPointCartesianCoordinates.y + secondPointCartesianCoordinates.y);
-            double referenceLongitude = std::max(firstPoint.x, secondPoint.x);
-
-            Cartesian3DToSpherical(middleCartesianPointCoordinate, referenceLongitude, result);
-        }
-
-        // cartesian and spherical
-        if (projection == Projections::cartesian || projection == Projections::spherical)
-        {
-            result = (firstPoint + secondPoint) * 0.5;
-        }
-    }
-
-    static void ComputeMiddlePoint(const Point& firstPoint, const Point& secondPoint, const Projections& projection, Point& centre)
-    {
-        centre.x = doubleMissingValue;
-        centre.y = doubleMissingValue;
-        if (projection == Projections::spherical || projection == Projections::sphericalAccurate)
-        {
-            centre.y = (firstPoint.y + secondPoint.y) / 2.0;
-            const auto isFirstNodeOnPole = IsPointOnPole(firstPoint);
-            const auto isSecondNodeOnPole = IsPointOnPole(secondPoint);
-
-            if (isFirstNodeOnPole && !isSecondNodeOnPole)
-            {
-                centre.x = secondPoint.x;
-            }
-            else if (!isFirstNodeOnPole && isSecondNodeOnPole)
-            {
-                centre.x = firstPoint.x;
-            }
-            else
-            {
-                const auto maxx = std::max(firstPoint.x, secondPoint.x);
-                const auto minx = std::min(firstPoint.x, secondPoint.x);
-
-                if (std::abs(maxx - minx) > std::numeric_limits<double>::epsilon())
-                {
-                    centre.x = centre.x + 180.0;
-                }
-            }
-        }
-
-        // cartesian
-        if (projection == Projections::cartesian)
-        {
-            centre = (firstPoint + secondPoint) * 0.5;
-        }
-    }
-
-    ///normalin, Normalized vector in direction 1 -> 2, in the orientation of (xu,yu)
-    static void NormalVector(const Point& firstPoint, const Point& secondPoint, const Point& insidePoint, Point& result, const Projections& projection)
-    {
-        if (projection == Projections::sphericalAccurate)
-        {
-            Cartesian3DPoint firstPointCartesianCoordinates;
-            Cartesian3DPoint secondPointCartesianCoordinates;
-            SphericalToCartesian3D(firstPoint, firstPointCartesianCoordinates);
-            SphericalToCartesian3D(secondPoint, secondPointCartesianCoordinates);
-
-            double elambda[3];
-            double ephi[3];
-            ComputeTwoBaseComponents(insidePoint, elambda, ephi);
-
-            double dx = (secondPointCartesianCoordinates.x - firstPointCartesianCoordinates.x) * elambda[0] +
-                        (secondPointCartesianCoordinates.y - firstPointCartesianCoordinates.y) * elambda[1] +
-                        (secondPointCartesianCoordinates.z - firstPointCartesianCoordinates.z) * elambda[2];
-
-            double dy = (secondPointCartesianCoordinates.x - firstPointCartesianCoordinates.x) * ephi[0] +
-                        (secondPointCartesianCoordinates.y - firstPointCartesianCoordinates.y) * ephi[1] +
-                        (secondPointCartesianCoordinates.z - firstPointCartesianCoordinates.z) * ephi[2];
-
-            double squaredDistance = dx * dx + dy * dy;
-            if (squaredDistance > 0.0)
-            {
-                const double distance = sqrt(squaredDistance);
-                result.x = dx / distance;
-                result.y = dy / distance;
-            }
-        }
-
-        // cartesian and spherical
-        if (projection == Projections::cartesian || projection == Projections::spherical)
-        {
-            double dx = GetDx(firstPoint, secondPoint, projection);
-            double dy = GetDy(firstPoint, secondPoint, projection);
-            const double squaredDistance = dx * dx + dy * dy;
-            if (squaredDistance > 0.0)
-            {
-                const double distance = sqrt(squaredDistance);
-                result.x = dx / distance;
-                result.y = dy / distance;
-            }
-        }
-    }
-
-    //spher2locvec, transforms vector with componentis in global spherical coordinate directions(xglob, yglob)
-    ///to local coordinate directions(xloc, yloc) around reference point(xref, yref)
-    static void TransformGlobalVectorToLocal(const Point& reference, const Point& globalCoordinates, const Point& globalComponents, Projections projection, Point& localComponents)
-    {
-        if (projection == Projections::sphericalAccurate)
-        {
-            double exxp[3];
-            double eyyp[3];
-            double ezzp[3];
-            ComputeThreeBaseComponents(reference, exxp, eyyp, ezzp);
-
-            // get the 3D coordinate
-            Cartesian3DPoint globalCoordinatesCartesian;
-            SphericalToCartesian3D(globalCoordinates, globalCoordinatesCartesian);
-
-            //project to rotated frame
-            Cartesian3DPoint globalCoordinatesCartesianRotated;
-            globalCoordinatesCartesianRotated.x = exxp[0] * globalCoordinatesCartesian.x + exxp[1] * globalCoordinatesCartesian.y + exxp[2] * globalCoordinatesCartesian.z;
-            globalCoordinatesCartesianRotated.y = eyyp[0] * globalCoordinatesCartesian.x + eyyp[1] * globalCoordinatesCartesian.y + eyyp[2] * globalCoordinatesCartesian.z;
-            globalCoordinatesCartesianRotated.z = ezzp[0] * globalCoordinatesCartesian.x + ezzp[1] * globalCoordinatesCartesian.y + ezzp[2] * globalCoordinatesCartesian.z;
-
-            // Compute global base vectors at other point in 3D(xx, yy, zz) frame
-            double elambda[3];
-            double ephi[3];
-            ComputeTwoBaseComponents(globalCoordinates, elambda, ephi);
-
-            double vxx = globalComponents.x * elambda[0] + globalComponents.y * ephi[0];
-            double vyy = globalComponents.x * elambda[1] + globalComponents.y * ephi[1];
-            double vzz = globalComponents.x * elambda[2] + globalComponents.y * ephi[2];
-
-            //transform to local spherical coordinates
-            Point globalCoordinatesToLocal;
-            Cartesian3DToSpherical(globalCoordinatesCartesianRotated, reference.x, globalCoordinatesToLocal);
-
-            //compute base vectors at other point in rotated 3D(xxp, yyp, zzp) frame
-            double elambdap[3];
-            double ephip[3];
-            ComputeTwoBaseComponents(globalCoordinatesToLocal, elambdap, ephip);
-
-            //compute local base vectors in(xx, yy, zz) frame
-            double elambdaloc[3];
-            elambdaloc[0] = exxp[0] * elambdap[0] + eyyp[0] * elambdap[1] + ezzp[0] * elambda[2];
-            elambdaloc[1] = exxp[1] * elambdap[0] + eyyp[1] * elambdap[1] + ezzp[1] * elambda[2];
-            elambdaloc[2] = exxp[2] * elambdap[0] + eyyp[2] * elambdap[1] + ezzp[2] * elambda[2];
-
-            double ephiloc[3];
-            ephiloc[0] = exxp[0] * ephip[0] + eyyp[0] * ephip[1] + ezzp[0] * ephip[2];
-            ephiloc[1] = exxp[1] * ephip[0] + eyyp[1] * ephip[1] + ezzp[1] * ephip[2];
-            ephiloc[2] = exxp[2] * ephip[0] + eyyp[2] * ephip[1] + ezzp[2] * ephip[2];
-
-            //compute vectors in other point in local base(elambdaloc, ephiloc)
-            localComponents.x = elambdaloc[0] * vxx + elambdaloc[1] * vyy + elambdaloc[2] * vzz;
-            localComponents.y = ephiloc[0] * vxx + ephiloc[1] * vyy + ephiloc[2] * vzz;
-        }
-        else
-        {
-            // cartesian and spherical
-            if (projection == Projections::cartesian || projection == Projections::spherical)
-            {
-                localComponents = globalComponents;
-            }
-        }
-    }
-
-    ///normalout
-    static void NormalVectorOutside(const Point& firstPoint, const Point& secondPoint, Point& result, const Projections& projection)
-    {
-        result.x = doubleMissingValue;
-        result.y = doubleMissingValue;
-        if (projection == Projections::sphericalAccurate)
-        {
-            Point middlePoint;
-            MiddlePoint(firstPoint, secondPoint, middlePoint, projection);
-
-            Cartesian3DPoint firstPointCartesianCoordinates;
-            SphericalToCartesian3D(firstPoint, firstPointCartesianCoordinates);
-            Cartesian3DPoint secondPointCartesianCoordinates;
-            SphericalToCartesian3D(secondPoint, secondPointCartesianCoordinates);
-
-            //compute the base vectors at middle point
-            double elambda[3];
-            double ephi[3];
-            ComputeTwoBaseComponents(middlePoint, elambda, ephi);
-
-            // project vector in local base
-            double dx = (secondPointCartesianCoordinates.x - firstPointCartesianCoordinates.x) * elambda[0] +
-                        (secondPointCartesianCoordinates.y - firstPointCartesianCoordinates.y) * elambda[1] +
-                        (secondPointCartesianCoordinates.z - firstPointCartesianCoordinates.z) * elambda[2];
-
-            double dy = (secondPointCartesianCoordinates.x - firstPointCartesianCoordinates.x) * ephi[0] +
-                        (secondPointCartesianCoordinates.y - firstPointCartesianCoordinates.y) * ephi[1] +
-                        (secondPointCartesianCoordinates.z - firstPointCartesianCoordinates.z) * ephi[2];
-
-            const double squaredDistance = dx * dx + dy * dy;
-            if (squaredDistance > 0.0)
-            {
-                const double distance = sqrt(squaredDistance);
-                result.x = dy / distance;
-                result.y = -dx / distance;
-            }
-        }
-
-        // cartesian and spherical
-        if (projection == Projections::cartesian || projection == Projections::spherical)
-        {
-            double dx = GetDx(firstPoint, secondPoint, projection);
-            double dy = GetDy(firstPoint, secondPoint, projection);
-
-            const double squaredDistance = dx * dx + dy * dy;
-            if (squaredDistance > 0.0)
-            {
-                const double distance = sqrt(squaredDistance);
-                result.x = dy / distance;
-                result.y = -dx / distance;
-            }
-
-            if (projection == Projections::spherical)
-            {
-                Point middlePoint;
-                MiddlePoint(firstPoint, secondPoint, middlePoint, projection);
-                result.x = result.x / cos(degrad_hp * 0.5 * (firstPoint.y + secondPoint.y));
-                result.y = result.y;
-            }
-        }
-    }
-
-    ///normaloutchk
-    ///Computes the normal vector to a line 1-2, which is *outward* w.r.t.
-    ///an 'inside' point 3. Similar to normalout, except that the normal
-    ///vector may be flipped based on the 'inside' point.
-    ///TODO:test me
-    static void NormalVectorInside(const Point& firstPoint, const Point& secondPoint, const Point& insidePoint, Point& normal, bool& flippedNormal, Projections projection)
-    {
-        NormalVectorOutside(firstPoint, secondPoint, normal, projection);
-        Point thirdPoint;
-        if (projection == Projections::cartesian || projection == Projections::spherical)
-        {
-            flippedNormal = false;
-            thirdPoint.x = firstPoint.x + normal.x;
-            thirdPoint.y = firstPoint.y + normal.y;
-        }
-        if (projection == Projections::sphericalAccurate)
-        {
-            Point middle;
-            MiddlePoint(firstPoint, secondPoint, middle, projection);
-            Point localComponents;
-            TransformGlobalVectorToLocal(firstPoint, middle, normal, projection, localComponents);
-            double elambda[3];
-            double ephi[3];
-            ComputeTwoBaseComponents(firstPoint, elambda, ephi);
-
-            double vxx = localComponents.x * elambda[0] + localComponents.y * ephi[0];
-            double vyy = localComponents.x * elambda[1] + localComponents.y * ephi[1];
-            double vzz = localComponents.x * elambda[2] + localComponents.y * ephi[2];
-
-            Cartesian3DPoint firstPointCartesian;
-            SphericalToCartesian3D(firstPoint, firstPointCartesian);
-
-            Cartesian3DPoint rotatedPoint;
-            double alpha = 0.0;
-            rotatedPoint.x = firstPointCartesian.x + alpha * vxx;
-            rotatedPoint.y = firstPointCartesian.y + alpha * vyy;
-            rotatedPoint.z = firstPointCartesian.z + alpha * vzz;
-
-            Cartesian3DToSpherical(rotatedPoint, firstPoint.x, thirdPoint);
-        }
-
-        if (OuterProductTwoSegments(firstPoint, thirdPoint, firstPoint, secondPoint, projection) * OuterProductTwoSegments(firstPoint, insidePoint, firstPoint, secondPoint, projection) > 0.0)
-        {
-            normal.x = -normal.x;
-            normal.y = -normal.y;
-            flippedNormal = true;
-        }
-        else
-        {
-            flippedNormal = false;
-        }
-    }
-
-    static void Add(Point& point, const Point& normal, double increment, double xf, const Projections& projection)
-    {
-        if (projection == Projections::cartesian)
-        {
-            point.x = point.x + normal.x * increment;
-            point.y = point.y + normal.y * increment;
-        }
-        if (projection == Projections::spherical || projection == Projections::sphericalAccurate)
-        {
-            double convertedIncrement = raddeg_hp * increment / earth_radius;
-            point.x = point.x + normal.x * convertedIncrement * xf;
-            point.y = point.y + normal.y * convertedIncrement;
-        }
-    }
-
-    static void ReferencePoint(std::vector<Point>& polygon, const int numPoints, double& minX, double& minY, const Projections& projection)
-    {
-        minX = std::numeric_limits<double>::max();
-        minY = std::numeric_limits<double>::max();
-        for (int i = 0; i < numPoints; i++)
-        {
-            minX = std::min(polygon[i].x, minX);
-            if (abs(polygon[i].y) < abs(minY))
-            {
-                minY = polygon[i].y;
-            }
-        }
-
-        if (projection == Projections::spherical)
-        {
-            double maxX = std::numeric_limits<double>::lowest();
-            for (int i = 0; i < numPoints; i++)
-            {
-                maxX = std::max(polygon[i].x, maxX);
-            }
-
-            if (maxX - minX > 180.0)
-            {
-                double deltaX = maxX - 180.0;
-                for (int i = 0; i < numPoints; i++)
-                {
-                    if (polygon[i].x < deltaX)
-                    {
-                        polygon[i].x = polygon[i].x + 360.0;
-                    }
-                }
-                minX = minX + 360.0;
-            }
-        }
-    }
-
-    [[nodiscard]] static double ComputeSquaredDistance(const Point& firstPoint, const Point& secondPoint, const Projections& projection)
-    {
-
-        if (!firstPoint.IsValid() || !secondPoint.IsValid())
-        {
-            return 0.0;
-        }
-
-        if (projection == Projections::sphericalAccurate)
-        {
-            Cartesian3DPoint firstPointCartesian{doubleMissingValue, doubleMissingValue};
-            SphericalToCartesian3D(firstPoint, firstPointCartesian);
-            auto xx1 = firstPointCartesian.x;
-            auto yy1 = firstPointCartesian.y;
-            auto zz1 = firstPointCartesian.z;
-
-            Cartesian3DPoint secondPointCartesian{doubleMissingValue, doubleMissingValue};
-            SphericalToCartesian3D(secondPoint, secondPointCartesian);
-            auto xx2 = secondPointCartesian.x;
-            auto yy2 = secondPointCartesian.y;
-            auto zz2 = secondPointCartesian.z;
-
-            return (xx2 - xx1) * (xx2 - xx1) + (yy2 - yy1) * (yy2 - yy1) + (zz2 - zz1) * (zz2 - zz1);
-        }
-
-        //cartesian and spherical
-        if (projection == Projections::cartesian || projection == Projections::spherical)
-        {
-            double dx = GetDx(firstPoint, secondPoint, projection);
-            double dy = GetDy(firstPoint, secondPoint, projection);
-            return dx * dx + dy * dy;
-        }
-
-        return doubleMissingValue;
-    }
-
-    //dbdistance
-    [[nodiscard]] static double Distance(const Point& firstPoint, const Point& secondPoint, const Projections& projection)
-    {
-        double distance = ComputeSquaredDistance(firstPoint, secondPoint, projection);
-        if (distance >= 0.0)
-        {
-            distance = sqrt(distance);
-        }
-        return distance;
-    }
-
-    // dLINEDIS3
-    // Computes the perpendicular distance from point to a line firstNode - secondNode.
-    // normalPoint: coordinates of the projected point from point onto the line
-    [[nodiscard]] static double DistanceFromLine(const Point& point, const Point& firstNode, const Point& secondNode, Point& normalPoint, double& ratio, const Projections& projection)
-    {
-        if (projection == Projections::cartesian || projection == Projections::spherical)
-        {
-            double dis = 0.0;
-            double squaredDistance = ComputeSquaredDistance(secondNode, firstNode, projection);
-            if (squaredDistance != 0.0)
-            {
-                ratio = (GetDx(firstNode, point, projection) * GetDx(firstNode, secondNode, projection) +
-                         GetDy(firstNode, point, projection) * GetDy(firstNode, secondNode, projection)) /
-                        squaredDistance;
-                double correctedRatio = std::max(std::min(1.0, ratio), 0.0);
-                normalPoint.x = firstNode.x + correctedRatio * (secondNode.x - firstNode.x);
-                normalPoint.y = firstNode.y + correctedRatio * (secondNode.y - firstNode.y);
-                dis = Distance(point, normalPoint, projection);
-            }
-            return dis;
-        }
-
-        if (projection == Projections::sphericalAccurate)
-        {
-            Cartesian3DPoint firstNodeCartesian;
-            SphericalToCartesian3D(firstNode, firstNodeCartesian);
-            auto xx1 = firstNodeCartesian.x;
-            auto yy1 = firstNodeCartesian.y;
-            auto zz1 = firstNodeCartesian.z;
-
-            Cartesian3DPoint secondNodeCartesian;
-            SphericalToCartesian3D(secondNode, secondNodeCartesian);
-            auto xx2 = secondNodeCartesian.x;
-            auto yy2 = secondNodeCartesian.y;
-            auto zz2 = secondNodeCartesian.z;
-
-            Cartesian3DPoint pointCartesian;
-            SphericalToCartesian3D(point, pointCartesian);
-            auto xx3 = pointCartesian.x;
-            auto yy3 = pointCartesian.y;
-            auto zz3 = pointCartesian.z;
-
-            double x21 = xx2 - xx1;
-            double y21 = yy2 - yy1;
-            double z21 = zz2 - zz1;
-            double x31 = xx3 - xx1;
-            double y31 = yy3 - yy1;
-            double z31 = zz3 - zz1;
-
-            double r2 = x21 * x21 + y21 * y21 + z21 * z21;
-
-            ratio = 0.0;
-            if (r2 >= 0.0)
-            {
-
-                ratio = (x31 * x21 + y31 * y21 + z31 * z21) / r2;
-                double correctedRatio = std::max(std::min(1.0, ratio), 0.0);
-
-                Cartesian3DPoint cartesianNormal3DPoint;
-                cartesianNormal3DPoint.x = firstNodeCartesian.x + correctedRatio * x21;
-                cartesianNormal3DPoint.y = firstNodeCartesian.y + correctedRatio * y21;
-                cartesianNormal3DPoint.z = firstNodeCartesian.z + correctedRatio * z21;
-
-                cartesianNormal3DPoint.x = cartesianNormal3DPoint.x - xx3;
-                cartesianNormal3DPoint.y = cartesianNormal3DPoint.y - yy3;
-                cartesianNormal3DPoint.z = cartesianNormal3DPoint.z - zz3;
-
-                double dis = std::sqrt(cartesianNormal3DPoint.x * cartesianNormal3DPoint.x +
-                                       cartesianNormal3DPoint.y * cartesianNormal3DPoint.y +
-                                       cartesianNormal3DPoint.z * cartesianNormal3DPoint.z);
-
-                double referenceLongitude = std::max({firstNode.x, secondNode.x, point.x});
-                Cartesian3DToSpherical(cartesianNormal3DPoint, referenceLongitude, normalPoint);
-
-                return dis;
-            }
-        }
-
-        return -1.0;
-    }
-
-    /// dprodin inner product of two segments
-    [[nodiscard]] static double InnerProductTwoSegments(const Point& firstPointFirstSegment, const Point& secondPointFirstSegment, const Point& firstPointSecondSegment, const Point& secondPointSecondSegment, const Projections& projection)
-    {
-        if (projection == Projections::sphericalAccurate)
-        {
-            Cartesian3DPoint firstPointFirstSegment3D;
-            Cartesian3DPoint secondPointFirstSegment3D;
-            Cartesian3DPoint firstPointSecondSegment3D;
-            Cartesian3DPoint secondPointSecondSegment3D;
-
-            SphericalToCartesian3D(firstPointFirstSegment, firstPointFirstSegment3D);
-            SphericalToCartesian3D(secondPointFirstSegment, secondPointFirstSegment3D);
-            SphericalToCartesian3D(firstPointSecondSegment, firstPointSecondSegment3D);
-            SphericalToCartesian3D(secondPointSecondSegment, secondPointSecondSegment3D);
-
-            double dx1 = secondPointFirstSegment3D.x - firstPointFirstSegment3D.x;
-            double dy1 = secondPointFirstSegment3D.y - firstPointFirstSegment3D.y;
-            double dz1 = secondPointFirstSegment3D.z - firstPointFirstSegment3D.z;
-
-            double dx2 = secondPointSecondSegment3D.x - firstPointSecondSegment3D.x;
-            double dy2 = secondPointSecondSegment3D.y - firstPointSecondSegment3D.y;
-            double dz2 = secondPointSecondSegment3D.z - firstPointSecondSegment3D.z;
-
-            return DotProduct(dx1, dx2, dy1, dy2, dz1, dz2);
-        }
-
-        // cartesian and spherical
-        if (projection == Projections::cartesian || projection == Projections::spherical)
-        {
-            double dx1 = GetDx(firstPointFirstSegment, secondPointFirstSegment, projection);
-            double dx2 = GetDx(firstPointSecondSegment, secondPointSecondSegment, projection);
-
-            double dy1 = GetDy(firstPointFirstSegment, secondPointFirstSegment, projection);
-            double dy2 = GetDy(firstPointSecondSegment, secondPointSecondSegment, projection);
-
-            return dx1 * dx2 + dy1 * dy2;
-        }
-
-        return doubleMissingValue;
-    }
-
-    // dcosphi
-    [[nodiscard]] static double NormalizedInnerProductTwoSegments(const Point& firstPointFirstSegment, const Point& secondPointFirstSegment, const Point& firstPointSecondSegment, const Point& secondPointSecondSegment, const Projections& projection)
-    {
-        if (projection == Projections::sphericalAccurate)
-        {
-            Cartesian3DPoint firstPointFirstSegmentCartesian;
-            SphericalToCartesian3D(firstPointFirstSegment, firstPointFirstSegmentCartesian);
-            auto xx1 = firstPointFirstSegmentCartesian.x;
-            auto yy1 = firstPointFirstSegmentCartesian.y;
-            auto zz1 = firstPointFirstSegmentCartesian.z;
-
-            Cartesian3DPoint secondPointFirstSegmentCartesian;
-            SphericalToCartesian3D(secondPointFirstSegment, secondPointFirstSegmentCartesian);
-            auto xx2 = secondPointFirstSegmentCartesian.x;
-            auto yy2 = secondPointFirstSegmentCartesian.y;
-            auto zz2 = secondPointFirstSegmentCartesian.z;
-
-            Cartesian3DPoint firstPointSecondSegmentCartesian;
-            SphericalToCartesian3D(firstPointSecondSegment, firstPointSecondSegmentCartesian);
-            auto xx3 = firstPointSecondSegmentCartesian.x;
-            auto yy3 = firstPointSecondSegmentCartesian.y;
-            auto zz3 = firstPointSecondSegmentCartesian.z;
-
-            Cartesian3DPoint secondPointSecondSegmentCartesian;
-            SphericalToCartesian3D(secondPointSecondSegment, secondPointSecondSegmentCartesian);
-            auto xx4 = secondPointSecondSegmentCartesian.x;
-            auto yy4 = secondPointSecondSegmentCartesian.y;
-            auto zz4 = secondPointSecondSegmentCartesian.z;
-
-            auto dx1 = xx2 - xx1;
-            auto dy1 = yy2 - yy1;
-            auto dz1 = zz2 - zz1;
-            auto firstSegmentDistance = dx1 * dx1 + dy1 * dy1 + dz1 * dz1;
-
-            auto dx2 = xx4 - xx3;
-            auto dy2 = yy4 - yy3;
-            auto dz2 = zz4 - zz3;
-            auto secondSegmentDistance = dx2 * dx2 + dy2 * dy2 + dz2 * dz2;
-
-            double cosphi;
-            if (firstSegmentDistance <= 0.0 || secondSegmentDistance <= 0.0)
-            {
-                cosphi = doubleMissingValue;
-            }
-            else
-            {
-                cosphi = (dx1 * dx2 + dy1 * dy2 + dz1 * dz2) / sqrt(firstSegmentDistance * secondSegmentDistance);
-            }
-            return cosphi;
-        }
-
-        // cartesian and spherical
-        if (projection == Projections::cartesian || projection == Projections::spherical)
-        {
-            const auto dx1 = GetDx(firstPointFirstSegment, secondPointFirstSegment, projection);
-            const auto dx2 = GetDx(firstPointSecondSegment, secondPointSecondSegment, projection);
-
-            const auto dy1 = GetDy(firstPointFirstSegment, secondPointFirstSegment, projection);
-            const auto dy2 = GetDy(firstPointSecondSegment, secondPointSecondSegment, projection);
-
-            const auto r1 = dx1 * dx1 + dy1 * dy1;
-            const auto r2 = dx2 * dx2 + dy2 * dy2;
-
-            double cosphi;
-            if (r1 <= 0.0 || r2 <= 0.0)
-            {
-                return doubleMissingValue;
-            }
-
-            cosphi = (dx1 * dx2 + dy1 * dy2) / std::sqrt(r1 * r2);
-            cosphi = std::max(std::min(cosphi, 1.0), -1.0);
-            return cosphi;
-        }
-
-        return doubleMissingValue;
-    }
-
-    static void CircumcenterOfTriangle(const Point& p1, const Point& p2, const Point& p3, const Projections projection, Point& circumcenter)
-    {
-
-        double dx2 = GetDx(p1, p2, projection);
-        double dy2 = GetDy(p1, p2, projection);
-
-        double dx3 = GetDx(p1, p3, projection);
-        double dy3 = GetDy(p1, p3, projection);
-
-        double den = dy2 * dx3 - dy3 * dx2;
-        double z = 0.0;
-        if (std::abs(den) > 0.0)
-        {
-            z = (dx2 * (dx2 - dx3) + dy2 * (dy2 - dy3)) / den;
-        }
-
-        if (projection == Projections::cartesian)
-        {
-            circumcenter.x = p1.x + 0.5 * (dx3 - z * dy3);
-            circumcenter.y = p1.y + 0.5 * (dy3 + z * dx3);
-        }
-        if (projection == Projections::spherical)
-        {
-            double phi = (p1.y + p2.y + p3.y) / 3.0;
-            double xf = 1.0 / cos(degrad_hp * phi);
-            circumcenter.x = p1.x + xf * 0.5 * (dx3 - z * dy3) * raddeg_hp / earth_radius;
-            circumcenter.y = p1.y + 0.5 * (dy3 + z * dx3) * raddeg_hp / earth_radius;
-        }
-        if (projection == Projections::sphericalAccurate)
-        {
-            //TODO: compute in case of spherical accurate
-        }
-    }
-
-<<<<<<< HEAD
-    /// (cross, cross3D)
-    static bool AreLinesCrossing(const Point& firstSegmentFistPoint,
-                                 const Point& firstSegmentSecondPoint,
-                                 const Point& secondSegmentFistPoint,
-                                 const Point& secondSegmentSecondPoint,
-                                 bool adimensionalCrossProduct,
-                                 Point& intersectionPoint,
-                                 double& crossProduct,
-                                 double& ratioFirstSegment,
-                                 double& ratioSecondSegment,
-                                 const Projections& projection)
-=======
-    /// (CROSS)
-    [[nodiscard]] static bool AreLinesCrossing(const Point& firstSegmentFistPoint,
-                                               const Point& firstSegmentSecondPoint,
-                                               const Point& secondSegmentFistPoint,
-                                               const Point& secondSegmentSecondPoint,
-                                               bool adimensional,
-                                               Point& intersection,
-                                               double& crossProduct,
-                                               double& firstRatio,
-                                               double& secondRatio,
-                                               const Projections& projection)
->>>>>>> 430842fe
-    {
-        bool isCrossing = false;
-        ratioFirstSegment = doubleMissingValue;
-        ratioSecondSegment = doubleMissingValue;
-        crossProduct = doubleMissingValue;
-
-        if (projection == Projections::cartesian || projection == Projections::spherical)
-        {
-
-            auto const x21 = GetDx(firstSegmentFistPoint, firstSegmentSecondPoint, projection);
-            auto const y21 = GetDy(firstSegmentFistPoint, firstSegmentSecondPoint, projection);
-
-            auto const x43 = GetDx(secondSegmentFistPoint, secondSegmentSecondPoint, projection);
-            auto const y43 = GetDy(secondSegmentFistPoint, secondSegmentSecondPoint, projection);
-
-            auto const x31 = GetDx(firstSegmentFistPoint, secondSegmentFistPoint, projection);
-            auto const y31 = GetDy(firstSegmentFistPoint, secondSegmentFistPoint, projection);
-
-            auto const det = x43 * y21 - y43 * x21;
-
-            std::vector<double> values{x21, y21, x43, y43};
-            double eps = std::max(0.00001 * (*std::max_element(values.begin(), values.end())), std::numeric_limits<double>::denorm_min());
-
-            if (std::abs(det) < eps)
-            {
-                return isCrossing;
-            }
-
-            ratioSecondSegment = (y31 * x21 - x31 * y21) / det;
-            ratioFirstSegment = (y31 * x43 - x31 * y43) / det;
-            if (ratioFirstSegment >= 0.0 && ratioFirstSegment <= 1.0 && ratioSecondSegment >= 0.0 && ratioSecondSegment <= 1.0)
-            {
-                isCrossing = true;
-            }
-            intersectionPoint.x = firstSegmentFistPoint.x + ratioFirstSegment * (firstSegmentSecondPoint.x - firstSegmentFistPoint.x);
-            intersectionPoint.y = firstSegmentFistPoint.y + ratioFirstSegment * (firstSegmentSecondPoint.y - firstSegmentFistPoint.y);
-            crossProduct = -det;
-            if (adimensionalCrossProduct)
-            {
-                crossProduct = -det / (std::sqrt(x21 * x21 + y21 * y21) * std::sqrt(x43 * x43 + y43 * y43) + 1e-8);
-            }
-        }
-
-        if (projection == Projections::sphericalAccurate)
-        {
-            Cartesian3DPoint firstSegmentFistCartesian3DPoint;
-            SphericalToCartesian3D(firstSegmentFistPoint, firstSegmentFistCartesian3DPoint);
-
-            Cartesian3DPoint firstSegmentSecondCartesian3DPoint;
-            SphericalToCartesian3D(firstSegmentSecondPoint, firstSegmentSecondCartesian3DPoint);
-
-            Cartesian3DPoint secondSegmentFistCartesian3DPoint;
-            SphericalToCartesian3D(secondSegmentFistPoint, secondSegmentFistCartesian3DPoint);
-
-            Cartesian3DPoint secondSegmentSecondCartesian3DPoint;
-            SphericalToCartesian3D(secondSegmentSecondPoint, secondSegmentSecondCartesian3DPoint);
-
-            auto n12 = VectorProduct(firstSegmentFistCartesian3DPoint, firstSegmentSecondCartesian3DPoint);
-            const auto n12InnerProduct = std::sqrt(InnerProduct(n12, n12));
-            n12.x = n12.x / n12InnerProduct;
-            n12.y = n12.y / n12InnerProduct;
-            n12.z = n12.z / n12InnerProduct;
-
-            auto n34 = VectorProduct(secondSegmentFistCartesian3DPoint, secondSegmentSecondCartesian3DPoint);
-            const auto n34InnerProduct = std::sqrt(InnerProduct(n34, n34));
-            n34.x = n34.x / n34InnerProduct;
-            n34.y = n34.y / n34InnerProduct;
-            n34.z = n34.z / n34InnerProduct;
-
-            const auto n12n34InnerProduct = std::sqrt(std::abs(InnerProduct(n12, n34)));
-
-            const double tolerance = 1e-12;
-            if (n12n34InnerProduct > tolerance)
-            {
-                Cartesian3DPoint firstSegmentDifference;
-                firstSegmentDifference.x = firstSegmentSecondCartesian3DPoint.x - firstSegmentFistCartesian3DPoint.x;
-                firstSegmentDifference.y = firstSegmentSecondCartesian3DPoint.y - firstSegmentFistCartesian3DPoint.y;
-                firstSegmentDifference.z = firstSegmentSecondCartesian3DPoint.z - firstSegmentFistCartesian3DPoint.z;
-
-                Cartesian3DPoint secondSegmentDifference;
-                secondSegmentDifference.x = secondSegmentSecondCartesian3DPoint.x - secondSegmentFistCartesian3DPoint.x;
-                secondSegmentDifference.y = secondSegmentSecondCartesian3DPoint.y - secondSegmentFistCartesian3DPoint.y;
-                secondSegmentDifference.z = secondSegmentSecondCartesian3DPoint.z - secondSegmentFistCartesian3DPoint.z;
-
-                const auto Det12 = InnerProduct(firstSegmentDifference, n34);
-                const auto Det34 = InnerProduct(secondSegmentDifference, n12);
-
-                if (std::abs(Det12) > tolerance && std::abs(Det34) > tolerance)
-                {
-                    ratioFirstSegment = -InnerProduct(firstSegmentFistCartesian3DPoint, n34) / Det12;
-                    ratioSecondSegment = -InnerProduct(secondSegmentFistCartesian3DPoint, n12) / Det34;
-                }
-            }
-
-            if (ratioSecondSegment >= 0.0 && ratioSecondSegment <= 1.0 &&
-                ratioFirstSegment >= 0.0 && ratioFirstSegment <= 1.0)
-            {
-                // check if segments are crossing
-                isCrossing = true;
-
-                // compute intersection
-                Cartesian3DPoint intersectionCartesian3DPoint;
-                intersectionCartesian3DPoint.x = firstSegmentFistCartesian3DPoint.x + ratioFirstSegment * (firstSegmentSecondCartesian3DPoint.x - firstSegmentFistCartesian3DPoint.x);
-                intersectionCartesian3DPoint.y = firstSegmentFistCartesian3DPoint.y + ratioFirstSegment * (firstSegmentSecondCartesian3DPoint.y - firstSegmentFistCartesian3DPoint.y);
-                intersectionCartesian3DPoint.z = firstSegmentFistCartesian3DPoint.z + ratioFirstSegment * (firstSegmentSecondCartesian3DPoint.z - firstSegmentFistCartesian3DPoint.z);
-                Cartesian3DToSpherical(intersectionCartesian3DPoint, std::max(firstSegmentFistPoint.x, firstSegmentSecondPoint.x), intersectionPoint);
-            }
-        }
-
-        return isCrossing;
-    }
-
-    static void FaceAreaAndCenterOfMass(std::vector<Point>& polygon, int numberOfPolygonPoints, Projections projection, double& area, Point& centerOfMass)
-    {
-        if (numberOfPolygonPoints <= 0)
-        {
-            throw std::invalid_argument("FaceAreaAndCenterOfMass: The polygon contains no nodes.");
-        }
-
-        double minX;
-        double minY;
-        ReferencePoint(polygon, numberOfPolygonPoints, minX, minY, projection);
-
-        Point reference{minX, minY};
-        area = 0.0;
-        double xCenterOfMass = 0.0;
-        double yCenterOfMass = 0.0;
-        const double minArea = 1e-8;
-        for (int p = 0; p < numberOfPolygonPoints; p++)
-        {
-            double dx0 = GetDx(reference, polygon[p], projection);
-            double dy0 = GetDy(reference, polygon[p], projection);
-            double dx1 = GetDx(reference, polygon[p + 1], projection);
-            double dy1 = GetDy(reference, polygon[p + 1], projection);
-
-            double xc = 0.5 * (dx0 + dx1);
-            double yc = 0.5 * (dy0 + dy1);
-
-            dx0 = GetDx(polygon[p], polygon[p + 1], projection);
-            dy0 = GetDy(polygon[p], polygon[p + 1], projection);
-            double dsx = dy0;
-            double dsy = -dx0;
-            double xds = xc * dsx + yc * dsy;
-            area = area + 0.5 * xds;
-
-            xCenterOfMass = xCenterOfMass + xds * xc;
-            yCenterOfMass = yCenterOfMass + xds * yc;
-        }
-        area = std::abs(area) < minArea ? minArea : area;
-
-        const double fac = 1.0 / (3.0 * area);
-        xCenterOfMass = fac * xCenterOfMass;
-        yCenterOfMass = fac * yCenterOfMass;
-
-        if (projection == Projections::spherical)
-        {
-            yCenterOfMass = yCenterOfMass / (earth_radius * degrad_hp);
-            xCenterOfMass = xCenterOfMass / (earth_radius * degrad_hp * std::cos((yCenterOfMass + minY) * degrad_hp));
-        }
-
-        centerOfMass.x = xCenterOfMass + minX;
-        centerOfMass.y = yCenterOfMass + minY;
-
-        area = std::abs(area);
-    }
-
-<<<<<<< HEAD
-    static bool Averaging(const std::vector<Sample>& samples,
-                          int numPolygonNodes,
-                          const std::vector<Point>& polygon,
-                          const Point centerOfMass,
-                          const Projections& projection,
-                          SpatialTrees::RTree& rtree,
-                          AveragingMethod averagingMethod,
-                          double& result)
-    {
-        std::vector<Point> searchPolygon(numPolygonNodes);
-
-        // averaging settings
-        const double relativeFaceSearchSize = 1.01;
-        double minx = std::numeric_limits<double>::max();
-        double maxx = std::numeric_limits<double>::min();
-        double miny = std::numeric_limits<double>::max();
-        double maxy = std::numeric_limits<double>::min();
-
-        for (int i = 0; i < numPolygonNodes; i++)
-        {
-            searchPolygon[i] = polygon[i] * relativeFaceSearchSize + centerOfMass * (1 - relativeFaceSearchSize);
-            minx = std::min(minx, searchPolygon[i].x);
-            maxx = std::max(maxx, searchPolygon[i].x);
-            miny = std::min(miny, searchPolygon[i].y);
-            maxy = std::max(maxy, searchPolygon[i].y);
-        }
-
-        if (projection == Projections::spherical && maxx - minx > 180.0)
-        {
-
-            double xmean = 0.5 * (maxx + minx);
-            minx = std::numeric_limits<double>::max();
-            maxx = std::numeric_limits<double>::min();
-            for (int i = 0; i < numPolygonNodes; i++)
-            {
-                if (searchPolygon[i].x < xmean)
-                {
-                    searchPolygon[i].x = searchPolygon[i].x + 360.0;
-                    minx = std::min(minx, searchPolygon[i].x);
-                    maxx = std::max(maxx, searchPolygon[i].x);
-                }
-            }
-        }
-
-        result = doubleMissingValue;
-        double searchRadiusSquared = std::numeric_limits<double>::min();
-        for (int i = 0; i < numPolygonNodes; i++)
-        {
-            double squaredDistance = ComputeSquaredDistance(centerOfMass, searchPolygon[i], projection);
-            searchRadiusSquared = std::max(searchRadiusSquared, squaredDistance);
-        }
-        if (searchRadiusSquared <= 0.0)
-        {
-            return true;
-        }
-
-        rtree.NearestNeighboursOnSquaredDistance(centerOfMass, searchRadiusSquared);
-        if (rtree.GetQueryResultSize() == 0)
-        {
-            return true;
-        }
-
-        int numValidSamplesInPolygon = 0;
-        double wall = 0;
-        bool firstValidSampleFound = false;
-
-        for (int i = 0; i < rtree.GetQueryResultSize(); i++)
-        {
-            //do stuff based on the averaging method
-            auto sampleIndex = rtree.GetQuerySampleIndex(i);
-            auto sampleValue = samples[sampleIndex].value;
-            if (sampleValue <= doubleMissingValue)
-            {
-                continue;
-            }
-
-            Point samplePoint{samples[sampleIndex].x, samples[sampleIndex].y};
-            // assume here polygon has a size equal to numPolygonNodes + 1
-            bool isInPolygon = IsPointInPolygonNodes(samplePoint, polygon, 0, numPolygonNodes, projection);
-            if (isInPolygon)
-            {
-                if (averagingMethod == AveragingMethod::SimpleAveraging)
-                {
-                    if (!firstValidSampleFound)
-                    {
-                        firstValidSampleFound = true;
-                        result = 0.0;
-                    }
-                    result += sampleValue;
-                    numValidSamplesInPolygon++;
-                }
-                if (averagingMethod == AveragingMethod::KdTree)
-                {
-                    if (!firstValidSampleFound)
-                    {
-                        firstValidSampleFound = true;
-                        result = sampleValue;
-                    }
-                    result = std::min(std::abs(result), std::abs(sampleValue));
-                }
-                if (averagingMethod == AveragingMethod::Max)
-                {
-                    if (!firstValidSampleFound)
-                    {
-                        firstValidSampleFound = true;
-                        result = -std::numeric_limits<double>::max();
-                    }
-                    result = std::max(result, sampleValue);
-                }
-                if (averagingMethod == AveragingMethod::InverseWeightDistance)
-                {
-                    double distance = std::max(0.01, Distance(centerOfMass, samplePoint, projection));
-                    double weight = 1.0 / distance;
-                    wall += weight;
-                    numValidSamplesInPolygon++;
-                    result += weight * sampleValue;
-                }
-            }
-        }
-
-        if (averagingMethod == AveragingMethod::SimpleAveraging && numValidSamplesInPolygon > 0)
-        {
-            if (result > doubleMissingValue)
-            {
-                result /= numValidSamplesInPolygon;
-            }
-            return true;
-        }
-
-        if (averagingMethod == AveragingMethod::InverseWeightDistance && numValidSamplesInPolygon > 0)
-        {
-            result /= wall;
-            return true;
-        }
-
-        return true;
-=======
-    [[nodiscard]] static int NextCircularForwardIndex(int currentIndex, int size)
-    {
-        int index = currentIndex + 1;
-        if (index >= size)
-        {
-            index = index - size;
-        }
-        return index;
-    }
-
-    [[nodiscard]] static int NextCircularBackwardIndex(int currentIndex, int size)
-    {
-        int index = currentIndex - 1;
-        if (index < 0)
-        {
-            index = index + size;
-        }
-        return index;
->>>>>>> 430842fe
-    }
-
-    template <typename T>
-    [[nodiscard]] bool InterpolateSplinePoint(const std::vector<T>& coordinates,
-                                              const std::vector<T>& coordinatesDerivatives,
-                                              double pointAdimensionalCoordinate,
-                                              T& pointCoordinate)
-    {
-        if (pointAdimensionalCoordinate < 0)
-        {
-            return false;
-        }
-
-        const double eps = 1e-5;
-        const double splFac = 1.0;
-        const auto intCoordinate = int(std::floor(pointAdimensionalCoordinate));
-        if (pointAdimensionalCoordinate - intCoordinate < eps)
-        {
-            pointCoordinate = coordinates[intCoordinate];
-            return true;
-        }
-
-        int low = intCoordinate;
-        int high = low + 1;
-        double a = high - pointAdimensionalCoordinate;
-        double b = pointAdimensionalCoordinate - low;
-
-        pointCoordinate = coordinates[low] * a + coordinates[high] * b +
-                          (coordinatesDerivatives[low] * (pow(a, 3) - a) + coordinatesDerivatives[high] * (pow(b, 3) - b)) / 6.0 * splFac;
-
-        return true;
-    }
-
-    template <class T>
-    static void SwapVectorElements(std::vector<T>& v, int numElements)
-    {
-        if (numElements > v.size())
-        {
-            return;
-        }
-
-        for (int i = 0; i < numElements / 2; i++)
-        {
-            const auto a = v[i];
-            v[i] = v[i + 1];
-            v[i + 1] = a;
-        }
-    }
-
-    static void ComputeAdimensionalDistancesFromPointSerie(const std::vector<Point>& v, Projections projection, std::vector<double>& result, double& totalDistance)
-    {
-        result[0] = 0;
-        for (int i = 1; i < v.size(); i++)
-        {
-            result[i] = result[i - 1] + Distance(v[i - 1], v[i], projection);
-        }
-        totalDistance = result.back();
-        const double inverseTotalDistance = 1.0 / totalDistance;
-        // normalize
-        for (int i = 1; i < v.size(); i++)
-        {
-            result[i] = result[i] * inverseTotalDistance;
-        }
-    }
-
-    // get the sign
-    template <typename T>
-    [[nodiscard]] static int sgn(T val)
-    {
-        return (T(0) < val ? 1 : 0) - (val < T(0) ? 1 : 0);
-    }
-
-    //(DUITPL)
-    [[nodiscard]] static int TwoSegmentsSign(const Point& p1, const Point& p2, const Point& p3, const Point& p4, Projections projection)
-    {
-
-        auto dx1 = GetDx(p1, p2, projection);
-        auto dy1 = GetDy(p1, p2, projection);
-        auto dx2 = GetDx(p3, p4, projection);
-        auto dy2 = GetDy(p3, p4, projection);
-        auto val = dx1 * dy2 - dy1 * dx2;
-        return sgn(val);
-    }
-
-    //(TRANFN2)
-    static void InterpolateTransfinite(const std::vector<Point>& sideOne,
-                                       const std::vector<Point>& sideTwo,
-                                       const std::vector<Point>& sideThree,
-                                       const std::vector<Point>& sideFour,
-                                       Projections projections,
-                                       int numM,
-                                       int numN,
-                                       std::vector<std::vector<Point>>& result)
-    {
-        double totalLengthOne;
-        std::vector<double> sideOneAdimensional(sideOne.size());
-        ComputeAdimensionalDistancesFromPointSerie(sideOne, projections, sideOneAdimensional, totalLengthOne);
-
-        double totalLengthTwo;
-        std::vector<double> sideTwoAdimensional(sideTwo.size());
-        ComputeAdimensionalDistancesFromPointSerie(sideTwo, projections, sideTwoAdimensional, totalLengthTwo);
-
-        double totalLengthThree;
-        std::vector<double> sideThreeAdimensional(sideThree.size());
-        ComputeAdimensionalDistancesFromPointSerie(sideThree, projections, sideThreeAdimensional, totalLengthThree);
-
-        double totalLengthFour;
-        std::vector<double> sideFourAdimensional(sideFour.size());
-        ComputeAdimensionalDistancesFromPointSerie(sideFour, projections, sideFourAdimensional, totalLengthFour);
-
-        // now compute the adimensional distance of each point to be filled
-        const int numMPoints = numM + 1;
-        const int numNPoints = numN + 1;
-
-        std::vector<std::vector<double>> iWeightFactor(numMPoints, std::vector<double>(numNPoints));
-        std::vector<std::vector<double>> jWeightFactor(numMPoints, std::vector<double>(numNPoints));
-        for (int i = 0; i < numMPoints; i++)
-        {
-            for (int j = 0; j < numNPoints; j++)
-            {
-                const double mWeight = double(i) / double(numM);
-                const double nWeight = double(j) / double(numN);
-
-                iWeightFactor[i][j] = (1.0 - nWeight) * sideThreeAdimensional[i] + nWeight * sideFourAdimensional[i];
-                jWeightFactor[i][j] = (1.0 - mWeight) * sideOneAdimensional[j] + mWeight * sideTwoAdimensional[j];
-            }
-        }
-
-        std::vector<std::vector<double>> weightOne(numMPoints, std::vector<double>(numNPoints));
-        std::vector<std::vector<double>> weightTwo(numMPoints, std::vector<double>(numNPoints));
-        std::vector<std::vector<double>> weightThree(numMPoints, std::vector<double>(numNPoints));
-        std::vector<std::vector<double>> weightFour(numMPoints, std::vector<double>(numNPoints));
-        for (int i = 0; i < numMPoints; i++)
-        {
-            for (int j = 0; j < numNPoints; j++)
-            {
-
-                weightOne[i][j] = (1.0 - jWeightFactor[i][j]) * totalLengthThree + jWeightFactor[i][j] * totalLengthFour;
-                weightTwo[i][j] = (1.0 - iWeightFactor[i][j]) * totalLengthOne + iWeightFactor[i][j] * totalLengthTwo;
-                weightThree[i][j] = weightTwo[i][j] / weightOne[i][j];
-                weightFour[i][j] = weightOne[i][j] / weightTwo[i][j];
-                const double wa = 1.0 / (weightThree[i][j] + weightFour[i][j]);
-                weightOne[i][j] = wa * weightThree[i][j];
-                weightTwo[i][j] = wa * weightFour[i][j];
-            }
-        }
-
-        //border points
-        result.resize(numMPoints, std::vector<Point>(numNPoints));
-        for (int i = 0; i < numMPoints; i++)
-        {
-            result[i][0] = sideThree[i];
-            result[i][numN] = sideFour[i];
-        }
-        for (int i = 0; i < numNPoints; i++)
-        {
-            result[0][i] = sideOne[i];
-            result[numM][i] = sideTwo[i];
-        }
-
-        // first interpolation
-        for (int i = 1; i < numM; i++)
-        {
-            for (int j = 1; j < numN; j++)
-            {
-
-                result[i][j].x = (sideOne[j].x * (1.0 - iWeightFactor[i][j]) + sideTwo[j].x * iWeightFactor[i][j]) * weightOne[i][j] +
-                                 (sideThree[i].x * (1.0 - jWeightFactor[i][j]) + sideFour[i].x * jWeightFactor[i][j]) * weightTwo[i][j];
-
-                result[i][j].y = (sideOne[j].y * (1.0 - iWeightFactor[i][j]) + sideTwo[j].y * iWeightFactor[i][j]) * weightOne[i][j] +
-                                 (sideThree[i].y * (1.0 - jWeightFactor[i][j]) + sideFour[i].y * jWeightFactor[i][j]) * weightTwo[i][j];
-            }
-        }
-
-        // update weights
-        for (int i = 0; i < numMPoints; i++)
-        {
-            for (int j = 0; j < numNPoints; j++)
-            {
-                weightOne[i][j] = (1.0 - jWeightFactor[i][j]) * sideThreeAdimensional[i] * totalLengthThree +
-                                  jWeightFactor[i][j] * sideFourAdimensional[i] * totalLengthFour;
-                weightTwo[i][j] = (1.0 - iWeightFactor[i][j]) * sideOneAdimensional[j] * totalLengthOne +
-                                  iWeightFactor[i][j] * sideTwoAdimensional[j] * totalLengthTwo;
-            }
-        }
-
-        for (int i = 1; i < numMPoints; i++)
-        {
-            for (int j = 0; j < numNPoints; j++)
-            {
-                weightThree[i][j] = weightOne[i][j] - weightOne[i - 1][j];
-            }
-        }
-
-        for (int i = 0; i < numMPoints; i++)
-        {
-            for (int j = 1; j < numNPoints; j++)
-            {
-                weightFour[i][j] = weightTwo[i][j] - weightTwo[i][j - 1];
-            }
-        }
-
-        for (int i = 1; i < numMPoints; i++)
-        {
-            for (int j = 1; j < numNPoints - 1; j++)
-            {
-                weightOne[i][j] = 0.25 * (weightFour[i][j] + weightFour[i][j + 1] + weightFour[i - 1][j] + weightFour[i - 1][j + 1]) / weightThree[i][j];
-            }
-        }
-
-        for (int i = 1; i < numMPoints - 1; i++)
-        {
-            for (int j = 1; j < numNPoints; j++)
-            {
-                weightTwo[i][j] = 0.25 * (weightThree[i][j] + weightThree[i][j - 1] + weightThree[i + 1][j] + weightThree[i + 1][j - 1]) / weightFour[i][j];
-            }
-        }
-
-        // Iterate several times over
-        const int numIterations = 25;
-        for (int iter = 0; iter < numIterations; iter++)
-        {
-            // re-assign the weights
-            for (int i = 0; i < numMPoints; i++)
-            {
-                for (int j = 0; j < numNPoints; j++)
-                {
-                    weightThree[i][j] = result[i][j].x;
-                    weightFour[i][j] = result[i][j].y;
-                }
-            }
-
-            for (int i = 1; i < numM; i++)
-            {
-                for (int j = 1; j < numN; j++)
-                {
-
-                    const double wa = 1.0 / (weightOne[i][j] + weightOne[i + 1][j] + weightTwo[i][j] + weightTwo[i][j + 1]);
-
-                    result[i][j].x = wa * (weightThree[i - 1][j] * weightOne[i][j] + weightThree[i + 1][j] * weightOne[i + 1][j] +
-                                           weightThree[i][j - 1] * weightTwo[i][j] + weightThree[i][j + 1] * weightTwo[i][j + 1]);
-
-                    result[i][j].y = wa * (weightFour[i - 1][j] * weightOne[i][j] + weightFour[i + 1][j] * weightOne[i + 1][j] +
-                                           weightFour[i][j - 1] * weightTwo[i][j] + weightFour[i][j + 1] * weightTwo[i][j + 1]);
-                }
-            }
-        }
-    }
-
-    template <typename T>
-    void GetBoundingBox(const std::vector<T>& values, Point& lowerLeft, Point& upperRight)
-    {
-
-        double minx = std::numeric_limits<double>::max();
-        double maxx = std::numeric_limits<double>::lowest();
-        double miny = std::numeric_limits<double>::max();
-        double maxy = std::numeric_limits<double>::lowest();
-        for (int n = 0; n < values.size(); n++)
-        {
-            bool isInvalid = IsDifferenceLessThanEpsilon(values[n].x, doubleMissingValue) ||
-                             IsDifferenceLessThanEpsilon(values[n].y, doubleMissingValue);
-
-            if (isInvalid)
-            {
-                continue;
-            }
-
-            minx = std::min(minx, values[n].x);
-            maxx = std::max(maxx, values[n].x);
-            miny = std::min(miny, values[n].y);
-            maxy = std::max(maxy, values[n].y);
-        }
-
-        lowerLeft = {minx, miny};
-        upperRight = {maxx, maxy};
-    }
-
-    static auto ComputeEdgeCenters(int numEdges, const std::vector<Point>& nodes, const std::vector<Edge>& edges, std::vector<Point>& edgesCenters)
-    {
-        edgesCenters.reserve(std::max(int(edgesCenters.capacity()), numEdges));
-        edgesCenters.clear();
-
-        for (int e = 0; e < numEdges; e++)
-        {
-            auto const first = edges[e].first;
-            auto const second = edges[e].second;
-
-            if (first < 0 || second < 0)
-            {
-                continue;
-            }
-
-            edgesCenters.push_back((nodes[first] + nodes[second]) * 0.5);
-        }
-    }
-
-<<<<<<< HEAD
-    template <typename T>
-    void GetBoundingBox(const std::vector<T>& values, Point& lowerLeft, Point& upperRight)
-    {
-
-        double minx = std::numeric_limits<double>::max();
-        double maxx = std::numeric_limits<double>::lowest();
-        double miny = std::numeric_limits<double>::max();
-        double maxy = std::numeric_limits<double>::lowest();
-        for (int n = 0; n < values.size(); n++)
-        {
-            bool isInvalid = IsDifferenceLessThanEpsilon(values[n].x, doubleMissingValue) ||
-                             IsDifferenceLessThanEpsilon(values[n].y, doubleMissingValue);
-
-            if (isInvalid)
-            {
-                continue;
-            }
-
-            minx = std::min(minx, values[n].x);
-            maxx = std::max(maxx, values[n].x);
-            miny = std::min(miny, values[n].y);
-            maxy = std::max(maxy, values[n].y);
-        }
-
-        lowerLeft = {minx, miny};
-        upperRight = {maxx, maxy};
-    }
-
-    template <typename T>
-    bool IsValueInBoundingBox(T point, Point lowerLeft, Point upperRight)
-    {
-
-        return point.x >= lowerLeft.x && point.x <= upperRight.x &&
-               point.y >= lowerLeft.y && point.y <= upperRight.y;
-    }
-
-    static double LinearInterpolationInTriangle(Point interpolationPoint, const std::vector<Point>& polygon, const std::vector<double>& values, Projections projection)
-    {
-        double result = doubleMissingValue;
-
-        const auto a11 = GetDx(polygon[0], polygon[1], projection);
-        const auto a21 = GetDy(polygon[0], polygon[1], projection);
-
-        const auto a12 = GetDx(polygon[0], polygon[2], projection);
-        const auto a22 = GetDy(polygon[0], polygon[2], projection);
-
-        const auto b1 = GetDx(polygon[0], interpolationPoint, projection);
-        const auto b2 = GetDy(polygon[0], interpolationPoint, projection);
-
-        double det = a11 * a22 - a12 * a21;
-        if (std::abs(det) < 1e-12)
-        {
-            return result;
-        }
-
-        const double rlam = (a22 * b1 - a12 * b2) / det;
-        const double rmhu = (-a21 * b1 + a11 * b2) / det;
-
-        result = values[0] + rlam * (values[1] - values[0]) + rmhu * (values[2] - values[0]);
-
-        return result;
-    }
-
-    static auto ComputeEdgeCenters(int numEdges, const std::vector<Point>& nodes, const std::vector<Edge>& edges, std::vector<Point>& edgesCenters)
-    {
-        edgesCenters.reserve(std::max(int(edgesCenters.capacity()), numEdges));
-        edgesCenters.clear();
-
-        for (int e = 0; e < numEdges; e++)
-        {
-            auto const first = edges[e].first;
-            auto const second = edges[e].second;
-
-            if (first < 0 || second < 0)
-            {
-                continue;
-            }
-
-            edgesCenters.push_back((nodes[first] + nodes[second]) * 0.5);
-        }
-    }
-
-    static auto ComputeAverageCoordinate(const std::vector<Point>& points, int numPoints, Projections projection)
-    {
-        if (projection == Projections::sphericalAccurate)
-        {
-
-            Cartesian3DPoint averagePoint3D{0.0, 0.0, 0.0};
-            for (int i = 0; i < numPoints; ++i)
-            {
-                Cartesian3DPoint point3D;
-                SphericalToCartesian3D(points[i], point3D);
-                averagePoint3D.x += point3D.x;
-                averagePoint3D.y += point3D.y;
-                averagePoint3D.z += point3D.z;
-            }
-            averagePoint3D.x = averagePoint3D.x / numPoints;
-            averagePoint3D.y = averagePoint3D.y / numPoints;
-            averagePoint3D.z = averagePoint3D.z / numPoints;
-
-            Point result{doubleMissingValue, doubleMissingValue};
-            Cartesian3DToSpherical(averagePoint3D, points[0].x, result);
-            return result;
-        }
-
-        Point result{0.0, 0.0};
-        for (int i = 0; i < numPoints; ++i)
-        {
-            result.x += points[i].x;
-            result.y += points[i].y;
-        }
-        result.x = result.x / numPoints;
-        result.y = result.y / numPoints;
-        return result;
-    }
-
-} // namespace meshkernel
-=======
-} // namespace meshkernel
-
->>>>>>> 430842fe
+//---- GPL ---------------------------------------------------------------------
+//
+// Copyright (C)  Stichting Deltares, 2011-2020.
+//
+// This program is free software: you can redistribute it and/or modify
+// it under the terms of the GNU General Public License as published by
+// the Free Software Foundation version 3.
+//
+// This program is distributed in the hope that it will be useful,
+// but WITHOUT ANY WARRANTY; without even the implied warranty of
+// MERCHANTABILITY or FITNESS FOR A PARTICULAR PURPOSE.  See the
+// GNU General Public License for more details.
+//
+// You should have received a copy of the GNU General Public License
+// along with this program.  If not, see <http://www.gnu.org/licenses/>.
+//
+// contact: delft3d.support@deltares.nl
+// Stichting Deltares
+// P.O. Box 177
+// 2600 MH Delft, The Netherlands
+//
+// All indications and logos of, and references to, "Delft3D" and "Deltares"
+// are registered trademarks of Stichting Deltares, and remain the property of
+// Stichting Deltares. All rights reserved.
+//
+//------------------------------------------------------------------------------
+
+#pragma once
+
+#include <cmath>
+#include <algorithm>
+#include <numeric>
+#include "Entities.hpp"
+#include "Constants.cpp"
+#include "Exceptions.hpp"
+#include "SpatialTrees.hpp"
+
+namespace meshkernel
+{
+    // coordinate reference independent operations
+    template <typename T>
+    [[nodiscard]] static T DotProduct(const T& dx1, const T& dx2)
+    {
+        return dx1 * dx2;
+    }
+
+    template <typename T, typename... Args>
+    [[nodiscard]] static T DotProduct(const T& dx1, const T& dx2, Args&... args)
+    {
+        return dx1 * dx2 + DotProduct(args...);
+    }
+
+    static auto VectorProduct(Cartesian3DPoint a, Cartesian3DPoint b)
+    {
+        return Cartesian3DPoint{
+            a.y * b.z - a.z * b.y,
+            a.z * b.x - a.x * b.z,
+            a.x * b.y - a.y * b.x};
+    }
+
+    static auto InnerProduct(Cartesian3DPoint a, Cartesian3DPoint b)
+    {
+        return a.x * b.x + a.y * b.y + a.z * b.z;
+    }
+
+    template <typename T>
+    void ResizeVectorIfNeeded(int newSize, std::vector<T>& vectorToResize, T fillValue = T())
+    {
+        const int currentSize = int(vectorToResize.size());
+        if (newSize > currentSize)
+        {
+            newSize = std::max(newSize, int(currentSize * 1.2));
+            vectorToResize.resize(newSize, fillValue);
+        }
+    }
+
+    template <typename T>
+    void ResizeVectorIfNeededWithMinimumSize(int newSize, std::vector<T>& vectorToResize, int minSize, T fillValue = T())
+    {
+        const int currentSize = int(vectorToResize.size());
+        if (newSize > currentSize)
+        {
+            newSize = std::max(minSize, int(5 * newSize));
+            vectorToResize.resize(newSize, fillValue);
+        }
+    }
+
+    template <typename T>
+    [[nodiscard]] static int FindIndex(const std::vector<T>& vec, T el)
+    {
+        int index = 0;
+        for (int n = 0; n < vec.size(); n++)
+        {
+            if (vec[n] == el)
+            {
+                index = n;
+                break;
+            }
+        }
+        return index;
+    }
+
+    static int FindIndexes(const std::vector<Point>& vec,
+                           const size_t start,
+                           const size_t end,
+                           const double& separator,
+                           std::vector<std::vector<size_t>>& indexes)
+    {
+        if (vec.empty())
+        {
+            return 0;
+        }
+        // set an invalid index
+        auto invalidIndex = std::numeric_limits<size_t>::max();
+        for (int n = 0; n < indexes.size(); n++)
+        {
+            indexes[n][0] = invalidIndex;
+            indexes[n][1] = invalidIndex;
+        }
+
+        if (start > vec.size() || end > vec.size() || indexes.empty())
+        {
+            return -1;
+        }
+
+        int pos = 0;
+        for (auto n = start; n < end; n++)
+        {
+
+            if (vec[n].x != separator && indexes[pos][0] == invalidIndex)
+            {
+                indexes[pos][0] = n;
+            }
+            else if (vec[n].x == separator && indexes[pos][1] == invalidIndex)
+            {
+                indexes[pos][1] = n - 1;
+                pos++;
+            }
+            if (pos >= indexes.size())
+            {
+                return -1;
+            }
+        }
+
+        if (pos < indexes.size() && indexes[pos][1] == invalidIndex)
+        {
+            indexes[pos][1] = int(vec.size()) - 1;
+            pos++;
+        }
+
+        return pos;
+    }
+
+    template <typename T>
+    [[nodiscard]] static std::vector<int> SortedIndexes(const std::vector<T>& v)
+    {
+        std::vector<int> idx(v.size());
+        iota(idx.begin(), idx.end(), 0);
+        std::stable_sort(idx.begin(), idx.end(), [&v](size_t i1, size_t i2) { return v[i1] < v[i2]; });
+        return idx;
+    }
+
+    //chmike's algorithm
+    template <class T>
+    static void ReorderVector(std::vector<T>& v, std::vector<int> const& order)
+    {
+        std::vector<T> ordered(v.size());
+        for (int i = 0; i < order.size(); ++i)
+        {
+            ordered[i] = v[order[i]];
+        }
+        v = ordered;
+    }
+
+    template <typename T>
+    static void MakeMonothonic(std::vector<T>& v)
+    {
+
+        bool isMonotonic = false;
+        int maxIter = 10;
+        int iter = 0;
+        while (!isMonotonic && iter < maxIter)
+        {
+            isMonotonic = true;
+            maxIter++;
+            for (int n = 0; n < v.size(); ++n)
+            {
+                if (v[n + 1] - v[n] < 0.0)
+                {
+                    isMonotonic = false;
+                    break;
+                }
+            }
+            if (!isMonotonic)
+            {
+                for (int n = 1; n < v.size() - 1; ++n)
+                {
+                    v[n] = 0.5 * (v[n - 1] + v[n + 1]);
+                }
+            }
+        }
+    }
+
+    template <typename T>
+    static void AddValueToVector(std::vector<T>& vec, const T value)
+    {
+        for (auto& val : vec)
+        {
+            val += value;
+        }
+    }
+
+    // algorithm performing the zero's search using the golden section algorithm's
+    template <typename F>
+    [[nodiscard]] static double FindFunctionRootWithGoldenSectionSearch(F func, double min, double max)
+    {
+        //golden distance factors
+        const double c = 0.38196602;
+        const double r = 0.61803399;
+        const double tolerance = 0.00001;
+
+        double left = min;
+        double middle = (min + max) * 0.5;
+        double right = max;
+
+        double x0 = left;
+        double x1 = middle - c * (middle - left);
+        double x2 = middle;
+        double x3 = right;
+        if (std::abs(right - middle) > std::abs(middle - left))
+        {
+            x1 = middle;
+            x2 = middle + c * (middle - left);
+        }
+
+        double f1 = func(x1);
+        double f2 = func(x2);
+
+        while (std::abs(x3 - x0) > tolerance * std::max(std::abs(x1) + std::abs(x2), 1e-8))
+        {
+            if (f2 < f1)
+            {
+                x0 = x1;
+                x1 = x2;
+                x2 = r * x1 + c * x3;
+
+                f1 = f2;
+                f2 = func(x2);
+            }
+            else
+            {
+                x3 = x2;
+                x2 = x1;
+                x1 = r * x2 + c * x0;
+
+                f2 = f1;
+                f1 = func(x1);
+            }
+        }
+
+        return f1 < f2 ? x1 : x2;
+    }
+
+    static int NextCircularForwardIndex(int currentIndex, int size)
+    {
+        int index = currentIndex + 1;
+        if (index >= size)
+        {
+            index = index - size;
+        }
+        return index;
+    }
+
+    static int NextCircularBackwardIndex(int currentIndex, int size)
+    {
+        int index = currentIndex - 1;
+        if (index < 0)
+        {
+            index = index + size;
+        }
+        return index;
+    }
+
+    [[nodiscard]] static bool IsPointOnPole(const Point& point)
+    {
+        return std::abs(std::abs(point.y) - 90.0) < absLatitudeAtPoles;
+    }
+
+    ///sphertocart3D transform 2d spherical to 3d cartesian
+    static void SphericalToCartesian3D(const Point& sphericalPoint, Cartesian3DPoint& cartesianPoint)
+    {
+        cartesianPoint.z = earth_radius * sin(sphericalPoint.y * degrad_hp);
+        double rr = earth_radius * cos(sphericalPoint.y * degrad_hp);
+        cartesianPoint.x = rr * cos(sphericalPoint.x * degrad_hp);
+        cartesianPoint.y = rr * sin(sphericalPoint.x * degrad_hp);
+    }
+
+    ///Cart3Dtospher Transform 3d cartesian coordinates to 2d spherical
+    static void Cartesian3DToSpherical(const Cartesian3DPoint& cartesianPoint, double referenceLongitude, Point& sphericalPoint)
+    {
+        double angle = atan2(cartesianPoint.y, cartesianPoint.x) * raddeg_hp;
+        sphericalPoint.y = atan2(cartesianPoint.z, sqrt(cartesianPoint.x * cartesianPoint.x + cartesianPoint.y * cartesianPoint.y)) * raddeg_hp;
+        sphericalPoint.x = angle + std::lround((referenceLongitude - angle) / 360.0) * 360.0;
+    }
+
+    /// IsLeft(): tests if a point is Left|On|Right of an infinite line.
+    ///    Input:  three points leftPoint, rightPoint, and point
+    ///    Return: >0 for point left of the line through leftPoint and rightPoint
+    ///            =0 for point  on the line
+    ///            <0 for point  right of the line
+    [[nodiscard]] static double IsLeft(const Point& leftPoint, const Point& rightPoint, const Point& point)
+    {
+        double left = (rightPoint.x - leftPoint.x) * (point.y - leftPoint.y) - (point.x - leftPoint.x) * (rightPoint.y - leftPoint.y);
+        return left;
+    }
+
+    /// Check if a point is in polygonNodes using the winding number method
+    /// polygonNodes: a closed polygonNodes consisting f a vector of numberOfPolygonPoints + 1 in counter clockwise order
+    [[nodiscard]] static bool IsPointInPolygonNodes(Point point,
+                                                    const std::vector<Point>& polygonNodes,
+                                                    int startNode,
+                                                    int endNode,
+                                                    Projections projection,
+                                                    Point polygonCenter = {doubleMissingValue, doubleMissingValue})
+    {
+
+        if (endNode <= startNode)
+        {
+            return true;
+        }
+        const int currentPolygonSize = endNode - startNode + 1;
+        if (currentPolygonSize < 3 || polygonNodes.size() < currentPolygonSize)
+        {
+            return false;
+        }
+        if (polygonNodes[startNode] != polygonNodes[endNode])
+        {
+            return false;
+        }
+
+        bool isInPolygon = false;
+
+        if (projection == Projections::cartesian || projection == Projections::spherical)
+        {
+
+            int windingNumber = 0;
+            for (int n = startNode; n < endNode; n++)
+            {
+                const auto leftDifference = IsLeft(polygonNodes[n], polygonNodes[n + 1], point);
+                if (IsDifferenceLessThanEpsilon(leftDifference, 0.0))
+                {
+                    // point on the line
+                    return true;
+                }
+
+                if (polygonNodes[n].y <= point.y) // an upward crossing
+                {
+                    if (polygonNodes[n + 1].y > point.y && leftDifference > 0.0)
+
+                    {
+                        ++windingNumber; // have  a valid up intersect
+                    }
+                }
+                else
+                {
+                    if (polygonNodes[n + 1].y <= point.y && leftDifference < 0.0) // a downward crossing
+                    {
+
+                        --windingNumber; // have  a valid down intersect
+                    }
+                }
+            }
+
+            isInPolygon = windingNumber == 0 ? false : true;
+        }
+
+        if (projection == Projections::sphericalAccurate)
+        {
+            // get 3D polygon coordinates
+            std::vector<Cartesian3DPoint> cartesian3DPoints(currentPolygonSize);
+            for (int i = 0; i < currentPolygonSize; i++)
+            {
+                SphericalToCartesian3D(polygonNodes[startNode + i], cartesian3DPoints[i]);
+            }
+
+            // enlarge around polygon
+            const double enlargmentFactor = 1.000001;
+            Cartesian3DPoint polygonCenterCartesian3D;
+            SphericalToCartesian3D(polygonCenter, polygonCenterCartesian3D);
+            for (int i = 0; i < currentPolygonSize; i++)
+            {
+                cartesian3DPoints[i].x = polygonCenterCartesian3D.x + enlargmentFactor * (cartesian3DPoints[i].x - polygonCenterCartesian3D.x);
+                cartesian3DPoints[i].y = polygonCenterCartesian3D.y + enlargmentFactor * (cartesian3DPoints[i].y - polygonCenterCartesian3D.y);
+                cartesian3DPoints[i].z = polygonCenterCartesian3D.z + enlargmentFactor * (cartesian3DPoints[i].z - polygonCenterCartesian3D.z);
+            }
+
+            // convert point
+            Cartesian3DPoint pointCartesian3D;
+            SphericalToCartesian3D(point, pointCartesian3D);
+
+            //get test direction: e_lambda
+            const double lambda = point.x * degrad_hp;
+            Cartesian3DPoint ee{-std::sin(lambda), std::cos(lambda), 0.0};
+            int inside = 0;
+
+            // loop over the polygon nodes
+            for (int i = 0; i < currentPolygonSize - 1; i++)
+            {
+                const auto nextNode = NextCircularForwardIndex(i, currentPolygonSize);
+                const auto xiXxip1 = VectorProduct(cartesian3DPoints[i], cartesian3DPoints[nextNode]);
+                const auto xpXe = VectorProduct(pointCartesian3D, ee);
+
+                const auto D = InnerProduct(xiXxip1, ee);
+                double zeta = 0.0;
+                double xi = 0.0;
+                double eta = 0.0;
+                if (std::abs(D) > 0.0)
+                {
+
+                    xi = -InnerProduct(xpXe, cartesian3DPoints[nextNode]) / D;
+                    eta = InnerProduct(xpXe, cartesian3DPoints[i]) / D;
+                    zeta = -InnerProduct(xiXxip1, pointCartesian3D) / D;
+                }
+
+                if (IsDifferenceLessThanEpsilon(zeta, 0.0))
+                {
+                    return true;
+                }
+
+                if (xi >= 0.0 && eta >= 0.0 && zeta >= 0.0)
+                {
+                    inside = 1 - inside;
+                }
+            }
+
+            if (inside == 1)
+            {
+                isInPolygon = true;
+            }
+        }
+        return isInPolygon;
+    }
+
+    static void ComputeThreeBaseComponents(const Point& point, double (&exxp)[3], double (&eyyp)[3], double (&ezzp)[3])
+    {
+        double phi0 = point.y * degrad_hp;
+        double lambda0 = point.x * degrad_hp;
+
+        exxp[0] = cos(phi0) * cos(lambda0);
+        exxp[1] = cos(phi0) * sin(lambda0);
+        exxp[2] = sin(phi0);
+
+        eyyp[0] = -sin(lambda0);
+        eyyp[1] = cos(lambda0);
+        eyyp[2] = 0.0;
+
+        ezzp[0] = -sin(phi0) * cos(lambda0);
+        ezzp[1] = -sin(phi0) * sin(lambda0);
+        ezzp[2] = cos(phi0);
+    };
+
+    static void ComputeTwoBaseComponents(const Point& point, double (&elambda)[3], double (&ephi)[3])
+    {
+        double phi0 = point.y * degrad_hp;
+        double lambda0 = point.x * degrad_hp;
+
+        elambda[0] = -sin(lambda0);
+        elambda[1] = cos(lambda0);
+        elambda[2] = 0.0;
+
+        ephi[0] = -sin(phi0) * cos(lambda0);
+        ephi[1] = -sin(phi0) * sin(lambda0);
+        ephi[2] = cos(phi0);
+    };
+
+    [[nodiscard]] static double GetDx(const Point& firstPoint, const Point& secondPoint, const Projections& projection)
+    {
+        double delta = secondPoint.x - firstPoint.x;
+        if (std::abs(delta) <= nearlyZero)
+        {
+            return 0.0;
+        }
+
+        if (projection == Projections::cartesian)
+        {
+            return delta;
+        }
+        if (projection == Projections::spherical || projection == Projections::sphericalAccurate)
+        {
+            bool isFirstPointOnPole = IsPointOnPole(firstPoint);
+            bool isSecondPointOnPole = IsPointOnPole(secondPoint);
+            if (isFirstPointOnPole && !isSecondPointOnPole || !isFirstPointOnPole && isSecondPointOnPole)
+            {
+                return 0.0;
+            }
+            double firstPointX = firstPoint.x;
+            double secondPointX = secondPoint.x;
+            if (firstPointX - secondPointX > 180.0)
+            {
+                firstPointX -= 360.0;
+            }
+            else if (firstPointX - secondPointX < -180.0)
+            {
+                firstPointX += 360.0;
+            }
+
+            firstPointX = firstPointX * degrad_hp;
+            secondPointX = secondPointX * degrad_hp;
+            double firstPointY = firstPoint.y * degrad_hp;
+            double secondPointY = secondPoint.y * degrad_hp;
+            double cosPhi = cos(0.5 * (firstPointY + secondPointY));
+            double dx = earth_radius * cosPhi * (secondPointX - firstPointX);
+            return dx;
+        }
+        return doubleMissingValue;
+    }
+
+    [[nodiscard]] static double GetDy(const Point& firstPoint, const Point& secondPoint, const Projections& projection)
+    {
+        double delta = secondPoint.y - firstPoint.y;
+        if (std::abs(delta) <= nearlyZero)
+        {
+            return 0.0;
+        }
+
+        if (projection == Projections::cartesian)
+        {
+            return delta;
+        }
+        if (projection == Projections::spherical || projection == Projections::sphericalAccurate)
+        {
+            double firstPointY = firstPoint.y * degrad_hp;
+            double secondPointY = secondPoint.y * degrad_hp;
+            double dy = earth_radius * (secondPointY - firstPointY);
+            return dy;
+        }
+        return doubleMissingValue;
+    }
+
+    ///dprodout: out product of two segments
+    [[nodiscard]] static double OuterProductTwoSegments(const Point& firstPointFirstSegment, const Point& secondPointFirstSegment,
+                                                        const Point& firstPointSecondSegment, const Point& secondPointSecondSegment, const Projections& projection)
+    {
+        if (projection == Projections::sphericalAccurate)
+        {
+            Cartesian3DPoint firstPointFirstSegmentCartesian;
+            SphericalToCartesian3D(firstPointFirstSegment, firstPointFirstSegmentCartesian);
+            auto xx1 = firstPointFirstSegmentCartesian.x;
+            auto yy1 = firstPointFirstSegmentCartesian.y;
+            auto zz1 = firstPointFirstSegmentCartesian.z;
+
+            Cartesian3DPoint secondPointFirstSegmentCartesian;
+            SphericalToCartesian3D(secondPointFirstSegment, secondPointFirstSegmentCartesian);
+            auto xx2 = secondPointFirstSegmentCartesian.x;
+            auto yy2 = secondPointFirstSegmentCartesian.y;
+            auto zz2 = secondPointFirstSegmentCartesian.z;
+
+            Cartesian3DPoint firstPointSecondSegmentCartesian;
+            SphericalToCartesian3D(firstPointSecondSegment, firstPointSecondSegmentCartesian);
+            auto xx3 = firstPointSecondSegmentCartesian.x;
+            auto yy3 = firstPointSecondSegmentCartesian.y;
+            auto zz3 = firstPointSecondSegmentCartesian.z;
+
+            Cartesian3DPoint secondPointSecondSegmentCartesian;
+            SphericalToCartesian3D(secondPointSecondSegment, secondPointSecondSegmentCartesian);
+            auto xx4 = secondPointSecondSegmentCartesian.x;
+            auto yy4 = secondPointSecondSegmentCartesian.y;
+            auto zz4 = secondPointSecondSegmentCartesian.z;
+
+            double vxx = (yy2 - yy1) * (zz4 - zz3) - (zz2 - zz1) * (yy4 - yy3);
+            double vyy = (zz2 - zz1) * (xx4 - xx3) - (xx2 - xx1) * (zz4 - zz3);
+            double vzz = (xx2 - xx1) * (yy4 - yy3) - (yy2 - yy1) * (xx4 - xx3);
+
+            double result = std::sqrt(vxx * vxx + vyy * vyy + vzz * vzz);
+
+            //check if vector is pointing outwards of earth
+            if (vxx * xx1 + vyy * yy1 + vzz * zz1 < 0.0)
+            {
+                result = -result;
+            }
+            return result;
+        }
+
+        // cartesian and spherical
+        if (projection == Projections::cartesian || projection == Projections::spherical)
+        {
+            double dx1 = GetDx(firstPointFirstSegment, secondPointFirstSegment, projection);
+            double dx2 = GetDx(firstPointSecondSegment, secondPointSecondSegment, projection);
+
+            double dy1 = GetDy(firstPointFirstSegment, secondPointFirstSegment, projection);
+            double dy2 = GetDy(firstPointSecondSegment, secondPointSecondSegment, projection);
+
+            return dx1 * dy2 - dy1 * dx2;
+        }
+
+        return doubleMissingValue;
+    }
+
+    /// half
+    static void MiddlePoint(const Point& firstPoint, const Point& secondPoint, Point& result, const Projections& projection)
+    {
+        result.x = doubleMissingValue;
+        result.y = doubleMissingValue;
+        if (!firstPoint.IsValid() || !secondPoint.IsValid())
+        {
+            return;
+        }
+        if (projection == Projections::sphericalAccurate)
+        {
+            Cartesian3DPoint firstPointCartesianCoordinates{doubleMissingValue, doubleMissingValue};
+            SphericalToCartesian3D(firstPoint, firstPointCartesianCoordinates);
+            Cartesian3DPoint secondPointCartesianCoordinates{doubleMissingValue, doubleMissingValue};
+            SphericalToCartesian3D(secondPoint, secondPointCartesianCoordinates);
+
+            Cartesian3DPoint middleCartesianPointCoordinate{doubleMissingValue, doubleMissingValue};
+            middleCartesianPointCoordinate.x = 0.5 * (firstPointCartesianCoordinates.x + secondPointCartesianCoordinates.x);
+            middleCartesianPointCoordinate.y = 0.5 * (firstPointCartesianCoordinates.y + secondPointCartesianCoordinates.y);
+            double referenceLongitude = std::max(firstPoint.x, secondPoint.x);
+
+            Cartesian3DToSpherical(middleCartesianPointCoordinate, referenceLongitude, result);
+        }
+
+        // cartesian and spherical
+        if (projection == Projections::cartesian || projection == Projections::spherical)
+        {
+            result = (firstPoint + secondPoint) * 0.5;
+        }
+    }
+
+    static void ComputeMiddlePoint(const Point& firstPoint, const Point& secondPoint, const Projections& projection, Point& centre)
+    {
+        centre.x = doubleMissingValue;
+        centre.y = doubleMissingValue;
+        if (projection == Projections::spherical || projection == Projections::sphericalAccurate)
+        {
+            centre.y = (firstPoint.y + secondPoint.y) / 2.0;
+            const auto isFirstNodeOnPole = IsPointOnPole(firstPoint);
+            const auto isSecondNodeOnPole = IsPointOnPole(secondPoint);
+
+            if (isFirstNodeOnPole && !isSecondNodeOnPole)
+            {
+                centre.x = secondPoint.x;
+            }
+            else if (!isFirstNodeOnPole && isSecondNodeOnPole)
+            {
+                centre.x = firstPoint.x;
+            }
+            else
+            {
+                const auto maxx = std::max(firstPoint.x, secondPoint.x);
+                const auto minx = std::min(firstPoint.x, secondPoint.x);
+
+                if (std::abs(maxx - minx) > std::numeric_limits<double>::epsilon())
+                {
+                    centre.x = centre.x + 180.0;
+                }
+            }
+        }
+
+        // cartesian
+        if (projection == Projections::cartesian)
+        {
+            centre = (firstPoint + secondPoint) * 0.5;
+        }
+    }
+
+    ///normalin, Normalized vector in direction 1 -> 2, in the orientation of (xu,yu)
+    static void NormalVector(const Point& firstPoint, const Point& secondPoint, const Point& insidePoint, Point& result, const Projections& projection)
+    {
+        if (projection == Projections::sphericalAccurate)
+        {
+            Cartesian3DPoint firstPointCartesianCoordinates;
+            Cartesian3DPoint secondPointCartesianCoordinates;
+            SphericalToCartesian3D(firstPoint, firstPointCartesianCoordinates);
+            SphericalToCartesian3D(secondPoint, secondPointCartesianCoordinates);
+
+            double elambda[3];
+            double ephi[3];
+            ComputeTwoBaseComponents(insidePoint, elambda, ephi);
+
+            double dx = (secondPointCartesianCoordinates.x - firstPointCartesianCoordinates.x) * elambda[0] +
+                        (secondPointCartesianCoordinates.y - firstPointCartesianCoordinates.y) * elambda[1] +
+                        (secondPointCartesianCoordinates.z - firstPointCartesianCoordinates.z) * elambda[2];
+
+            double dy = (secondPointCartesianCoordinates.x - firstPointCartesianCoordinates.x) * ephi[0] +
+                        (secondPointCartesianCoordinates.y - firstPointCartesianCoordinates.y) * ephi[1] +
+                        (secondPointCartesianCoordinates.z - firstPointCartesianCoordinates.z) * ephi[2];
+
+            double squaredDistance = dx * dx + dy * dy;
+            if (squaredDistance > 0.0)
+            {
+                const double distance = sqrt(squaredDistance);
+                result.x = dx / distance;
+                result.y = dy / distance;
+            }
+        }
+
+        // cartesian and spherical
+        if (projection == Projections::cartesian || projection == Projections::spherical)
+        {
+            double dx = GetDx(firstPoint, secondPoint, projection);
+            double dy = GetDy(firstPoint, secondPoint, projection);
+            const double squaredDistance = dx * dx + dy * dy;
+            if (squaredDistance > 0.0)
+            {
+                const double distance = sqrt(squaredDistance);
+                result.x = dx / distance;
+                result.y = dy / distance;
+            }
+        }
+    }
+
+    //spher2locvec, transforms vector with componentis in global spherical coordinate directions(xglob, yglob)
+    ///to local coordinate directions(xloc, yloc) around reference point(xref, yref)
+    static void TransformGlobalVectorToLocal(const Point& reference, const Point& globalCoordinates, const Point& globalComponents, Projections projection, Point& localComponents)
+    {
+        if (projection == Projections::sphericalAccurate)
+        {
+            double exxp[3];
+            double eyyp[3];
+            double ezzp[3];
+            ComputeThreeBaseComponents(reference, exxp, eyyp, ezzp);
+
+            // get the 3D coordinate
+            Cartesian3DPoint globalCoordinatesCartesian;
+            SphericalToCartesian3D(globalCoordinates, globalCoordinatesCartesian);
+
+            //project to rotated frame
+            Cartesian3DPoint globalCoordinatesCartesianRotated;
+            globalCoordinatesCartesianRotated.x = exxp[0] * globalCoordinatesCartesian.x + exxp[1] * globalCoordinatesCartesian.y + exxp[2] * globalCoordinatesCartesian.z;
+            globalCoordinatesCartesianRotated.y = eyyp[0] * globalCoordinatesCartesian.x + eyyp[1] * globalCoordinatesCartesian.y + eyyp[2] * globalCoordinatesCartesian.z;
+            globalCoordinatesCartesianRotated.z = ezzp[0] * globalCoordinatesCartesian.x + ezzp[1] * globalCoordinatesCartesian.y + ezzp[2] * globalCoordinatesCartesian.z;
+
+            // Compute global base vectors at other point in 3D(xx, yy, zz) frame
+            double elambda[3];
+            double ephi[3];
+            ComputeTwoBaseComponents(globalCoordinates, elambda, ephi);
+
+            double vxx = globalComponents.x * elambda[0] + globalComponents.y * ephi[0];
+            double vyy = globalComponents.x * elambda[1] + globalComponents.y * ephi[1];
+            double vzz = globalComponents.x * elambda[2] + globalComponents.y * ephi[2];
+
+            //transform to local spherical coordinates
+            Point globalCoordinatesToLocal;
+            Cartesian3DToSpherical(globalCoordinatesCartesianRotated, reference.x, globalCoordinatesToLocal);
+
+            //compute base vectors at other point in rotated 3D(xxp, yyp, zzp) frame
+            double elambdap[3];
+            double ephip[3];
+            ComputeTwoBaseComponents(globalCoordinatesToLocal, elambdap, ephip);
+
+            //compute local base vectors in(xx, yy, zz) frame
+            double elambdaloc[3];
+            elambdaloc[0] = exxp[0] * elambdap[0] + eyyp[0] * elambdap[1] + ezzp[0] * elambda[2];
+            elambdaloc[1] = exxp[1] * elambdap[0] + eyyp[1] * elambdap[1] + ezzp[1] * elambda[2];
+            elambdaloc[2] = exxp[2] * elambdap[0] + eyyp[2] * elambdap[1] + ezzp[2] * elambda[2];
+
+            double ephiloc[3];
+            ephiloc[0] = exxp[0] * ephip[0] + eyyp[0] * ephip[1] + ezzp[0] * ephip[2];
+            ephiloc[1] = exxp[1] * ephip[0] + eyyp[1] * ephip[1] + ezzp[1] * ephip[2];
+            ephiloc[2] = exxp[2] * ephip[0] + eyyp[2] * ephip[1] + ezzp[2] * ephip[2];
+
+            //compute vectors in other point in local base(elambdaloc, ephiloc)
+            localComponents.x = elambdaloc[0] * vxx + elambdaloc[1] * vyy + elambdaloc[2] * vzz;
+            localComponents.y = ephiloc[0] * vxx + ephiloc[1] * vyy + ephiloc[2] * vzz;
+        }
+        else
+        {
+            // cartesian and spherical
+            if (projection == Projections::cartesian || projection == Projections::spherical)
+            {
+                localComponents = globalComponents;
+            }
+        }
+    }
+
+    ///normalout
+    static void NormalVectorOutside(const Point& firstPoint, const Point& secondPoint, Point& result, const Projections& projection)
+    {
+        result.x = doubleMissingValue;
+        result.y = doubleMissingValue;
+        if (projection == Projections::sphericalAccurate)
+        {
+            Point middlePoint;
+            MiddlePoint(firstPoint, secondPoint, middlePoint, projection);
+
+            Cartesian3DPoint firstPointCartesianCoordinates;
+            SphericalToCartesian3D(firstPoint, firstPointCartesianCoordinates);
+            Cartesian3DPoint secondPointCartesianCoordinates;
+            SphericalToCartesian3D(secondPoint, secondPointCartesianCoordinates);
+
+            //compute the base vectors at middle point
+            double elambda[3];
+            double ephi[3];
+            ComputeTwoBaseComponents(middlePoint, elambda, ephi);
+
+            // project vector in local base
+            double dx = (secondPointCartesianCoordinates.x - firstPointCartesianCoordinates.x) * elambda[0] +
+                        (secondPointCartesianCoordinates.y - firstPointCartesianCoordinates.y) * elambda[1] +
+                        (secondPointCartesianCoordinates.z - firstPointCartesianCoordinates.z) * elambda[2];
+
+            double dy = (secondPointCartesianCoordinates.x - firstPointCartesianCoordinates.x) * ephi[0] +
+                        (secondPointCartesianCoordinates.y - firstPointCartesianCoordinates.y) * ephi[1] +
+                        (secondPointCartesianCoordinates.z - firstPointCartesianCoordinates.z) * ephi[2];
+
+            const double squaredDistance = dx * dx + dy * dy;
+            if (squaredDistance > 0.0)
+            {
+                const double distance = sqrt(squaredDistance);
+                result.x = dy / distance;
+                result.y = -dx / distance;
+            }
+        }
+
+        // cartesian and spherical
+        if (projection == Projections::cartesian || projection == Projections::spherical)
+        {
+            double dx = GetDx(firstPoint, secondPoint, projection);
+            double dy = GetDy(firstPoint, secondPoint, projection);
+
+            const double squaredDistance = dx * dx + dy * dy;
+            if (squaredDistance > 0.0)
+            {
+                const double distance = sqrt(squaredDistance);
+                result.x = dy / distance;
+                result.y = -dx / distance;
+            }
+
+            if (projection == Projections::spherical)
+            {
+                Point middlePoint;
+                MiddlePoint(firstPoint, secondPoint, middlePoint, projection);
+                result.x = result.x / cos(degrad_hp * 0.5 * (firstPoint.y + secondPoint.y));
+                result.y = result.y;
+            }
+        }
+    }
+
+    ///normaloutchk
+    ///Computes the normal vector to a line 1-2, which is *outward* w.r.t.
+    ///an 'inside' point 3. Similar to normalout, except that the normal
+    ///vector may be flipped based on the 'inside' point.
+    ///TODO:test me
+    static void NormalVectorInside(const Point& firstPoint, const Point& secondPoint, const Point& insidePoint, Point& normal, bool& flippedNormal, Projections projection)
+    {
+        NormalVectorOutside(firstPoint, secondPoint, normal, projection);
+        Point thirdPoint;
+        if (projection == Projections::cartesian || projection == Projections::spherical)
+        {
+            flippedNormal = false;
+            thirdPoint.x = firstPoint.x + normal.x;
+            thirdPoint.y = firstPoint.y + normal.y;
+        }
+        if (projection == Projections::sphericalAccurate)
+        {
+            Point middle;
+            MiddlePoint(firstPoint, secondPoint, middle, projection);
+            Point localComponents;
+            TransformGlobalVectorToLocal(firstPoint, middle, normal, projection, localComponents);
+            double elambda[3];
+            double ephi[3];
+            ComputeTwoBaseComponents(firstPoint, elambda, ephi);
+
+            double vxx = localComponents.x * elambda[0] + localComponents.y * ephi[0];
+            double vyy = localComponents.x * elambda[1] + localComponents.y * ephi[1];
+            double vzz = localComponents.x * elambda[2] + localComponents.y * ephi[2];
+
+            Cartesian3DPoint firstPointCartesian;
+            SphericalToCartesian3D(firstPoint, firstPointCartesian);
+
+            Cartesian3DPoint rotatedPoint;
+            double alpha = 0.0;
+            rotatedPoint.x = firstPointCartesian.x + alpha * vxx;
+            rotatedPoint.y = firstPointCartesian.y + alpha * vyy;
+            rotatedPoint.z = firstPointCartesian.z + alpha * vzz;
+
+            Cartesian3DToSpherical(rotatedPoint, firstPoint.x, thirdPoint);
+        }
+
+        if (OuterProductTwoSegments(firstPoint, thirdPoint, firstPoint, secondPoint, projection) * OuterProductTwoSegments(firstPoint, insidePoint, firstPoint, secondPoint, projection) > 0.0)
+        {
+            normal.x = -normal.x;
+            normal.y = -normal.y;
+            flippedNormal = true;
+        }
+        else
+        {
+            flippedNormal = false;
+        }
+    }
+
+    static void Add(Point& point, const Point& normal, double increment, double xf, const Projections& projection)
+    {
+        if (projection == Projections::cartesian)
+        {
+            point.x = point.x + normal.x * increment;
+            point.y = point.y + normal.y * increment;
+        }
+        if (projection == Projections::spherical || projection == Projections::sphericalAccurate)
+        {
+            double convertedIncrement = raddeg_hp * increment / earth_radius;
+            point.x = point.x + normal.x * convertedIncrement * xf;
+            point.y = point.y + normal.y * convertedIncrement;
+        }
+    }
+
+    static void ReferencePoint(std::vector<Point>& polygon, const int numPoints, double& minX, double& minY, const Projections& projection)
+    {
+        minX = std::numeric_limits<double>::max();
+        minY = std::numeric_limits<double>::max();
+        for (int i = 0; i < numPoints; i++)
+        {
+            minX = std::min(polygon[i].x, minX);
+            if (abs(polygon[i].y) < abs(minY))
+            {
+                minY = polygon[i].y;
+            }
+        }
+
+        if (projection == Projections::spherical)
+        {
+            double maxX = std::numeric_limits<double>::lowest();
+            for (int i = 0; i < numPoints; i++)
+            {
+                maxX = std::max(polygon[i].x, maxX);
+            }
+
+            if (maxX - minX > 180.0)
+            {
+                double deltaX = maxX - 180.0;
+                for (int i = 0; i < numPoints; i++)
+                {
+                    if (polygon[i].x < deltaX)
+                    {
+                        polygon[i].x = polygon[i].x + 360.0;
+                    }
+                }
+                minX = minX + 360.0;
+            }
+        }
+    }
+
+    [[nodiscard]] static double ComputeSquaredDistance(const Point& firstPoint, const Point& secondPoint, const Projections& projection)
+    {
+
+        if (!firstPoint.IsValid() || !secondPoint.IsValid())
+        {
+            return 0.0;
+        }
+
+        if (projection == Projections::sphericalAccurate)
+        {
+            Cartesian3DPoint firstPointCartesian{doubleMissingValue, doubleMissingValue};
+            SphericalToCartesian3D(firstPoint, firstPointCartesian);
+            auto xx1 = firstPointCartesian.x;
+            auto yy1 = firstPointCartesian.y;
+            auto zz1 = firstPointCartesian.z;
+
+            Cartesian3DPoint secondPointCartesian{doubleMissingValue, doubleMissingValue};
+            SphericalToCartesian3D(secondPoint, secondPointCartesian);
+            auto xx2 = secondPointCartesian.x;
+            auto yy2 = secondPointCartesian.y;
+            auto zz2 = secondPointCartesian.z;
+
+            return (xx2 - xx1) * (xx2 - xx1) + (yy2 - yy1) * (yy2 - yy1) + (zz2 - zz1) * (zz2 - zz1);
+        }
+
+        //cartesian and spherical
+        if (projection == Projections::cartesian || projection == Projections::spherical)
+        {
+            double dx = GetDx(firstPoint, secondPoint, projection);
+            double dy = GetDy(firstPoint, secondPoint, projection);
+            return dx * dx + dy * dy;
+        }
+
+        return doubleMissingValue;
+    }
+
+    //dbdistance
+    [[nodiscard]] static double Distance(const Point& firstPoint, const Point& secondPoint, const Projections& projection)
+    {
+        double distance = ComputeSquaredDistance(firstPoint, secondPoint, projection);
+        if (distance >= 0.0)
+        {
+            distance = sqrt(distance);
+        }
+        return distance;
+    }
+
+    // dLINEDIS3
+    // Computes the perpendicular distance from point to a line firstNode - secondNode.
+    // normalPoint: coordinates of the projected point from point onto the line
+    [[nodiscard]] static double DistanceFromLine(const Point& point, const Point& firstNode, const Point& secondNode, Point& normalPoint, double& ratio, const Projections& projection)
+    {
+        if (projection == Projections::cartesian || projection == Projections::spherical)
+        {
+            double dis = 0.0;
+            double squaredDistance = ComputeSquaredDistance(secondNode, firstNode, projection);
+            if (squaredDistance != 0.0)
+            {
+                ratio = (GetDx(firstNode, point, projection) * GetDx(firstNode, secondNode, projection) +
+                         GetDy(firstNode, point, projection) * GetDy(firstNode, secondNode, projection)) /
+                        squaredDistance;
+                double correctedRatio = std::max(std::min(1.0, ratio), 0.0);
+                normalPoint.x = firstNode.x + correctedRatio * (secondNode.x - firstNode.x);
+                normalPoint.y = firstNode.y + correctedRatio * (secondNode.y - firstNode.y);
+                dis = Distance(point, normalPoint, projection);
+            }
+            return dis;
+        }
+
+        if (projection == Projections::sphericalAccurate)
+        {
+            Cartesian3DPoint firstNodeCartesian;
+            SphericalToCartesian3D(firstNode, firstNodeCartesian);
+            auto xx1 = firstNodeCartesian.x;
+            auto yy1 = firstNodeCartesian.y;
+            auto zz1 = firstNodeCartesian.z;
+
+            Cartesian3DPoint secondNodeCartesian;
+            SphericalToCartesian3D(secondNode, secondNodeCartesian);
+            auto xx2 = secondNodeCartesian.x;
+            auto yy2 = secondNodeCartesian.y;
+            auto zz2 = secondNodeCartesian.z;
+
+            Cartesian3DPoint pointCartesian;
+            SphericalToCartesian3D(point, pointCartesian);
+            auto xx3 = pointCartesian.x;
+            auto yy3 = pointCartesian.y;
+            auto zz3 = pointCartesian.z;
+
+            double x21 = xx2 - xx1;
+            double y21 = yy2 - yy1;
+            double z21 = zz2 - zz1;
+            double x31 = xx3 - xx1;
+            double y31 = yy3 - yy1;
+            double z31 = zz3 - zz1;
+
+            double r2 = x21 * x21 + y21 * y21 + z21 * z21;
+
+            ratio = 0.0;
+            if (r2 >= 0.0)
+            {
+
+                ratio = (x31 * x21 + y31 * y21 + z31 * z21) / r2;
+                double correctedRatio = std::max(std::min(1.0, ratio), 0.0);
+
+                Cartesian3DPoint cartesianNormal3DPoint;
+                cartesianNormal3DPoint.x = firstNodeCartesian.x + correctedRatio * x21;
+                cartesianNormal3DPoint.y = firstNodeCartesian.y + correctedRatio * y21;
+                cartesianNormal3DPoint.z = firstNodeCartesian.z + correctedRatio * z21;
+
+                cartesianNormal3DPoint.x = cartesianNormal3DPoint.x - xx3;
+                cartesianNormal3DPoint.y = cartesianNormal3DPoint.y - yy3;
+                cartesianNormal3DPoint.z = cartesianNormal3DPoint.z - zz3;
+
+                double dis = std::sqrt(cartesianNormal3DPoint.x * cartesianNormal3DPoint.x +
+                                       cartesianNormal3DPoint.y * cartesianNormal3DPoint.y +
+                                       cartesianNormal3DPoint.z * cartesianNormal3DPoint.z);
+
+                double referenceLongitude = std::max({firstNode.x, secondNode.x, point.x});
+                Cartesian3DToSpherical(cartesianNormal3DPoint, referenceLongitude, normalPoint);
+
+                return dis;
+            }
+        }
+
+        return -1.0;
+    }
+
+    /// dprodin inner product of two segments
+    [[nodiscard]] static double InnerProductTwoSegments(const Point& firstPointFirstSegment, const Point& secondPointFirstSegment, const Point& firstPointSecondSegment, const Point& secondPointSecondSegment, const Projections& projection)
+    {
+        if (projection == Projections::sphericalAccurate)
+        {
+            Cartesian3DPoint firstPointFirstSegment3D;
+            Cartesian3DPoint secondPointFirstSegment3D;
+            Cartesian3DPoint firstPointSecondSegment3D;
+            Cartesian3DPoint secondPointSecondSegment3D;
+
+            SphericalToCartesian3D(firstPointFirstSegment, firstPointFirstSegment3D);
+            SphericalToCartesian3D(secondPointFirstSegment, secondPointFirstSegment3D);
+            SphericalToCartesian3D(firstPointSecondSegment, firstPointSecondSegment3D);
+            SphericalToCartesian3D(secondPointSecondSegment, secondPointSecondSegment3D);
+
+            double dx1 = secondPointFirstSegment3D.x - firstPointFirstSegment3D.x;
+            double dy1 = secondPointFirstSegment3D.y - firstPointFirstSegment3D.y;
+            double dz1 = secondPointFirstSegment3D.z - firstPointFirstSegment3D.z;
+
+            double dx2 = secondPointSecondSegment3D.x - firstPointSecondSegment3D.x;
+            double dy2 = secondPointSecondSegment3D.y - firstPointSecondSegment3D.y;
+            double dz2 = secondPointSecondSegment3D.z - firstPointSecondSegment3D.z;
+
+            return DotProduct(dx1, dx2, dy1, dy2, dz1, dz2);
+        }
+
+        // cartesian and spherical
+        if (projection == Projections::cartesian || projection == Projections::spherical)
+        {
+            double dx1 = GetDx(firstPointFirstSegment, secondPointFirstSegment, projection);
+            double dx2 = GetDx(firstPointSecondSegment, secondPointSecondSegment, projection);
+
+            double dy1 = GetDy(firstPointFirstSegment, secondPointFirstSegment, projection);
+            double dy2 = GetDy(firstPointSecondSegment, secondPointSecondSegment, projection);
+
+            return dx1 * dx2 + dy1 * dy2;
+        }
+
+        return doubleMissingValue;
+    }
+
+    // dcosphi
+    [[nodiscard]] static double NormalizedInnerProductTwoSegments(const Point& firstPointFirstSegment, const Point& secondPointFirstSegment, const Point& firstPointSecondSegment, const Point& secondPointSecondSegment, const Projections& projection)
+    {
+        if (projection == Projections::sphericalAccurate)
+        {
+            Cartesian3DPoint firstPointFirstSegmentCartesian;
+            SphericalToCartesian3D(firstPointFirstSegment, firstPointFirstSegmentCartesian);
+            auto xx1 = firstPointFirstSegmentCartesian.x;
+            auto yy1 = firstPointFirstSegmentCartesian.y;
+            auto zz1 = firstPointFirstSegmentCartesian.z;
+
+            Cartesian3DPoint secondPointFirstSegmentCartesian;
+            SphericalToCartesian3D(secondPointFirstSegment, secondPointFirstSegmentCartesian);
+            auto xx2 = secondPointFirstSegmentCartesian.x;
+            auto yy2 = secondPointFirstSegmentCartesian.y;
+            auto zz2 = secondPointFirstSegmentCartesian.z;
+
+            Cartesian3DPoint firstPointSecondSegmentCartesian;
+            SphericalToCartesian3D(firstPointSecondSegment, firstPointSecondSegmentCartesian);
+            auto xx3 = firstPointSecondSegmentCartesian.x;
+            auto yy3 = firstPointSecondSegmentCartesian.y;
+            auto zz3 = firstPointSecondSegmentCartesian.z;
+
+            Cartesian3DPoint secondPointSecondSegmentCartesian;
+            SphericalToCartesian3D(secondPointSecondSegment, secondPointSecondSegmentCartesian);
+            auto xx4 = secondPointSecondSegmentCartesian.x;
+            auto yy4 = secondPointSecondSegmentCartesian.y;
+            auto zz4 = secondPointSecondSegmentCartesian.z;
+
+            auto dx1 = xx2 - xx1;
+            auto dy1 = yy2 - yy1;
+            auto dz1 = zz2 - zz1;
+            auto firstSegmentDistance = dx1 * dx1 + dy1 * dy1 + dz1 * dz1;
+
+            auto dx2 = xx4 - xx3;
+            auto dy2 = yy4 - yy3;
+            auto dz2 = zz4 - zz3;
+            auto secondSegmentDistance = dx2 * dx2 + dy2 * dy2 + dz2 * dz2;
+
+            double cosphi;
+            if (firstSegmentDistance <= 0.0 || secondSegmentDistance <= 0.0)
+            {
+                cosphi = doubleMissingValue;
+            }
+            else
+            {
+                cosphi = (dx1 * dx2 + dy1 * dy2 + dz1 * dz2) / sqrt(firstSegmentDistance * secondSegmentDistance);
+            }
+            return cosphi;
+        }
+
+        // cartesian and spherical
+        if (projection == Projections::cartesian || projection == Projections::spherical)
+        {
+            const auto dx1 = GetDx(firstPointFirstSegment, secondPointFirstSegment, projection);
+            const auto dx2 = GetDx(firstPointSecondSegment, secondPointSecondSegment, projection);
+
+            const auto dy1 = GetDy(firstPointFirstSegment, secondPointFirstSegment, projection);
+            const auto dy2 = GetDy(firstPointSecondSegment, secondPointSecondSegment, projection);
+
+            const auto r1 = dx1 * dx1 + dy1 * dy1;
+            const auto r2 = dx2 * dx2 + dy2 * dy2;
+
+            double cosphi;
+            if (r1 <= 0.0 || r2 <= 0.0)
+            {
+                return doubleMissingValue;
+            }
+
+            cosphi = (dx1 * dx2 + dy1 * dy2) / std::sqrt(r1 * r2);
+            cosphi = std::max(std::min(cosphi, 1.0), -1.0);
+            return cosphi;
+        }
+
+        return doubleMissingValue;
+    }
+
+    static void CircumcenterOfTriangle(const Point& p1, const Point& p2, const Point& p3, const Projections projection, Point& circumcenter)
+    {
+
+        double dx2 = GetDx(p1, p2, projection);
+        double dy2 = GetDy(p1, p2, projection);
+
+        double dx3 = GetDx(p1, p3, projection);
+        double dy3 = GetDy(p1, p3, projection);
+
+        double den = dy2 * dx3 - dy3 * dx2;
+        double z = 0.0;
+        if (std::abs(den) > 0.0)
+        {
+            z = (dx2 * (dx2 - dx3) + dy2 * (dy2 - dy3)) / den;
+        }
+
+        if (projection == Projections::cartesian)
+        {
+            circumcenter.x = p1.x + 0.5 * (dx3 - z * dy3);
+            circumcenter.y = p1.y + 0.5 * (dy3 + z * dx3);
+        }
+        if (projection == Projections::spherical)
+        {
+            double phi = (p1.y + p2.y + p3.y) / 3.0;
+            double xf = 1.0 / cos(degrad_hp * phi);
+            circumcenter.x = p1.x + xf * 0.5 * (dx3 - z * dy3) * raddeg_hp / earth_radius;
+            circumcenter.y = p1.y + 0.5 * (dy3 + z * dx3) * raddeg_hp / earth_radius;
+        }
+        if (projection == Projections::sphericalAccurate)
+        {
+            //TODO: compute in case of spherical accurate
+        }
+    }
+
+    /// (cross, cross3D)
+    [[nodiscard]] static bool AreLinesCrossing(const Point& firstSegmentFistPoint,
+                                               const Point& firstSegmentSecondPoint,
+                                               const Point& secondSegmentFistPoint,
+                                               const Point& secondSegmentSecondPoint,
+                                               bool adimensionalCrossProduct,
+                                               Point& intersectionPoint,
+                                               double& crossProduct,
+                                               double& ratioFirstSegment,
+                                               double& ratioSecondSegment,
+                                               const Projections& projection)
+    {
+        bool isCrossing = false;
+        ratioFirstSegment = doubleMissingValue;
+        ratioSecondSegment = doubleMissingValue;
+        crossProduct = doubleMissingValue;
+
+        if (projection == Projections::cartesian || projection == Projections::spherical)
+        {
+
+            auto const x21 = GetDx(firstSegmentFistPoint, firstSegmentSecondPoint, projection);
+            auto const y21 = GetDy(firstSegmentFistPoint, firstSegmentSecondPoint, projection);
+
+            auto const x43 = GetDx(secondSegmentFistPoint, secondSegmentSecondPoint, projection);
+            auto const y43 = GetDy(secondSegmentFistPoint, secondSegmentSecondPoint, projection);
+
+            auto const x31 = GetDx(firstSegmentFistPoint, secondSegmentFistPoint, projection);
+            auto const y31 = GetDy(firstSegmentFistPoint, secondSegmentFistPoint, projection);
+
+            auto const det = x43 * y21 - y43 * x21;
+
+            std::vector<double> values{x21, y21, x43, y43};
+            double eps = std::max(0.00001 * (*std::max_element(values.begin(), values.end())), std::numeric_limits<double>::denorm_min());
+
+            if (std::abs(det) < eps)
+            {
+                return isCrossing;
+            }
+
+            ratioSecondSegment = (y31 * x21 - x31 * y21) / det;
+            ratioFirstSegment = (y31 * x43 - x31 * y43) / det;
+            if (ratioFirstSegment >= 0.0 && ratioFirstSegment <= 1.0 && ratioSecondSegment >= 0.0 && ratioSecondSegment <= 1.0)
+            {
+                isCrossing = true;
+            }
+            intersectionPoint.x = firstSegmentFistPoint.x + ratioFirstSegment * (firstSegmentSecondPoint.x - firstSegmentFistPoint.x);
+            intersectionPoint.y = firstSegmentFistPoint.y + ratioFirstSegment * (firstSegmentSecondPoint.y - firstSegmentFistPoint.y);
+            crossProduct = -det;
+            if (adimensionalCrossProduct)
+            {
+                crossProduct = -det / (std::sqrt(x21 * x21 + y21 * y21) * std::sqrt(x43 * x43 + y43 * y43) + 1e-8);
+            }
+        }
+
+        if (projection == Projections::sphericalAccurate)
+        {
+            Cartesian3DPoint firstSegmentFistCartesian3DPoint;
+            SphericalToCartesian3D(firstSegmentFistPoint, firstSegmentFistCartesian3DPoint);
+
+            Cartesian3DPoint firstSegmentSecondCartesian3DPoint;
+            SphericalToCartesian3D(firstSegmentSecondPoint, firstSegmentSecondCartesian3DPoint);
+
+            Cartesian3DPoint secondSegmentFistCartesian3DPoint;
+            SphericalToCartesian3D(secondSegmentFistPoint, secondSegmentFistCartesian3DPoint);
+
+            Cartesian3DPoint secondSegmentSecondCartesian3DPoint;
+            SphericalToCartesian3D(secondSegmentSecondPoint, secondSegmentSecondCartesian3DPoint);
+
+            auto n12 = VectorProduct(firstSegmentFistCartesian3DPoint, firstSegmentSecondCartesian3DPoint);
+            const auto n12InnerProduct = std::sqrt(InnerProduct(n12, n12));
+            n12.x = n12.x / n12InnerProduct;
+            n12.y = n12.y / n12InnerProduct;
+            n12.z = n12.z / n12InnerProduct;
+
+            auto n34 = VectorProduct(secondSegmentFistCartesian3DPoint, secondSegmentSecondCartesian3DPoint);
+            const auto n34InnerProduct = std::sqrt(InnerProduct(n34, n34));
+            n34.x = n34.x / n34InnerProduct;
+            n34.y = n34.y / n34InnerProduct;
+            n34.z = n34.z / n34InnerProduct;
+
+            const auto n12n34InnerProduct = std::sqrt(std::abs(InnerProduct(n12, n34)));
+
+            const double tolerance = 1e-12;
+            if (n12n34InnerProduct > tolerance)
+            {
+                Cartesian3DPoint firstSegmentDifference;
+                firstSegmentDifference.x = firstSegmentSecondCartesian3DPoint.x - firstSegmentFistCartesian3DPoint.x;
+                firstSegmentDifference.y = firstSegmentSecondCartesian3DPoint.y - firstSegmentFistCartesian3DPoint.y;
+                firstSegmentDifference.z = firstSegmentSecondCartesian3DPoint.z - firstSegmentFistCartesian3DPoint.z;
+
+                Cartesian3DPoint secondSegmentDifference;
+                secondSegmentDifference.x = secondSegmentSecondCartesian3DPoint.x - secondSegmentFistCartesian3DPoint.x;
+                secondSegmentDifference.y = secondSegmentSecondCartesian3DPoint.y - secondSegmentFistCartesian3DPoint.y;
+                secondSegmentDifference.z = secondSegmentSecondCartesian3DPoint.z - secondSegmentFistCartesian3DPoint.z;
+
+                const auto Det12 = InnerProduct(firstSegmentDifference, n34);
+                const auto Det34 = InnerProduct(secondSegmentDifference, n12);
+
+                if (std::abs(Det12) > tolerance && std::abs(Det34) > tolerance)
+                {
+                    ratioFirstSegment = -InnerProduct(firstSegmentFistCartesian3DPoint, n34) / Det12;
+                    ratioSecondSegment = -InnerProduct(secondSegmentFistCartesian3DPoint, n12) / Det34;
+                }
+            }
+
+            if (ratioSecondSegment >= 0.0 && ratioSecondSegment <= 1.0 &&
+                ratioFirstSegment >= 0.0 && ratioFirstSegment <= 1.0)
+            {
+                // check if segments are crossing
+                isCrossing = true;
+
+                // compute intersection
+                Cartesian3DPoint intersectionCartesian3DPoint;
+                intersectionCartesian3DPoint.x = firstSegmentFistCartesian3DPoint.x + ratioFirstSegment * (firstSegmentSecondCartesian3DPoint.x - firstSegmentFistCartesian3DPoint.x);
+                intersectionCartesian3DPoint.y = firstSegmentFistCartesian3DPoint.y + ratioFirstSegment * (firstSegmentSecondCartesian3DPoint.y - firstSegmentFistCartesian3DPoint.y);
+                intersectionCartesian3DPoint.z = firstSegmentFistCartesian3DPoint.z + ratioFirstSegment * (firstSegmentSecondCartesian3DPoint.z - firstSegmentFistCartesian3DPoint.z);
+                Cartesian3DToSpherical(intersectionCartesian3DPoint, std::max(firstSegmentFistPoint.x, firstSegmentSecondPoint.x), intersectionPoint);
+            }
+        }
+
+        return isCrossing;
+    }
+
+    static void FaceAreaAndCenterOfMass(std::vector<Point>& polygon, int numberOfPolygonPoints, Projections projection, double& area, Point& centerOfMass)
+    {
+        if (numberOfPolygonPoints <= 0)
+        {
+            throw std::invalid_argument("FaceAreaAndCenterOfMass: The polygon contains no nodes.");
+        }
+
+        double minX;
+        double minY;
+        ReferencePoint(polygon, numberOfPolygonPoints, minX, minY, projection);
+
+        Point reference{minX, minY};
+        area = 0.0;
+        double xCenterOfMass = 0.0;
+        double yCenterOfMass = 0.0;
+        const double minArea = 1e-8;
+        for (int p = 0; p < numberOfPolygonPoints; p++)
+        {
+            double dx0 = GetDx(reference, polygon[p], projection);
+            double dy0 = GetDy(reference, polygon[p], projection);
+            double dx1 = GetDx(reference, polygon[p + 1], projection);
+            double dy1 = GetDy(reference, polygon[p + 1], projection);
+
+            double xc = 0.5 * (dx0 + dx1);
+            double yc = 0.5 * (dy0 + dy1);
+
+            dx0 = GetDx(polygon[p], polygon[p + 1], projection);
+            dy0 = GetDy(polygon[p], polygon[p + 1], projection);
+            double dsx = dy0;
+            double dsy = -dx0;
+            double xds = xc * dsx + yc * dsy;
+            area = area + 0.5 * xds;
+
+            xCenterOfMass = xCenterOfMass + xds * xc;
+            yCenterOfMass = yCenterOfMass + xds * yc;
+        }
+        area = std::abs(area) < minArea ? minArea : area;
+
+        const double fac = 1.0 / (3.0 * area);
+        xCenterOfMass = fac * xCenterOfMass;
+        yCenterOfMass = fac * yCenterOfMass;
+
+        if (projection == Projections::spherical)
+        {
+            yCenterOfMass = yCenterOfMass / (earth_radius * degrad_hp);
+            xCenterOfMass = xCenterOfMass / (earth_radius * degrad_hp * std::cos((yCenterOfMass + minY) * degrad_hp));
+        }
+
+        centerOfMass.x = xCenterOfMass + minX;
+        centerOfMass.y = yCenterOfMass + minY;
+
+        area = std::abs(area);
+    }
+
+    static bool Averaging(const std::vector<Sample>& samples,
+                          int numPolygonNodes,
+                          const std::vector<Point>& polygon,
+                          const Point centerOfMass,
+                          const Projections& projection,
+                          SpatialTrees::RTree& rtree,
+                          AveragingMethod averagingMethod,
+                          double& result)
+    {
+        std::vector<Point> searchPolygon(numPolygonNodes);
+
+        // averaging settings
+        const double relativeFaceSearchSize = 1.01;
+        double minx = std::numeric_limits<double>::max();
+        double maxx = std::numeric_limits<double>::min();
+        double miny = std::numeric_limits<double>::max();
+        double maxy = std::numeric_limits<double>::min();
+
+        for (int i = 0; i < numPolygonNodes; i++)
+        {
+            searchPolygon[i] = polygon[i] * relativeFaceSearchSize + centerOfMass * (1 - relativeFaceSearchSize);
+            minx = std::min(minx, searchPolygon[i].x);
+            maxx = std::max(maxx, searchPolygon[i].x);
+            miny = std::min(miny, searchPolygon[i].y);
+            maxy = std::max(maxy, searchPolygon[i].y);
+        }
+
+        if (projection == Projections::spherical && maxx - minx > 180.0)
+        {
+
+            double xmean = 0.5 * (maxx + minx);
+            minx = std::numeric_limits<double>::max();
+            maxx = std::numeric_limits<double>::min();
+            for (int i = 0; i < numPolygonNodes; i++)
+            {
+                if (searchPolygon[i].x < xmean)
+                {
+                    searchPolygon[i].x = searchPolygon[i].x + 360.0;
+                    minx = std::min(minx, searchPolygon[i].x);
+                    maxx = std::max(maxx, searchPolygon[i].x);
+                }
+            }
+        }
+
+        result = doubleMissingValue;
+        double searchRadiusSquared = std::numeric_limits<double>::min();
+        for (int i = 0; i < numPolygonNodes; i++)
+        {
+            double squaredDistance = ComputeSquaredDistance(centerOfMass, searchPolygon[i], projection);
+            searchRadiusSquared = std::max(searchRadiusSquared, squaredDistance);
+        }
+        if (searchRadiusSquared <= 0.0)
+        {
+            return true;
+        }
+
+        rtree.NearestNeighboursOnSquaredDistance(centerOfMass, searchRadiusSquared);
+        if (rtree.GetQueryResultSize() == 0)
+        {
+            return true;
+        }
+
+        int numValidSamplesInPolygon = 0;
+        double wall = 0;
+        bool firstValidSampleFound = false;
+
+        for (int i = 0; i < rtree.GetQueryResultSize(); i++)
+        {
+            //do stuff based on the averaging method
+            auto sampleIndex = rtree.GetQuerySampleIndex(i);
+            auto sampleValue = samples[sampleIndex].value;
+            if (sampleValue <= doubleMissingValue)
+            {
+                continue;
+            }
+
+            Point samplePoint{samples[sampleIndex].x, samples[sampleIndex].y};
+            // assume here polygon has a size equal to numPolygonNodes + 1
+            bool isInPolygon = IsPointInPolygonNodes(samplePoint, polygon, 0, numPolygonNodes, projection);
+            if (isInPolygon)
+            {
+                if (averagingMethod == AveragingMethod::SimpleAveraging)
+                {
+                    if (!firstValidSampleFound)
+                    {
+                        firstValidSampleFound = true;
+                        result = 0.0;
+                    }
+                    result += sampleValue;
+                    numValidSamplesInPolygon++;
+                }
+                if (averagingMethod == AveragingMethod::KdTree)
+                {
+                    if (!firstValidSampleFound)
+                    {
+                        firstValidSampleFound = true;
+                        result = sampleValue;
+                    }
+                    result = std::min(std::abs(result), std::abs(sampleValue));
+                }
+                if (averagingMethod == AveragingMethod::Max)
+                {
+                    if (!firstValidSampleFound)
+                    {
+                        firstValidSampleFound = true;
+                        result = -std::numeric_limits<double>::max();
+                    }
+                    result = std::max(result, sampleValue);
+                }
+                if (averagingMethod == AveragingMethod::InverseWeightDistance)
+                {
+                    double distance = std::max(0.01, Distance(centerOfMass, samplePoint, projection));
+                    double weight = 1.0 / distance;
+                    wall += weight;
+                    numValidSamplesInPolygon++;
+                    result += weight * sampleValue;
+                }
+            }
+        }
+
+        if (averagingMethod == AveragingMethod::SimpleAveraging && numValidSamplesInPolygon > 0)
+        {
+            if (result > doubleMissingValue)
+            {
+                result /= numValidSamplesInPolygon;
+            }
+            return true;
+        }
+
+        if (averagingMethod == AveragingMethod::InverseWeightDistance && numValidSamplesInPolygon > 0)
+        {
+            result /= wall;
+            return true;
+        }
+
+        return true;
+    }
+
+    template <typename T>
+    [[nodiscard]] bool InterpolateSplinePoint(const std::vector<T>& coordinates,
+                                              const std::vector<T>& coordinatesDerivatives,
+                                              double pointAdimensionalCoordinate,
+                                              T& pointCoordinate)
+    {
+        if (pointAdimensionalCoordinate < 0)
+        {
+            return false;
+        }
+
+        const double eps = 1e-5;
+        const double splFac = 1.0;
+        const auto intCoordinate = int(std::floor(pointAdimensionalCoordinate));
+        if (pointAdimensionalCoordinate - intCoordinate < eps)
+        {
+            pointCoordinate = coordinates[intCoordinate];
+            return true;
+        }
+
+        int low = intCoordinate;
+        int high = low + 1;
+        double a = high - pointAdimensionalCoordinate;
+        double b = pointAdimensionalCoordinate - low;
+
+        pointCoordinate = coordinates[low] * a + coordinates[high] * b +
+                          (coordinatesDerivatives[low] * (pow(a, 3) - a) + coordinatesDerivatives[high] * (pow(b, 3) - b)) / 6.0 * splFac;
+
+        return true;
+    }
+
+    template <class T>
+    static void SwapVectorElements(std::vector<T>& v, int numElements)
+    {
+        if (numElements > v.size())
+        {
+            return;
+        }
+
+        for (int i = 0; i < numElements / 2; i++)
+        {
+            const auto a = v[i];
+            v[i] = v[i + 1];
+            v[i + 1] = a;
+        }
+    }
+
+    static void ComputeAdimensionalDistancesFromPointSerie(const std::vector<Point>& v, Projections projection, std::vector<double>& result, double& totalDistance)
+    {
+        result[0] = 0;
+        for (int i = 1; i < v.size(); i++)
+        {
+            result[i] = result[i - 1] + Distance(v[i - 1], v[i], projection);
+        }
+        totalDistance = result.back();
+        const double inverseTotalDistance = 1.0 / totalDistance;
+        // normalize
+        for (int i = 1; i < v.size(); i++)
+        {
+            result[i] = result[i] * inverseTotalDistance;
+        }
+    }
+
+    // get the sign
+    template <typename T>
+    [[nodiscard]] static int sgn(T val)
+    {
+        return (T(0) < val ? 1 : 0) - (val < T(0) ? 1 : 0);
+    }
+
+    //(DUITPL)
+    [[nodiscard]] static int TwoSegmentsSign(const Point& p1, const Point& p2, const Point& p3, const Point& p4, Projections projection)
+    {
+
+        auto dx1 = GetDx(p1, p2, projection);
+        auto dy1 = GetDy(p1, p2, projection);
+        auto dx2 = GetDx(p3, p4, projection);
+        auto dy2 = GetDy(p3, p4, projection);
+        auto val = dx1 * dy2 - dy1 * dx2;
+        return sgn(val);
+    }
+
+    //(TRANFN2)
+    static void InterpolateTransfinite(const std::vector<Point>& sideOne,
+                                       const std::vector<Point>& sideTwo,
+                                       const std::vector<Point>& sideThree,
+                                       const std::vector<Point>& sideFour,
+                                       Projections projections,
+                                       int numM,
+                                       int numN,
+                                       std::vector<std::vector<Point>>& result)
+    {
+        double totalLengthOne;
+        std::vector<double> sideOneAdimensional(sideOne.size());
+        ComputeAdimensionalDistancesFromPointSerie(sideOne, projections, sideOneAdimensional, totalLengthOne);
+
+        double totalLengthTwo;
+        std::vector<double> sideTwoAdimensional(sideTwo.size());
+        ComputeAdimensionalDistancesFromPointSerie(sideTwo, projections, sideTwoAdimensional, totalLengthTwo);
+
+        double totalLengthThree;
+        std::vector<double> sideThreeAdimensional(sideThree.size());
+        ComputeAdimensionalDistancesFromPointSerie(sideThree, projections, sideThreeAdimensional, totalLengthThree);
+
+        double totalLengthFour;
+        std::vector<double> sideFourAdimensional(sideFour.size());
+        ComputeAdimensionalDistancesFromPointSerie(sideFour, projections, sideFourAdimensional, totalLengthFour);
+
+        // now compute the adimensional distance of each point to be filled
+        const int numMPoints = numM + 1;
+        const int numNPoints = numN + 1;
+
+        std::vector<std::vector<double>> iWeightFactor(numMPoints, std::vector<double>(numNPoints));
+        std::vector<std::vector<double>> jWeightFactor(numMPoints, std::vector<double>(numNPoints));
+        for (int i = 0; i < numMPoints; i++)
+        {
+            for (int j = 0; j < numNPoints; j++)
+            {
+                const double mWeight = double(i) / double(numM);
+                const double nWeight = double(j) / double(numN);
+
+                iWeightFactor[i][j] = (1.0 - nWeight) * sideThreeAdimensional[i] + nWeight * sideFourAdimensional[i];
+                jWeightFactor[i][j] = (1.0 - mWeight) * sideOneAdimensional[j] + mWeight * sideTwoAdimensional[j];
+            }
+        }
+
+        std::vector<std::vector<double>> weightOne(numMPoints, std::vector<double>(numNPoints));
+        std::vector<std::vector<double>> weightTwo(numMPoints, std::vector<double>(numNPoints));
+        std::vector<std::vector<double>> weightThree(numMPoints, std::vector<double>(numNPoints));
+        std::vector<std::vector<double>> weightFour(numMPoints, std::vector<double>(numNPoints));
+        for (int i = 0; i < numMPoints; i++)
+        {
+            for (int j = 0; j < numNPoints; j++)
+            {
+
+                weightOne[i][j] = (1.0 - jWeightFactor[i][j]) * totalLengthThree + jWeightFactor[i][j] * totalLengthFour;
+                weightTwo[i][j] = (1.0 - iWeightFactor[i][j]) * totalLengthOne + iWeightFactor[i][j] * totalLengthTwo;
+                weightThree[i][j] = weightTwo[i][j] / weightOne[i][j];
+                weightFour[i][j] = weightOne[i][j] / weightTwo[i][j];
+                const double wa = 1.0 / (weightThree[i][j] + weightFour[i][j]);
+                weightOne[i][j] = wa * weightThree[i][j];
+                weightTwo[i][j] = wa * weightFour[i][j];
+            }
+        }
+
+        //border points
+        result.resize(numMPoints, std::vector<Point>(numNPoints));
+        for (int i = 0; i < numMPoints; i++)
+        {
+            result[i][0] = sideThree[i];
+            result[i][numN] = sideFour[i];
+        }
+        for (int i = 0; i < numNPoints; i++)
+        {
+            result[0][i] = sideOne[i];
+            result[numM][i] = sideTwo[i];
+        }
+
+        // first interpolation
+        for (int i = 1; i < numM; i++)
+        {
+            for (int j = 1; j < numN; j++)
+            {
+
+                result[i][j].x = (sideOne[j].x * (1.0 - iWeightFactor[i][j]) + sideTwo[j].x * iWeightFactor[i][j]) * weightOne[i][j] +
+                                 (sideThree[i].x * (1.0 - jWeightFactor[i][j]) + sideFour[i].x * jWeightFactor[i][j]) * weightTwo[i][j];
+
+                result[i][j].y = (sideOne[j].y * (1.0 - iWeightFactor[i][j]) + sideTwo[j].y * iWeightFactor[i][j]) * weightOne[i][j] +
+                                 (sideThree[i].y * (1.0 - jWeightFactor[i][j]) + sideFour[i].y * jWeightFactor[i][j]) * weightTwo[i][j];
+            }
+        }
+
+        // update weights
+        for (int i = 0; i < numMPoints; i++)
+        {
+            for (int j = 0; j < numNPoints; j++)
+            {
+                weightOne[i][j] = (1.0 - jWeightFactor[i][j]) * sideThreeAdimensional[i] * totalLengthThree +
+                                  jWeightFactor[i][j] * sideFourAdimensional[i] * totalLengthFour;
+                weightTwo[i][j] = (1.0 - iWeightFactor[i][j]) * sideOneAdimensional[j] * totalLengthOne +
+                                  iWeightFactor[i][j] * sideTwoAdimensional[j] * totalLengthTwo;
+            }
+        }
+
+        for (int i = 1; i < numMPoints; i++)
+        {
+            for (int j = 0; j < numNPoints; j++)
+            {
+                weightThree[i][j] = weightOne[i][j] - weightOne[i - 1][j];
+            }
+        }
+
+        for (int i = 0; i < numMPoints; i++)
+        {
+            for (int j = 1; j < numNPoints; j++)
+            {
+                weightFour[i][j] = weightTwo[i][j] - weightTwo[i][j - 1];
+            }
+        }
+
+        for (int i = 1; i < numMPoints; i++)
+        {
+            for (int j = 1; j < numNPoints - 1; j++)
+            {
+                weightOne[i][j] = 0.25 * (weightFour[i][j] + weightFour[i][j + 1] + weightFour[i - 1][j] + weightFour[i - 1][j + 1]) / weightThree[i][j];
+            }
+        }
+
+        for (int i = 1; i < numMPoints - 1; i++)
+        {
+            for (int j = 1; j < numNPoints; j++)
+            {
+                weightTwo[i][j] = 0.25 * (weightThree[i][j] + weightThree[i][j - 1] + weightThree[i + 1][j] + weightThree[i + 1][j - 1]) / weightFour[i][j];
+            }
+        }
+
+        // Iterate several times over
+        const int numIterations = 25;
+        for (int iter = 0; iter < numIterations; iter++)
+        {
+            // re-assign the weights
+            for (int i = 0; i < numMPoints; i++)
+            {
+                for (int j = 0; j < numNPoints; j++)
+                {
+                    weightThree[i][j] = result[i][j].x;
+                    weightFour[i][j] = result[i][j].y;
+                }
+            }
+
+            for (int i = 1; i < numM; i++)
+            {
+                for (int j = 1; j < numN; j++)
+                {
+
+                    const double wa = 1.0 / (weightOne[i][j] + weightOne[i + 1][j] + weightTwo[i][j] + weightTwo[i][j + 1]);
+
+                    result[i][j].x = wa * (weightThree[i - 1][j] * weightOne[i][j] + weightThree[i + 1][j] * weightOne[i + 1][j] +
+                                           weightThree[i][j - 1] * weightTwo[i][j] + weightThree[i][j + 1] * weightTwo[i][j + 1]);
+
+                    result[i][j].y = wa * (weightFour[i - 1][j] * weightOne[i][j] + weightFour[i + 1][j] * weightOne[i + 1][j] +
+                                           weightFour[i][j - 1] * weightTwo[i][j] + weightFour[i][j + 1] * weightTwo[i][j + 1]);
+                }
+            }
+        }
+    }
+
+ 
+    static auto ComputeEdgeCenters(int numEdges, const std::vector<Point>& nodes, const std::vector<Edge>& edges, std::vector<Point>& edgesCenters)
+    {
+        edgesCenters.reserve(std::max(int(edgesCenters.capacity()), numEdges));
+        edgesCenters.clear();
+
+        for (int e = 0; e < numEdges; e++)
+        {
+            auto const first = edges[e].first;
+            auto const second = edges[e].second;
+
+            if (first < 0 || second < 0)
+            {
+                continue;
+            }
+
+            edgesCenters.push_back((nodes[first] + nodes[second]) * 0.5);
+        }
+    }
+
+    template <typename T>
+    void GetBoundingBox(const std::vector<T>& values, Point& lowerLeft, Point& upperRight)
+    {
+
+        double minx = std::numeric_limits<double>::max();
+        double maxx = std::numeric_limits<double>::lowest();
+        double miny = std::numeric_limits<double>::max();
+        double maxy = std::numeric_limits<double>::lowest();
+        for (int n = 0; n < values.size(); n++)
+        {
+            bool isInvalid = IsDifferenceLessThanEpsilon(values[n].x, doubleMissingValue) ||
+                             IsDifferenceLessThanEpsilon(values[n].y, doubleMissingValue);
+
+            if (isInvalid)
+            {
+                continue;
+            }
+
+            minx = std::min(minx, values[n].x);
+            maxx = std::max(maxx, values[n].x);
+            miny = std::min(miny, values[n].y);
+            maxy = std::max(maxy, values[n].y);
+        }
+
+        lowerLeft = {minx, miny};
+        upperRight = {maxx, maxy};
+    }
+
+    template <typename T>
+    bool IsValueInBoundingBox(T point, Point lowerLeft, Point upperRight)
+    {
+
+        return point.x >= lowerLeft.x && point.x <= upperRight.x &&
+               point.y >= lowerLeft.y && point.y <= upperRight.y;
+    }
+
+    static double LinearInterpolationInTriangle(Point interpolationPoint, const std::vector<Point>& polygon, const std::vector<double>& values, Projections projection)
+    {
+        double result = doubleMissingValue;
+
+        const auto a11 = GetDx(polygon[0], polygon[1], projection);
+        const auto a21 = GetDy(polygon[0], polygon[1], projection);
+
+        const auto a12 = GetDx(polygon[0], polygon[2], projection);
+        const auto a22 = GetDy(polygon[0], polygon[2], projection);
+
+        const auto b1 = GetDx(polygon[0], interpolationPoint, projection);
+        const auto b2 = GetDy(polygon[0], interpolationPoint, projection);
+
+        double det = a11 * a22 - a12 * a21;
+        if (std::abs(det) < 1e-12)
+        {
+            return result;
+        }
+
+        const double rlam = (a22 * b1 - a12 * b2) / det;
+        const double rmhu = (-a21 * b1 + a11 * b2) / det;
+
+        result = values[0] + rlam * (values[1] - values[0]) + rmhu * (values[2] - values[0]);
+
+        return result;
+    }
+
+    static auto ComputeAverageCoordinate(const std::vector<Point>& points, int numPoints, Projections projection)
+    {
+        if (projection == Projections::sphericalAccurate)
+        {
+
+            Cartesian3DPoint averagePoint3D{0.0, 0.0, 0.0};
+            for (int i = 0; i < numPoints; ++i)
+            {
+                Cartesian3DPoint point3D;
+                SphericalToCartesian3D(points[i], point3D);
+                averagePoint3D.x += point3D.x;
+                averagePoint3D.y += point3D.y;
+                averagePoint3D.z += point3D.z;
+            }
+            averagePoint3D.x = averagePoint3D.x / numPoints;
+            averagePoint3D.y = averagePoint3D.y / numPoints;
+            averagePoint3D.z = averagePoint3D.z / numPoints;
+
+            Point result{doubleMissingValue, doubleMissingValue};
+            Cartesian3DToSpherical(averagePoint3D, points[0].x, result);
+            return result;
+        }
+
+        Point result{0.0, 0.0};
+        for (int i = 0; i < numPoints; ++i)
+        {
+            result.x += points[i].x;
+            result.y += points[i].y;
+        }
+        result.x = result.x / numPoints;
+        result.y = result.y / numPoints;
+        return result;
+    }
+
+} // namespace meshkernel