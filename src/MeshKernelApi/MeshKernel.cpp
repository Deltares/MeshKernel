//---- GPL ---------------------------------------------------------------------
//
// Copyright (C)  Stichting Deltares, 2011-2021.
//
// This program is free software: you can redistribute it and/or modify
// it under the terms of the GNU General Public License as published by
// the Free Software Foundation version 3.
//
// This program is distributed in the hope that it will be useful,
// but WITHOUT ANY WARRANTY; without even the implied warranty of
// MERCHANTABILITY or FITNESS FOR A PARTICULAR PURPOSE.  See the
// GNU General Public License for more details.
//
// You should have received a copy of the GNU General Public License
// along with this program.  If not, see <http://www.gnu.org/licenses/>.
//
// contact: delft3d.support@deltares.nl
// Stichting Deltares
// P.O. Box 177
// 2600 MH Delft, The Netherlands
//
// All indications and logos of, and references to, "Delft3D" and "Deltares"
// are registered trademarks of Stichting Deltares, and remain the property of
// Stichting Deltares. All rights reserved.
//
//------------------------------------------------------------------------------

#include <map>
#include <stdexcept>
#include <string.h>
#include <vector>

#include <MeshKernel/AveragingInterpolation.hpp>
#include <MeshKernel/Constants.hpp>
#include <MeshKernel/Contacts.hpp>
#include <MeshKernel/CurvilinearGrid.hpp>
#include <MeshKernel/CurvilinearGridCreateUniform.hpp>
#include <MeshKernel/CurvilinearGridDeRefinement.hpp>
#include <MeshKernel/CurvilinearGridFromPolygon.hpp>
#include <MeshKernel/CurvilinearGridFromSplines.hpp>
#include <MeshKernel/CurvilinearGridFromSplinesTransfinite.hpp>
#include <MeshKernel/CurvilinearGridOrthogonalization.hpp>
#include <MeshKernel/CurvilinearGridRefinement.hpp>
#include <MeshKernel/CurvilinearGridSmoothing.hpp>
#include <MeshKernel/Entities.hpp>
#include <MeshKernel/Exceptions.hpp>
#include <MeshKernel/FlipEdges.hpp>
#include <MeshKernel/LandBoundaries.hpp>
#include <MeshKernel/Mesh1D.hpp>
#include <MeshKernel/Mesh2D.hpp>
#include <MeshKernel/MeshRefinement.hpp>
#include <MeshKernel/Operations.hpp>
#include <MeshKernel/OrthogonalizationAndSmoothing.hpp>
#include <MeshKernel/Orthogonalizer.hpp>
#include <MeshKernel/Polygons.hpp>
#include <MeshKernel/Smoother.hpp>
#include <MeshKernel/Splines.hpp>
#include <MeshKernel/TriangulationInterpolation.hpp>

#include <MeshKernelApi/CurvilinearParameters.hpp>
#include <MeshKernelApi/MeshKernel.hpp>
#include <MeshKernelApi/SplinesToCurvilinearParameters.hpp>
#include <MeshKernelApi/State.hpp>
#include <MeshKernelApi/Utils.hpp>

namespace meshkernelapi
{
    // The state held by MeshKernel
    static std::map<int, MeshKernelState> meshKernelState;
    static int meshKernelStateCounter = 0;

    // Error state
    static char exceptionMessage[512] = "";
    static meshkernel::MeshGeometryError meshGeometryError = meshkernel::MeshGeometryError();

    int HandleExceptions(const std::exception_ptr exceptionPtr)
    {
        try
        {
            std::rethrow_exception(exceptionPtr);
        }
        catch (const meshkernel::MeshGeometryError& e)
        {
            meshGeometryError = e;
            strcpy(exceptionMessage, e.what());
            return InvalidGeometry;
        }
        catch (const std::exception& e)
        {
            strcpy(exceptionMessage, e.what());
            return Exception;
        }
    }

    MKERNEL_API int mkernel_allocate_state(int isGeographic, int& meshKernelId)
    {
        meshKernelId = meshKernelStateCounter++;
        meshkernel::Projection projection = isGeographic == 1 ? meshkernel::Projection::spherical : meshkernel::Projection::cartesian;
        meshKernelState.insert({meshKernelId, MeshKernelState(projection)});
        return Success;
    };

    MKERNEL_API int mkernel_deallocate_state(int meshKernelId)
    {
        int exitCode = Success;
        try
        {
            if (meshKernelState.count(meshKernelId) == 0)
            {
                throw std::invalid_argument("MeshKernel: The selected mesh kernel id does not exist.");
            }
            meshKernelState.erase(meshKernelId);
        }
        catch (...)
        {
            exitCode = HandleExceptions(std::current_exception());
        }
        return exitCode;
    }

    MKERNEL_API int mkernel_delete_mesh2d(int meshKernelId, const GeometryList& polygon, int deletionOption, bool invertDeletion)
    {
        int exitCode = Success;
        try
        {
            if (meshKernelState.count(meshKernelId) == 0)
            {
                throw std::invalid_argument("MeshKernel: The selected mesh kernel id does not exist.");
            }
            if (meshKernelState[meshKernelId].m_mesh2d->GetNumNodes() <= 0)
            {
                throw std::invalid_argument("MeshKernel: The 2d mesh contains no nodes.");
            }

            auto polygonPoints = ConvertGeometryListToPointVector(polygon);

            const meshkernel::Polygons meshKernelPolygon(polygonPoints, meshKernelState[meshKernelId].m_mesh2d->m_projection);
            meshKernelState[meshKernelId].m_mesh2d->DeleteMesh(meshKernelPolygon, deletionOption, invertDeletion);
        }
        catch (...)
        {
            exitCode = HandleExceptions(std::current_exception());
        }
        return exitCode;
    }

    MKERNEL_API int mkernel_set_mesh2d(int meshKernelId,
                                       const Mesh2D& mesh2d)
    {
        int exitCode = Success;
        try
        {
            if (meshKernelState.count(meshKernelId) == 0)
            {
                throw std::invalid_argument("MeshKernel: The selected mesh kernel id does not exist.");
            }
            // convert raw arrays to containers
            const auto edges2d = meshkernel::ConvertToEdgeNodesVector(mesh2d.num_edges,
                                                                      mesh2d.edge_nodes);
            const auto nodes2d = meshkernel::ConvertToNodesVector(mesh2d.num_nodes,
                                                                  mesh2d.node_x,
                                                                  mesh2d.node_y);

            *(meshKernelState[meshKernelId].m_mesh2d) = meshkernel::Mesh2D(edges2d,
                                                                           nodes2d,
                                                                           meshKernelState[meshKernelId].m_projection);
        }
        catch (...)
        {
            exitCode = HandleExceptions(std::current_exception());
        }
        return exitCode;
    }

    MKERNEL_API int mkernel_set_mesh1d(int meshKernelId,
                                       const Mesh1D& mesh1d)
    {
        int exitCode = Success;
        try
        {
            if (meshKernelState.count(meshKernelId) == 0)
            {
                throw std::invalid_argument("MeshKernel: The selected mesh kernel id does not exist.");
            }
            // convert raw arrays to containers
            const auto edges1d = meshkernel::ConvertToEdgeNodesVector(mesh1d.num_edges,
                                                                      mesh1d.edge_nodes);
            const auto nodes1d = meshkernel::ConvertToNodesVector(mesh1d.num_nodes,
                                                                  mesh1d.node_x,
                                                                  mesh1d.node_y);

            *meshKernelState[meshKernelId].m_mesh1d = meshkernel::Mesh1D(edges1d,
                                                                         nodes1d,
                                                                         meshKernelState[meshKernelId].m_projection);
        }
        catch (...)
        {
            exitCode = HandleExceptions(std::current_exception());
        }
        return exitCode;
    }

    MKERNEL_API int mkernel_get_mesh2d_dimensions(int meshKernelId,
                                                  Mesh2D& mesh2d)
    {
        int exitCode = Success;
        try
        {
            if (meshKernelState.count(meshKernelId) == 0)
            {
                throw std::invalid_argument("MeshKernel: The selected mesh kernel id does not exist.");
            }
            meshKernelState[meshKernelId].m_mesh2d->Administrate(meshkernel::Mesh2D::AdministrationOption::AdministrateMeshEdgesAndFaces);
            SetMesh2dDimensions(meshKernelState[meshKernelId].m_mesh2d, mesh2d);
        }
        catch (...)
        {
            exitCode = HandleExceptions(std::current_exception());
        }
        return exitCode;
    }

    MKERNEL_API int mkernel_get_mesh2d_data(int meshKernelId,
                                            Mesh2D& mesh2d)
    {
        int exitCode = Success;
        try
        {
            if (meshKernelState.count(meshKernelId) == 0)
            {
                throw std::invalid_argument("MeshKernel: The selected mesh kernel id does not exist.");
            }

            SetMesh2d(meshKernelState[meshKernelId].m_mesh2d, mesh2d);
        }
        catch (...)
        {
            exitCode = HandleExceptions(std::current_exception());
        }
        return exitCode;
    }

    MKERNEL_API int mkernel_get_mesh1d_dimensions(int meshKernelId,
                                                  Mesh1D& mesh1d)
    {
        int exitCode = Success;
        try
        {
            if (meshKernelState.count(meshKernelId) == 0)
            {
                throw std::invalid_argument("MeshKernel: The selected mesh kernel id does not exist.");
            }

            mesh1d.num_nodes = static_cast<int>(meshKernelState[meshKernelId].m_mesh1d->GetNumNodes());
            mesh1d.num_edges = static_cast<int>(meshKernelState[meshKernelId].m_mesh1d->GetNumEdges());
        }
        catch (...)
        {
            exitCode = HandleExceptions(std::current_exception());
        }
        return exitCode;
    }

    MKERNEL_API int mkernel_get_mesh1d_data(int meshKernelId,
                                            Mesh1D& mesh1d)
    {
        int exitCode = Success;
        try
        {
            if (meshKernelState.count(meshKernelId) == 0)
            {
                throw std::invalid_argument("MeshKernel: The selected mesh kernel id does not exist.");
            }

            SetMesh1d(meshKernelState[meshKernelId].m_mesh1d, mesh1d);
        }
        catch (...)
        {
            exitCode = HandleExceptions(std::current_exception());
        }
        return exitCode;
    }

    MKERNEL_API int mkernel_get_curvilinear_dimensions(int meshKernelId,
                                                       CurvilinearGrid& curvilinearGrid)
    {
        int exitCode = Success;
        try
        {
            if (meshKernelState.count(meshKernelId) == 0)
            {
                throw std::invalid_argument("MeshKernel: The selected mesh kernel id does not exist.");
            }
            curvilinearGrid.num_nodes = static_cast<int>(meshKernelState[meshKernelId].m_curvilinearGrid->GetNumNodes());
            curvilinearGrid.num_edges = static_cast<int>(meshKernelState[meshKernelId].m_curvilinearGrid->GetNumEdges());
        }
        catch (...)
        {
            exitCode = HandleExceptions(std::current_exception());
        }
        return exitCode;
    }

    MKERNEL_API int mkernel_get_curvilinear_data(int meshKernelId,
                                                 CurvilinearGrid& curvilinearGrid)
    {
        int exitCode = Success;
        try
        {
            if (meshKernelState.count(meshKernelId) == 0)
            {
                throw std::invalid_argument("MeshKernel: The selected mesh kernel id does not exist.");
            }
            meshKernelState[meshKernelId].m_curvilinearGrid->SetFlatCopies();
            SetCurvilinear(meshKernelState[meshKernelId].m_curvilinearGrid, curvilinearGrid);
        }
        catch (...)
        {
            exitCode = HandleExceptions(std::current_exception());
        }
        return exitCode;
    }

    MKERNEL_API int mkernel_count_contacts(int meshKernelId,
                                           Contacts& contacts)
    {
        int exitCode = Success;
        try
        {
            if (meshKernelState.count(meshKernelId) == 0)
            {
                throw std::invalid_argument("MeshKernel: The selected mesh kernel id does not exist.");
            }
            contacts.num_contacts = static_cast<int>(meshKernelState[meshKernelId].m_contacts->m_mesh2dIndices.size());
        }
        catch (...)
        {
            exitCode = HandleExceptions(std::current_exception());
        }
        return exitCode;
    }

    MKERNEL_API int mkernel_get_contacts(int meshKernelId,
                                         Contacts& contacts)
    {
        int exitCode = Success;
        try
        {
            if (meshKernelState.count(meshKernelId) == 0)
            {
                throw std::invalid_argument("MeshKernel: The selected mesh kernel id does not exist.");
            }

            for (auto i = 0; i < contacts.num_contacts; ++i)
            {
                contacts.mesh1d_indices[i] = static_cast<int>(meshKernelState[meshKernelId].m_contacts->m_mesh1dIndices[i]);
                contacts.mesh2d_indices[i] = static_cast<int>(meshKernelState[meshKernelId].m_contacts->m_mesh2dIndices[i]);
            }
        }
        catch (...)
        {
            exitCode = HandleExceptions(std::current_exception());
        }
        return exitCode;
    }

    MKERNEL_API int mkernel_count_hanging_edges_mesh2d(int meshKernelId, int& numHangingEdges)
    {
        int exitCode = Success;
        try
        {
            if (meshKernelState.count(meshKernelId) == 0)
            {
                throw std::invalid_argument("MeshKernel: The selected mesh kernel id does not exist.");
            }

            const auto hangingEdges = meshKernelState[meshKernelId].m_mesh2d->GetHangingEdges();
            numHangingEdges = static_cast<int>(hangingEdges.size());
        }
        catch (...)
        {
            exitCode = HandleExceptions(std::current_exception());
        }
        return exitCode;
    }

    MKERNEL_API int mkernel_get_hanging_edges_mesh2d(int meshKernelId, int** hangingEdgesIndices)
    {
        int exitCode = Success;
        try
        {
            if (meshKernelState.count(meshKernelId) == 0)
            {
                throw std::invalid_argument("MeshKernel: The selected mesh kernel id does not exist.");
            }
            const auto hangingEdges = meshKernelState[meshKernelId].m_mesh2d->GetHangingEdges();
            for (auto i = 0; i < hangingEdges.size(); ++i)
            {
                *hangingEdgesIndices[i] = static_cast<int>(hangingEdges[i]);
            }
        }
        catch (...)
        {
            exitCode = HandleExceptions(std::current_exception());
        }
        return exitCode;
    }

    MKERNEL_API int mkernel_delete_hanging_edges_mesh2d(int meshKernelId)
    {
        int exitCode = Success;
        try
        {
            if (meshKernelState.count(meshKernelId) == 0)
            {
                throw std::invalid_argument("MeshKernel: The selected mesh kernel id does not exist.");
            }
            meshKernelState[meshKernelId].m_mesh2d->DeleteHangingEdges();
        }
        catch (...)
        {
            exitCode = HandleExceptions(std::current_exception());
        }
        return exitCode;
    }

    MKERNEL_API int mkernel_compute_orthogonalization_mesh2d(int meshKernelId,
                                                             int projectToLandBoundaryOption,
                                                             const OrthogonalizationParameters& orthogonalizationParameters,
                                                             const GeometryList& polygons,
                                                             const GeometryList& landBoundaries)
    {
        int exitCode = Success;
        try
        {
            if (meshKernelState.count(meshKernelId) == 0)
            {
                throw std::invalid_argument("MeshKernel: The selected mesh kernel id does not exist.");
            }
            if (meshKernelState[meshKernelId].m_mesh2d->GetNumNodes() <= 0)
            {
                throw std::invalid_argument("MeshKernel: The 2d mesh contains no nodes.");
            }

            // build enclosing polygon
            std::vector<meshkernel::Point> nodes(polygons.numberOfCoordinates);
            for (auto i = 0; i < polygons.numberOfCoordinates; i++)
            {
                nodes[i].x = polygons.xCoordinates[i];
                nodes[i].y = polygons.yCoordinates[i];
            }

            auto meshKernelPolygons = std::make_shared<meshkernel::Polygons>(nodes, meshKernelState[meshKernelId].m_mesh2d->m_projection);

            // build land boundary
            std::vector<meshkernel::Point> landBoundariesPoints(landBoundaries.numberOfCoordinates);
            for (auto i = 0; i < landBoundaries.numberOfCoordinates; i++)
            {
                landBoundariesPoints[i].x = landBoundaries.xCoordinates[i];
                landBoundariesPoints[i].y = landBoundaries.yCoordinates[i];
            }

            const auto orthogonalizer = std::make_shared<meshkernel::Orthogonalizer>(meshKernelState[meshKernelId].m_mesh2d);
            const auto smoother = std::make_shared<meshkernel::Smoother>(meshKernelState[meshKernelId].m_mesh2d);
            const auto meshKernelLandBoundary = std::make_shared<meshkernel::LandBoundaries>(landBoundariesPoints, meshKernelState[meshKernelId].m_mesh2d, meshKernelPolygons);

            meshkernel::OrthogonalizationAndSmoothing ortogonalization(meshKernelState[meshKernelId].m_mesh2d,
                                                                       smoother,
                                                                       orthogonalizer,
                                                                       meshKernelPolygons,
                                                                       meshKernelLandBoundary,
                                                                       static_cast<meshkernel::LandBoundaries::ProjectToLandBoundaryOption>(projectToLandBoundaryOption),
                                                                       orthogonalizationParameters);
            ortogonalization.Initialize();
            ortogonalization.Compute();
        }
        catch (...)
        {
            exitCode = HandleExceptions(std::current_exception());
        }
        return exitCode;
    }

    MKERNEL_API int mkernel_initialize_orthogonalization_mesh2d(int meshKernelId,
                                                                int projectToLandBoundaryOption,
                                                                OrthogonalizationParameters& orthogonalizationParameters,
                                                                const GeometryList& geometryListPolygon,
                                                                const GeometryList& geometryListLandBoundaries)
    {
        int exitCode = Success;
        try
        {
            if (meshKernelState.count(meshKernelId) == 0)
            {
                throw std::invalid_argument("MeshKernel: The selected mesh kernel id does not exist.");
            }

            if (meshKernelState[meshKernelId].m_mesh2d->GetNumNodes() <= 0)
            {
                return exitCode;
            }

            // build enclosing polygon
            std::vector<meshkernel::Point> nodes(geometryListPolygon.numberOfCoordinates);
            for (auto i = 0; i < geometryListPolygon.numberOfCoordinates; i++)
            {
                nodes[i].x = geometryListPolygon.xCoordinates[i];
                nodes[i].y = geometryListPolygon.yCoordinates[i];
            }

            // build land boundary
            std::vector<meshkernel::Point> landBoundaries(geometryListLandBoundaries.numberOfCoordinates);
            for (auto i = 0; i < geometryListLandBoundaries.numberOfCoordinates; i++)
            {
                landBoundaries[i].x = geometryListLandBoundaries.xCoordinates[i];
                landBoundaries[i].y = geometryListLandBoundaries.yCoordinates[i];
            }

            auto orthogonalizer = std::make_shared<meshkernel::Orthogonalizer>(meshKernelState[meshKernelId].m_mesh2d);
            auto smoother = std::make_shared<meshkernel::Smoother>(meshKernelState[meshKernelId].m_mesh2d);
            auto polygon = std::make_shared<meshkernel::Polygons>(nodes, meshKernelState[meshKernelId].m_mesh2d->m_projection);
            auto landBoundary = std::make_shared<meshkernel::LandBoundaries>(landBoundaries, meshKernelState[meshKernelId].m_mesh2d, polygon);

            meshKernelState[meshKernelId].m_meshOrthogonalization = std::make_shared<meshkernel::OrthogonalizationAndSmoothing>(meshKernelState[meshKernelId].m_mesh2d,
                                                                                                                                smoother,
                                                                                                                                orthogonalizer,
                                                                                                                                polygon,
                                                                                                                                landBoundary,
                                                                                                                                static_cast<meshkernel::LandBoundaries::ProjectToLandBoundaryOption>(projectToLandBoundaryOption),
                                                                                                                                orthogonalizationParameters);
            meshKernelState[meshKernelId].m_meshOrthogonalization->Initialize();
        }
        catch (...)
        {
            exitCode = HandleExceptions(std::current_exception());
        }
        return exitCode;
    }

    MKERNEL_API int mkernel_prepare_outer_iteration_orthogonalization_mesh2d(int meshKernelId)
    {
        int exitCode = Success;
        try
        {
            if (meshKernelState.count(meshKernelId) == 0)
            {
                throw std::invalid_argument("MeshKernel: The selected mesh kernel id does not exist.");
            }

            if (meshKernelState[meshKernelId].m_mesh2d->GetNumNodes() <= 0)
            {
                return exitCode;
            }

            meshKernelState[meshKernelId].m_meshOrthogonalization->PrepareOuterIteration();
        }
        catch (...)
        {
            exitCode = HandleExceptions(std::current_exception());
        }
        return exitCode;
    }

    MKERNEL_API int mkernel_compute_inner_ortogonalization_iteration_mesh2d(int meshKernelId)
    {
        int exitCode = Success;
        try
        {
            if (meshKernelState.count(meshKernelId) == 0)
            {
                throw std::invalid_argument("MeshKernel: The selected mesh kernel id does not exist.");
            }

            if (meshKernelState[meshKernelId].m_mesh2d->GetNumNodes() <= 0)
            {
                return exitCode;
            }

<<<<<<< HEAD
            meshKernelState[meshKernelId].m_meshOrthogonalization->InnerIteration();
=======
            meshKernelState[meshKernelId].m_orthogonalization->Solve();
>>>>>>> 47b96f72
        }
        catch (...)
        {
            exitCode = HandleExceptions(std::current_exception());
        }
        return exitCode;
    }

    MKERNEL_API int mkernel_finalize_inner_ortogonalization_iteration_mesh2d(int meshKernelId)
    {
        int exitCode = Success;
        try
        {
            if (meshKernelState.count(meshKernelId) == 0)
            {
                throw std::invalid_argument("MeshKernel: The selected mesh kernel id does not exist.");
            }

            if (meshKernelState[meshKernelId].m_mesh2d->GetNumNodes() <= 0)
            {
                return exitCode;
            }

            meshKernelState[meshKernelId].m_meshOrthogonalization->FinalizeOuterIteration();
        }
        catch (...)
        {
            exitCode = HandleExceptions(std::current_exception());
        }
        return exitCode;
    }

    MKERNEL_API int mkernel_delete_orthogonalization_mesh2d(int meshKernelId)
    {
        int exitCode = Success;
        try
        {
            if (meshKernelState.count(meshKernelId) == 0)
            {
                throw std::invalid_argument("MeshKernel: The selected mesh kernel id does not exist.");
            }

            if (meshKernelState[meshKernelId].m_mesh2d->GetNumNodes() <= 0)
            {
                return exitCode;
            }

            meshKernelState[meshKernelId].m_meshOrthogonalization.reset();
        }
        catch (...)
        {
            exitCode = HandleExceptions(std::current_exception());
        }
        return exitCode;
    }

    MKERNEL_API int mkernel_get_orthogonality_mesh2d(int meshKernelId, GeometryList& geometryList)
    {
        int exitCode = Success;
        try
        {
            if (meshKernelState.count(meshKernelId) == 0)
            {
                throw std::invalid_argument("MeshKernel: The selected mesh kernel id does not exist.");
            }

            if (meshKernelState[meshKernelId].m_mesh2d->GetNumNodes() <= 0)
            {
                return exitCode;
            }

            const auto result = meshKernelState[meshKernelId].m_mesh2d->GetOrthogonality();

            for (auto i = 0; i < geometryList.numberOfCoordinates; ++i)
            {
                geometryList.zCoordinates[i] = result[i];
            }
        }
        catch (...)
        {
            exitCode = HandleExceptions(std::current_exception());
        }
        return exitCode;
    }

    MKERNEL_API int mkernel_get_smoothness_mesh2d(int meshKernelId, GeometryList& geometryList)
    {
        int exitCode = Success;
        try
        {
            if (meshKernelState.count(meshKernelId) == 0)
            {
                throw std::invalid_argument("MeshKernel: The selected mesh kernel id does not exist.");
            }

            if (meshKernelState[meshKernelId].m_mesh2d->GetNumNodes() <= 0)
            {
                return exitCode;
            }

            const auto result = meshKernelState[meshKernelId].m_mesh2d->GetSmoothness();

            for (auto i = 0; i < geometryList.numberOfCoordinates; ++i)
            {
                geometryList.zCoordinates[i] = result[i];
            }
        }
        catch (...)
        {
            exitCode = HandleExceptions(std::current_exception());
        }
        return exitCode;
    }

    MKERNEL_API int mkernel_get_splines(const GeometryList& geometryListIn,
                                        GeometryList& geometryListOut,
                                        int numberOfPointsBetweenNodes)
    {
        int exitCode = Success;
        try
        {
            if (geometryListIn.numberOfCoordinates == 0)
            {
                throw std::invalid_argument("MeshKernel: The number of coordinates of the given geometry is zero.");
            }

            std::vector<meshkernel::Point> splines(geometryListIn.numberOfCoordinates);
            for (auto i = 0; i < geometryListIn.numberOfCoordinates; i++)
            {
                splines[i].x = geometryListIn.xCoordinates[i];
                splines[i].y = geometryListIn.yCoordinates[i];
            }

            const auto indices = FindIndices(splines, 0, splines.size(), meshkernel::doubleMissingValue);
            const auto numSplines = indices.size();

            int index = 0;
            for (auto s = 0; s < numSplines; s++)
            {
                std::vector<meshkernel::Point> coordinates(splines.begin() + indices[s][0], splines.begin() + int(indices[s][1]) + 1);
                const int numNodes = int(indices[s][1]) - int(indices[s][0]) + 1;
                const auto coordinatesDerivatives = meshkernel::Splines::SecondOrderDerivative(coordinates, 0, coordinates.size() - 1);

                for (auto n = 0; n < numNodes - 1; n++)
                {
                    for (auto p = 0; p <= numberOfPointsBetweenNodes; p++)
                    {
                        const double pointAdimensionalCoordinate = n + double(p) / double(numberOfPointsBetweenNodes);
                        const auto pointCoordinate = ComputePointOnSplineAtAdimensionalDistance(coordinates, coordinatesDerivatives, pointAdimensionalCoordinate);
                        if (!pointCoordinate.IsValid())
                        {
                            break;
                        }

                        geometryListOut.xCoordinates[index] = pointCoordinate.x;
                        geometryListOut.yCoordinates[index] = pointCoordinate.y;
                        geometryListOut.zCoordinates[index] = meshkernel::doubleMissingValue;
                        index++;
                    }
                }

                geometryListOut.xCoordinates[index] = meshkernel::doubleMissingValue;
                geometryListOut.yCoordinates[index] = meshkernel::doubleMissingValue;
                geometryListOut.zCoordinates[index] = meshkernel::doubleMissingValue;
                index++;
            }

            geometryListOut.numberOfCoordinates = index - 1;
        }
        catch (...)
        {
            exitCode = HandleExceptions(std::current_exception());
        }
        return exitCode;
    }

    MKERNEL_API int mkernel_make_mesh_from_polygon_mesh2d(int meshKernelId, const GeometryList& disposableGeometryListIn)
    {
        int exitCode = Success;
        try
        {
            if (meshKernelState.count(meshKernelId) == 0)
            {
                throw std::invalid_argument("MeshKernel: The selected mesh kernel id does not exist.");
            }
            auto result = ConvertGeometryListToPointVector(disposableGeometryListIn);

            const meshkernel::Polygons polygon(result, meshKernelState[meshKernelId].m_mesh2d->m_projection);

            // generate samples in all polygons
            const auto generatedPoints = polygon.ComputePointsInPolygons();

            const meshkernel::Mesh2D mesh(generatedPoints[0], polygon, meshKernelState[meshKernelId].m_mesh2d->m_projection);
            *meshKernelState[meshKernelId].m_mesh2d += mesh;
        }
        catch (...)
        {
            exitCode = HandleExceptions(std::current_exception());
        }
        return exitCode;
    }

    MKERNEL_API int mkernel_make_mesh_from_samples_mesh2d(int meshKernelId, const GeometryList& geometryList)
    {
        int exitCode = Success;
        try
        {
            if (meshKernelState.count(meshKernelId) == 0)
            {
                throw std::invalid_argument("MeshKernel: The selected mesh kernel id does not exist.");
            }
            auto samplePoints = ConvertGeometryListToPointVector(geometryList);

            meshkernel::Polygons polygon;
            const meshkernel::Mesh2D mesh(samplePoints, polygon, meshKernelState[meshKernelId].m_mesh2d->m_projection);
            *meshKernelState[meshKernelId].m_mesh2d += mesh;
        }
        catch (...)
        {
            exitCode = HandleExceptions(std::current_exception());
        }
        return exitCode;
    }

    MKERNEL_API int mkernel_get_mesh_boundaries_to_polygon_mesh2d(int meshKernelId, GeometryList& geometryList)
    {
        int exitCode = Success;
        try
        {
            if (meshKernelState.count(meshKernelId) == 0)
            {
                throw std::invalid_argument("MeshKernel: The selected mesh kernel id does not exist.");
            }

            const std::vector<meshkernel::Point> polygonNodes;
            const auto meshBoundaryPolygon = meshKernelState[meshKernelId].m_mesh2d->MeshBoundaryToPolygon(polygonNodes);

            ConvertPointVectorToGeometryList(meshBoundaryPolygon, geometryList);
        }
        catch (...)
        {
            exitCode = HandleExceptions(std::current_exception());
        }
        return exitCode;
    }

    MKERNEL_API int mkernel_count_mesh_boundaries_to_polygon_mesh2d(int meshKernelId, int& numberOfPolygonNodes)
    {
        int exitCode = Success;
        try
        {
            if (meshKernelState.count(meshKernelId) == 0)
            {
                throw std::invalid_argument("MeshKernel: The selected mesh kernel id does not exist.");
            }

            const std::vector<meshkernel::Point> polygonNodes;
            const auto meshBoundaryPolygon = meshKernelState[meshKernelId].m_mesh2d->MeshBoundaryToPolygon(polygonNodes);
            numberOfPolygonNodes = static_cast<int>(meshBoundaryPolygon.size() - 1); // last value is a separator
        }
        catch (...)
        {
            exitCode = HandleExceptions(std::current_exception());
        }
        return exitCode;
    }

    MKERNEL_API int mkernel_refine_polygon(int meshKernelId, const GeometryList& geometryListIn, int firstIndex, int secondIndex, double distance, GeometryList& geometryListOut)
    {
        int exitCode = Success;
        try
        {
            if (meshKernelState.count(meshKernelId) == 0)
            {
                throw std::invalid_argument("MeshKernel: The selected mesh kernel id does not exist.");
            }
            auto polygonPoints = ConvertGeometryListToPointVector(geometryListIn);

            const meshkernel::Polygons polygon(polygonPoints, meshKernelState[meshKernelId].m_mesh2d->m_projection);
            const auto refinedPolygon = polygon.RefineFirstPolygon(firstIndex, secondIndex, distance);

            ConvertPointVectorToGeometryList(refinedPolygon, geometryListOut);
        }
        catch (...)
        {
            exitCode = HandleExceptions(std::current_exception());
        }
        return exitCode;
    }

    MKERNEL_API int mkernel_count_refine_polygon(int meshKernelId,
                                                 const GeometryList& geometryListIn,
                                                 int firstIndex,
                                                 int secondIndex,
                                                 double distance,
                                                 int& numberOfPolygonNodes)
    {
        int exitCode = Success;
        try
        {
            if (meshKernelState.count(meshKernelId) == 0)
            {
                throw std::invalid_argument("MeshKernel: The selected mesh kernel id does not exist.");
            }

            auto polygonPoints = ConvertGeometryListToPointVector(geometryListIn);

            const meshkernel::Polygons polygon(polygonPoints, meshKernelState[meshKernelId].m_mesh2d->m_projection);

            const auto refinedPolygon = polygon.RefineFirstPolygon(firstIndex, secondIndex, distance);

            numberOfPolygonNodes = int(refinedPolygon.size());
        }
        catch (...)
        {
            exitCode = HandleExceptions(std::current_exception());
        }
        return exitCode;
    }

    MKERNEL_API int mkernel_merge_nodes_mesh2d(int meshKernelId, const GeometryList& geometryListIn)
    {
        int exitCode = Success;
        try
        {
            if (meshKernelState.count(meshKernelId) == 0)
            {
                throw std::invalid_argument("MeshKernel: The selected mesh kernel id does not exist.");
            }

            auto polygonPoints = ConvertGeometryListToPointVector(geometryListIn);

            const meshkernel::Polygons polygon(polygonPoints, meshKernelState[meshKernelId].m_mesh2d->m_projection);

            meshKernelState[meshKernelId].m_mesh2d->MergeNodesInPolygon(polygon);
        }
        catch (...)
        {
            exitCode = HandleExceptions(std::current_exception());
        }
        return exitCode;
    }

    MKERNEL_API int mkernel_merge_two_nodes_mesh2d(int meshKernelId, int startNode, int endNode)
    {
        int exitCode = Success;
        try
        {
            if (meshKernelState.count(meshKernelId) == 0)
            {
                throw std::invalid_argument("MeshKernel: The selected mesh kernel id does not exist.");
            }
            meshKernelState[meshKernelId].m_mesh2d->MergeTwoNodes(startNode, endNode);
        }
        catch (...)
        {
            exitCode = HandleExceptions(std::current_exception());
        }
        return exitCode;
    }

    MKERNEL_API int mkernel_nodes_in_polygons(int meshKernelId,
                                              const GeometryList& geometryListIn,
                                              int inside,
                                              int** selectedNodes)
    {
        int exitCode = Success;
        try
        {
            if (meshKernelState.count(meshKernelId) == 0)
            {
                throw std::invalid_argument("MeshKernel: The selected mesh kernel id does not exist.");
            }

            auto polygonPoints = ConvertGeometryListToPointVector(geometryListIn);

            const meshkernel::Polygons polygon(polygonPoints, meshKernelState[meshKernelId].m_mesh2d->m_projection);

            const bool selectInside = inside == 1 ? true : false;
            meshKernelState[meshKernelId].m_mesh2d->MaskNodesInPolygons(polygon, selectInside);

            int index = 0;
            for (auto i = 0; i < meshKernelState[meshKernelId].m_mesh2d->GetNumNodes(); ++i)
            {
                if (meshKernelState[meshKernelId].m_mesh2d->m_nodeMask[i] > 0)
                {
                    (*selectedNodes)[index] = i;
                    index++;
                }
            }
        }
        catch (...)
        {
            exitCode = HandleExceptions(std::current_exception());
        }
        return exitCode;
    }

    MKERNEL_API int mkernel_count_nodes_in_polygons(int meshKernelId,
                                                    const GeometryList& geometryListIn,
                                                    int inside,
                                                    int& numberOfMeshNodes)
    {
        int exitCode = Success;
        try
        {
            if (meshKernelState.count(meshKernelId) == 0)
            {
                throw std::invalid_argument("MeshKernel: The selected mesh kernel id does not exist.");
            }
            auto polygonPoints = ConvertGeometryListToPointVector(geometryListIn);

            const meshkernel::Polygons polygon(polygonPoints, meshKernelState[meshKernelId].m_mesh2d->m_projection);

            const bool selectInside = inside == 1 ? true : false;
            meshKernelState[meshKernelId].m_mesh2d->MaskNodesInPolygons(polygon, selectInside);

            numberOfMeshNodes = 0;
            for (auto i = 0; i < meshKernelState[meshKernelId].m_mesh2d->GetNumNodes(); ++i)
            {
                if (meshKernelState[meshKernelId].m_mesh2d->m_nodeMask[i] > 0)
                {
                    numberOfMeshNodes++;
                }
            }
        }
        catch (...)
        {
            exitCode = HandleExceptions(std::current_exception());
        }
        return exitCode;
    }

    MKERNEL_API int mkernel_insert_edge_mesh2d(int meshKernelId, int startNode, int endNode, int& new_edge_index)
    {
        int exitCode = Success;
        try
        {
            if (meshKernelState.count(meshKernelId) == 0)
            {
                throw std::invalid_argument("MeshKernel: The selected mesh kernel id does not exist.");
            }

            new_edge_index = static_cast<int>(meshKernelState[meshKernelId].m_mesh2d->ConnectNodes(startNode, endNode));
        }
        catch (...)
        {
            exitCode = HandleExceptions(std::current_exception());
        }
        return exitCode;
    }

    MKERNEL_API int mkernel_insert_node_mesh2d(int meshKernelId, double xCoordinate, double yCoordinate, int& nodeIndex)
    {
        int exitCode = Success;
        try
        {
            if (meshKernelState.count(meshKernelId) == 0)
            {
                //create a valid instance, by default cartesian
                *meshKernelState[meshKernelId].m_mesh2d = meshkernel::Mesh2D();
                meshKernelState[meshKernelId].m_mesh2d->m_projection = meshkernel::Projection::cartesian;
            }

            const meshkernel::Point newNode{xCoordinate, yCoordinate};
            nodeIndex = static_cast<int>(meshKernelState[meshKernelId].m_mesh2d->InsertNode(newNode));
        }
        catch (...)
        {
            exitCode = HandleExceptions(std::current_exception());
        }
        return exitCode;
    }

    MKERNEL_API int mkernel_delete_node_mesh2d(int meshKernelId, int nodeIndex)
    {
        int exitCode = Success;
        try
        {
            if (meshKernelState.count(meshKernelId) == 0)
            {
                throw std::invalid_argument("MeshKernel: The selected mesh kernel id does not exist.");
            }

            meshKernelState[meshKernelId].m_mesh2d->DeleteNode(nodeIndex);
        }
        catch (...)
        {
            exitCode = HandleExceptions(std::current_exception());
        }
        return exitCode;
    }

    MKERNEL_API int mkernel_move_node_mesh2d(int meshKernelId, const GeometryList& geometryListIn, int nodeIndex)
    {
        int exitCode = Success;
        try
        {
            if (meshKernelState.count(meshKernelId) == 0)
            {
                throw std::invalid_argument("MeshKernel: The selected mesh kernel id does not exist.");
            }

            auto newPoint = ConvertGeometryListToPointVector(geometryListIn);

            meshKernelState[meshKernelId].m_mesh2d->MoveNode(newPoint[0], nodeIndex);
        }
        catch (...)
        {
            exitCode = HandleExceptions(std::current_exception());
        }
        return exitCode;
    }

    MKERNEL_API int mkernel_delete_edge_mesh2d(int meshKernelId, const GeometryList& geometryListIn)
    {
        int exitCode = Success;
        try
        {
            if (meshKernelState.count(meshKernelId) == 0)
            {
                throw std::invalid_argument("MeshKernel: The selected mesh kernel id does not exist.");
            }

            auto newPoint = ConvertGeometryListToPointVector(geometryListIn);

            const auto edgeIndex = meshKernelState[meshKernelId].m_mesh2d->FindEdgeCloseToAPoint(newPoint[0]);

            meshKernelState[meshKernelId].m_mesh2d->DeleteEdge(edgeIndex);
        }
        catch (...)
        {
            exitCode = HandleExceptions(std::current_exception());
        }
        return exitCode;
    }

    MKERNEL_API int mkernel_find_edge_mesh2d(int meshKernelId, const GeometryList& geometryListIn, int& edgeIndex)
    {
        int exitCode = Success;
        try
        {
            if (meshKernelState.count(meshKernelId) == 0)
            {
                throw std::invalid_argument("MeshKernel: The selected mesh kernel id does not exist.");
            }

            auto newPoint = ConvertGeometryListToPointVector(geometryListIn);

            edgeIndex = static_cast<int>(meshKernelState[meshKernelId].m_mesh2d->FindEdgeCloseToAPoint(newPoint[0]));
        }
        catch (...)
        {
            exitCode = HandleExceptions(std::current_exception());
        }
        return exitCode;
    }

    MKERNEL_API int mkernel_get_offsetted_polygon(int meshKernelId, const GeometryList& geometryListIn, bool innerPolygon, double distance, GeometryList& geometryListOut)
    {
        int exitCode = Success;
        try
        {
            if (meshKernelState.count(meshKernelId) == 0)
            {
                throw std::invalid_argument("MeshKernel: The selected mesh kernel id does not exist.");
            }

            auto polygonPoints = ConvertGeometryListToPointVector(geometryListIn);

            const meshkernel::Polygons polygon(polygonPoints, meshKernelState[meshKernelId].m_mesh2d->m_projection);

            const auto newPolygon = polygon.OffsetCopy(distance, innerPolygon);

            ConvertPointVectorToGeometryList(newPolygon.m_nodes, geometryListOut);
        }
        catch (...)
        {
            exitCode = HandleExceptions(std::current_exception());
        }
        return exitCode;
    }

    MKERNEL_API int mkernel_count_offsetted_polygon(int meshKernelId, const GeometryList& geometryListIn, bool innerPolygon, double distance, int& numberOfPolygonNodes)
    {
        int exitCode = Success;
        try
        {
            if (meshKernelState.count(meshKernelId) == 0)
            {
                throw std::invalid_argument("MeshKernel: The selected mesh kernel id does not exist.");
            }
            auto polygonPoints = ConvertGeometryListToPointVector(geometryListIn);

            const meshkernel::Polygons polygon(polygonPoints, meshKernelState[meshKernelId].m_mesh2d->m_projection);
            const auto newPolygon = polygon.OffsetCopy(distance, innerPolygon);

            numberOfPolygonNodes = static_cast<int>(newPolygon.GetNumNodes());
        }
        catch (...)
        {
            exitCode = HandleExceptions(std::current_exception());
        }
        return exitCode;
    }

    MKERNEL_API int mkernel_refine_based_on_samples_mesh2d(int meshKernelId,
                                                           const GeometryList& geometryListIn,
                                                           const InterpolationParameters& interpolationParameters,
                                                           const SampleRefineParameters& sampleRefineParameters)
    {
        int exitCode = Success;
        try
        {
            if (meshKernelState.count(meshKernelId) == 0)
            {
                throw std::invalid_argument("MeshKernel: The selected mesh kernel id does not exist.");
            }
            if (meshKernelState[meshKernelId].m_mesh2d->GetNumNodes() <= 0)
            {
                throw std::invalid_argument("MeshKernel: The selected mesh has no nodes.");
            }

            auto samples = ConvertGeometryListToSampleVector(geometryListIn);

            meshkernel::AveragingInterpolation::Method averagingMethod;
            if (sampleRefineParameters.RefinementType == 2)
            {
                averagingMethod = meshkernel::AveragingInterpolation::Method::MinAbsValue;
            }
            if (sampleRefineParameters.RefinementType == 3)
            {

                averagingMethod = meshkernel::AveragingInterpolation::Method::Max;
            }

            const bool refineOutsideFace = sampleRefineParameters.AccountForSamplesOutside == 1 ? true : false;
            const bool transformSamples = sampleRefineParameters.RefinementType == 3 ? true : false;

            const auto averaging = std::make_shared<meshkernel::AveragingInterpolation>(meshKernelState[meshKernelId].m_mesh2d,
                                                                                        samples,
                                                                                        averagingMethod,
                                                                                        meshkernel::MeshLocations::Faces,
                                                                                        1.0,
                                                                                        refineOutsideFace,
                                                                                        transformSamples);

            meshkernel::MeshRefinement meshRefinement(meshKernelState[meshKernelId].m_mesh2d, averaging, sampleRefineParameters, interpolationParameters);
            meshRefinement.Compute();
        }
        catch (...)
        {
            exitCode = HandleExceptions(std::current_exception());
        }
        return exitCode;
    }

    MKERNEL_API int mkernel_refine_based_on_polygon_mesh2d(int meshKernelId, const GeometryList& geometryList, const InterpolationParameters& interpolationParameters)
    {
        int exitCode = Success;
        try
        {
            if (meshKernelState.count(meshKernelId) == 0)
            {
                throw std::invalid_argument("MeshKernel: The selected mesh kernel id does not exist.");
            }
            if (meshKernelState[meshKernelId].m_mesh2d->GetNumNodes() <= 0)
            {
                throw std::invalid_argument("MeshKernel: The selected mesh has no nodes.");
            }

            auto points = ConvertGeometryListToPointVector(geometryList);

            const meshkernel::Polygons polygon(points, meshKernelState[meshKernelId].m_mesh2d->m_projection);

            meshkernel::MeshRefinement meshRefinement(meshKernelState[meshKernelId].m_mesh2d, polygon, interpolationParameters);
            meshRefinement.Compute();
        }
        catch (...)
        {
            exitCode = HandleExceptions(std::current_exception());
        }
        return exitCode;
    }

    MKERNEL_API int mkernel_get_node_index_mesh2d(int meshKernelId, const GeometryList& geometryListIn, double searchRadius, int& nodeIndex)
    {
        int exitCode = Success;
        try
        {
            if (meshKernelState.count(meshKernelId) == 0)
            {
                throw std::invalid_argument("MeshKernel: The selected mesh kernel id does not exist.");
            }
            if (meshKernelState[meshKernelId].m_mesh2d->GetNumNodes() <= 0)
            {
                throw std::invalid_argument("MeshKernel: The selected mesh has no nodes.");
            }

            auto polygonPoints = ConvertGeometryListToPointVector(geometryListIn);

            nodeIndex = static_cast<int>(meshKernelState[meshKernelId].m_mesh2d->FindNodeCloseToAPoint(polygonPoints[0], searchRadius));
        }
        catch (...)
        {
            exitCode = HandleExceptions(std::current_exception());
        }
        return exitCode;
    }

    MKERNEL_API int mkernel_get_closest_node_mesh2d(int meshKernelId, const GeometryList& geometryListIn, double searchRadius, GeometryList& geometryListOut)
    {
        int exitCode = Success;
        try
        {
            if (meshKernelState.count(meshKernelId) == 0)
            {
                throw std::invalid_argument("MeshKernel: The selected mesh kernel id does not exist.");
            }
            if (meshKernelState[meshKernelId].m_mesh2d->GetNumNodes() <= 0)
            {
                throw std::invalid_argument("MeshKernel: The selected mesh has no nodes.");
            }

            if (geometryListOut.numberOfCoordinates <= 0)
            {
                throw std::invalid_argument("MeshKernel: The output-geometry has no coordinates.");
            }

            auto polygonPoints = ConvertGeometryListToPointVector(geometryListIn);

            const auto nodeIndex = meshKernelState[meshKernelId].m_mesh2d->FindNodeCloseToAPoint(polygonPoints[0], searchRadius);

            // Set the node coordinate
            const auto node = meshKernelState[meshKernelId].m_mesh2d->m_nodes[nodeIndex];
            std::vector<meshkernel::Point> pointVector;
            pointVector.emplace_back(node);
            ConvertPointVectorToGeometryList(pointVector, geometryListOut);
        }
        catch (...)
        {
            exitCode = HandleExceptions(std::current_exception());
        }
        return exitCode;
    }

    MKERNEL_API int mkernel_get_points_in_polygon(int meshKernelId, const GeometryList& polygon, const GeometryList& pointsNative, GeometryList& selectedPointsNative)
    {
        int exitCode = Success;
        try
        {
            if (meshKernelState.count(meshKernelId) == 0)
            {
                throw std::invalid_argument("MeshKernel: The selected mesh kernel id does not exist.");
            }
            auto polygonNodes = ConvertGeometryListToPointVector(polygon);

            auto points = ConvertGeometryListToPointVector(pointsNative);
            const meshkernel::Polygons localPolygon(polygonNodes, meshKernelState[meshKernelId].m_mesh2d->m_projection);

            for (auto i = 0; i < points.size(); i++)
            {
                selectedPointsNative.zCoordinates[i] = localPolygon.IsPointInPolygon(points[i], 0) ? 1.0 : 0.0;
            }
        }
        catch (...)
        {
            exitCode = HandleExceptions(std::current_exception());
        }
        return exitCode;
    }

    MKERNEL_API int mkernel_flip_edges_mesh2d(int meshKernelId,
                                              int isTriangulationRequired,
                                              int projectToLandBoundaryRequired)
    {
        int exitCode = Success;
        try
        {
            if (meshKernelState.count(meshKernelId) == 0)
            {
                throw std::invalid_argument("MeshKernel: The selected mesh kernel id does not exist.");
            }

            //set landboundaries
            auto polygon = std::make_shared<meshkernel::Polygons>();

            std::vector<meshkernel::Point> landBoundary;
            const auto landBoundaries = std::make_shared<meshkernel::LandBoundaries>(landBoundary, meshKernelState[meshKernelId].m_mesh2d, polygon);

            const bool triangulateFaces = isTriangulationRequired == 0 ? false : true;
            const bool projectToLandBoundary = projectToLandBoundaryRequired == 0 ? false : true;
            const meshkernel::FlipEdges flipEdges(meshKernelState[meshKernelId].m_mesh2d, landBoundaries, triangulateFaces, projectToLandBoundary);

            flipEdges.Compute();
        }
        catch (...)
        {
            exitCode = HandleExceptions(std::current_exception());
        }
        return exitCode;
    }

    MKERNEL_API int mkernel_count_small_flow_edge_centers_mesh2d(int meshKernelId, double smallFlowEdgesThreshold, int& numSmallFlowEdges)
    {
        int exitCode = Success;
        try
        {
            if (meshKernelState.count(meshKernelId) == 0)
            {
                throw std::invalid_argument("MeshKernel: The selected mesh kernel id does not exist.");
            }
            const auto edgesCrossingSmallFlowEdges = meshKernelState[meshKernelId].m_mesh2d->GetEdgesCrossingSmallFlowEdges(smallFlowEdgesThreshold);
            const auto smallFlowEdgeCenters = meshKernelState[meshKernelId].m_mesh2d->GetFlowEdgesCenters(edgesCrossingSmallFlowEdges);

            numSmallFlowEdges = static_cast<int>(smallFlowEdgeCenters.size());
        }
        catch (...)
        {
            exitCode = HandleExceptions(std::current_exception());
        }
        return exitCode;
    }

    MKERNEL_API int mkernel_get_small_flow_edge_centers_mesh2d(int meshKernelId, double smallFlowEdgesThreshold, GeometryList& result)
    {
        int exitCode = Success;
        try
        {
            if (meshKernelState.count(meshKernelId) == 0)
            {
                throw std::invalid_argument("MeshKernel: The selected mesh kernel id does not exist.");
            }

            const auto edgesCrossingSmallFlowEdges = meshKernelState[meshKernelId].m_mesh2d->GetEdgesCrossingSmallFlowEdges(smallFlowEdgesThreshold);
            const auto smallFlowEdgeCenters = meshKernelState[meshKernelId].m_mesh2d->GetFlowEdgesCenters(edgesCrossingSmallFlowEdges);

            ConvertPointVectorToGeometryList(smallFlowEdgeCenters, result);
        }
        catch (...)
        {
            exitCode = HandleExceptions(std::current_exception());
        }
        return exitCode;
    }

    MKERNEL_API int mkernel_get_error(const char*& error_message)
    {
        error_message = exceptionMessage;
        return Success;
    }

    MKERNEL_API int mkernel_get_geometry_error(int& invalidIndex, int& type)
    {
        invalidIndex = static_cast<int>(meshGeometryError.m_invalidIndex);
        type = static_cast<int>(meshGeometryError.m_location);
        return Success;
    }

    MKERNEL_API int mkernel_count_obtuse_triangles_mesh2d(int meshKernelId, int& numObtuseTriangles)
    {
        int exitCode = Success;
        try
        {
            if (meshKernelState.count(meshKernelId) == 0)
            {
                throw std::invalid_argument("MeshKernel: The selected mesh kernel id does not exist.");
            }

            const auto obtuseTriangles = meshKernelState[meshKernelId].m_mesh2d->GetObtuseTrianglesCenters();

            numObtuseTriangles = static_cast<int>(obtuseTriangles.size());
        }
        catch (...)
        {
            exitCode = HandleExceptions(std::current_exception());
        }
        return exitCode;
    }

    MKERNEL_API int mkernel_get_obtuse_triangles_mass_centers_mesh2d(int meshKernelId, GeometryList& result)
    {
        int exitCode = Success;
        try
        {
            if (meshKernelState.count(meshKernelId) == 0)
            {
                throw std::invalid_argument("MeshKernel: The selected mesh kernel id does not exist.");
            }

            const auto obtuseTriangles = meshKernelState[meshKernelId].m_mesh2d->GetObtuseTrianglesCenters();

            ConvertPointVectorToGeometryList(obtuseTriangles, result);
        }
        catch (...)
        {
            exitCode = HandleExceptions(std::current_exception());
        }
        return exitCode;
    }

    MKERNEL_API int mkernel_delete_small_flow_edges_mesh2d(int meshKernelId, double smallFlowEdgesThreshold, double minFractionalAreaTriangles)
    {
        int exitCode = Success;
        try
        {
            if (meshKernelState.count(meshKernelId) == 0)
            {
                throw std::invalid_argument("MeshKernel: The selected mesh kernel id does not exist.");
            }

            meshKernelState[meshKernelId].m_mesh2d->DeleteSmallFlowEdges(smallFlowEdgesThreshold);
            meshKernelState[meshKernelId].m_mesh2d->DeleteSmallTrianglesAtBoundaries(minFractionalAreaTriangles);
        }
        catch (...)
        {
            exitCode = HandleExceptions(std::current_exception());
        }
        return exitCode;
    }

    MKERNEL_API int mkernel_compute_single_contacts(int meshKernelId,
                                                    const int* oneDNodeMask,
                                                    const GeometryList& polygons)
    {
        int exitCode = Success;
        try
        {
            if (meshKernelState.count(meshKernelId) == 0)
            {
                throw std::invalid_argument("MeshKernel: The selected mesh kernel id does not exist.");
            }

            // Convert 1D node mask from int** to vector<bool>
            auto num1DNodes = meshKernelState[meshKernelId].m_mesh1d->GetNumNodes();
            auto meshKernel1DNodeMask = ConvertIntegerArrayToBoolVector(oneDNodeMask,
                                                                        num1DNodes);

            // Convert polygon date from GeometryList to Polygons
            auto polygonPoints = ConvertGeometryListToPointVector(polygons);
            const meshkernel::Polygons meshKernelPolygons(polygonPoints,
                                                          meshKernelState[meshKernelId].m_mesh2d->m_projection);

            // Execute
            meshKernelState[meshKernelId].m_contacts->ComputeSingleContacts(meshKernel1DNodeMask,
                                                                            meshKernelPolygons);
        }
        catch (...)
        {
            exitCode = HandleExceptions(std::current_exception());
        }
        return exitCode;
    }

    MKERNEL_API int mkernel_compute_multiple_contacts(int meshKernelId,
                                                      const int* oneDNodeMask)
    {
        int exitCode = Success;
        try
        {
            if (meshKernelState.count(meshKernelId) == 0)
            {
                throw std::invalid_argument("MeshKernel: The selected mesh kernel id does not exist.");
            }

            // Convert 1D node mask from int** to vector<bool>
            auto num1DNodes = meshKernelState[meshKernelId].m_mesh1d->GetNumNodes();
            auto meshKernel1DNodeMask = ConvertIntegerArrayToBoolVector(oneDNodeMask,
                                                                        num1DNodes);

            // Execute
            meshKernelState[meshKernelId].m_contacts->ComputeMultipleContacts(meshKernel1DNodeMask);
        }
        catch (...)
        {
            exitCode = HandleExceptions(std::current_exception());
        }
        return exitCode;
    }

    MKERNEL_API int mkernel_compute_with_polygons_contacts(int meshKernelId,
                                                           const int* oneDNodeMask,
                                                           const GeometryList& polygons)
    {
        int exitCode = Success;
        try
        {
            if (meshKernelState.count(meshKernelId) == 0)
            {
                throw std::invalid_argument("MeshKernel: The selected mesh kernel id does not exist.");
            }

            // Convert 1D node mask from int** to vector<bool>
            auto num1DNodes = meshKernelState[meshKernelId].m_mesh1d->GetNumNodes();
            auto meshKernel1DNodeMask = ConvertIntegerArrayToBoolVector(oneDNodeMask,
                                                                        num1DNodes);

            // Convert polygon date from GeometryList to Polygons
            auto polygonPoints = ConvertGeometryListToPointVector(polygons);
            const meshkernel::Polygons meshKernelPolygons(polygonPoints,
                                                          meshKernelState[meshKernelId].m_mesh2d->m_projection);

            // Execute
            meshKernelState[meshKernelId].m_contacts->ComputeContactsWithPolygons(meshKernel1DNodeMask,
                                                                                  meshKernelPolygons);
        }
        catch (...)
        {
            exitCode = HandleExceptions(std::current_exception());
        }
        return exitCode;
    }
    MKERNEL_API int mkernel_compute_with_points_contacts(int meshKernelId,
                                                         const int* oneDNodeMask,
                                                         const GeometryList& points)
    {
        int exitCode = Success;
        try
        {
            if (meshKernelState.count(meshKernelId) == 0)
            {
                throw std::invalid_argument("MeshKernel: The selected mesh kernel id does not exist.");
            }

            // Convert 1D node mask from int** to vector<bool>
            auto num1DNodes = meshKernelState[meshKernelId].m_mesh1d->GetNumNodes();
            auto meshKernel1DNodeMask = ConvertIntegerArrayToBoolVector(oneDNodeMask,
                                                                        num1DNodes);

            // Convert polygon date from GeometryList to Point vector
            auto meshKernelPoints = ConvertGeometryListToPointVector(points);
            // Execute
            meshKernelState[meshKernelId].m_contacts->ComputeContactsWithPoints(meshKernel1DNodeMask,
                                                                                meshKernelPoints);
        }
        catch (...)
        {
            exitCode = HandleExceptions(std::current_exception());
        }
        return exitCode;
    }

    MKERNEL_API int mkernel_compute_boundary_contacts(int meshKernelId,
                                                      const int* oneDNodeMask,
                                                      const GeometryList& polygons,
                                                      double searchRadius)
    {
        int exitCode = Success;
        try
        {
            if (meshKernelState.count(meshKernelId) == 0)
            {
                throw std::invalid_argument("MeshKernel: The selected mesh kernel id does not exist.");
            }

            // Convert 1D node mask from int** to vector<bool>
            auto num1DNodes = meshKernelState[meshKernelId].m_mesh1d->GetNumNodes();
            auto meshKernel1DNodeMask = ConvertIntegerArrayToBoolVector(oneDNodeMask,
                                                                        num1DNodes);

            // Convert polygon date from GeometryList to Polygons
            auto polygonPoints = ConvertGeometryListToPointVector(polygons);
            const meshkernel::Polygons meshKernelPolygons(polygonPoints,
                                                          meshKernelState[meshKernelId].m_mesh2d->m_projection);

            // Execute
            meshKernelState[meshKernelId].m_contacts->ComputeBoundaryContacts(meshKernel1DNodeMask,
                                                                              meshKernelPolygons,
                                                                              searchRadius);
        }
        catch (...)
        {
            exitCode = HandleExceptions(std::current_exception());
        }
        return exitCode;
    }

    MKERNEL_API int mkernel_refine_curvilinear(int meshKernelId, const GeometryList& geometryListFirstPoint, const GeometryList& geometryListSecondPoint, int refinement)
    {
        int exitCode = Success;
        try
        {
            if (meshKernelState.count(meshKernelId) == 0)
            {
                throw std::invalid_argument("MeshKernel: The selected mesh kernel id does not exist.");
            }
            const auto firstPoint = ConvertGeometryListToPointVector(geometryListFirstPoint);

            if (firstPoint.empty())
            {
                throw std::invalid_argument("MeshKernel: No first node of the segment defining the refinement zone has been provided.");
            }

            const auto secondPoint = ConvertGeometryListToPointVector(geometryListSecondPoint);
            if (secondPoint.empty())
            {
                throw std::invalid_argument("MeshKernel: No second node of the segment defining the refinement zone has been provided.");
            }

            // Execute
            meshkernel::CurvilinearGridRefinement curvilinearGridRefinement(meshKernelState[meshKernelId].m_curvilinearGrid, firstPoint[0], secondPoint[0], refinement);
            curvilinearGridRefinement.Compute();
        }
        catch (...)
        {
            exitCode = HandleExceptions(std::current_exception());
        }
        return exitCode;
    }

    MKERNEL_API int mkernel_derefine_curvilinear(int meshKernelId,
                                                 const GeometryList& geometryListFirstPoint,
                                                 const GeometryList& geometryListSecondPoint)
    {
        int exitCode = Success;
        try
        {
            if (meshKernelState.count(meshKernelId) == 0)
            {
                throw std::invalid_argument("MeshKernel: The selected mesh kernel id does not exist.");
            }
            const auto firstPoint = ConvertGeometryListToPointVector(geometryListFirstPoint);

            if (firstPoint.empty())
            {
                throw std::invalid_argument("MeshKernel: No first node of the segment defining the refinement zone has been provided.");
            }

            const auto secondPoint = ConvertGeometryListToPointVector(geometryListSecondPoint);
            if (secondPoint.empty())
            {
                throw std::invalid_argument("MeshKernel: No second node of the segment defining the refinement zone has been provided.");
            }

            // Execute
            meshkernel::CurvilinearGridDeRefinement curvilinearGridDeRefinement(meshKernelState[meshKernelId].m_curvilinearGrid, firstPoint[0], secondPoint[0]);

            meshKernelState[meshKernelId].m_curvilinearGrid = std::make_shared<meshkernel::CurvilinearGrid>(curvilinearGridDeRefinement.Compute());
        }
        catch (...)
        {
            exitCode = HandleExceptions(std::current_exception());
        }
        return exitCode;
    }

    MKERNEL_API int mkernel_compute_transfinite_from_splines_curvilinear(int meshKernelId,
                                                                         const GeometryList& splines,
                                                                         const CurvilinearParameters& curvilinearParameters)
    {
        int exitCode = Success;
        try
        {
            if (meshKernelState.count(meshKernelId) == 0)
            {
                throw std::invalid_argument("MeshKernel: The selected mesh kernel id does not exist.");
            }

            // Use the default constructor, no instance present
            const auto meshKernelSplines = std::make_shared<meshkernel::Splines>(meshKernelState[meshKernelId].m_projection);
            SetSplines(splines, *meshKernelSplines);

            // Create algorithm and set the splines
            meshkernel::CurvilinearGridFromSplinesTransfinite curvilinearGridFromSplinesTransfinite(meshKernelSplines, curvilinearParameters);

            // Compute the curvilinear grid
            const auto curvilinearGrid = curvilinearGridFromSplinesTransfinite.Compute();

            // Set the state
            meshKernelState[meshKernelId].m_curvilinearGrid = std::make_shared<meshkernel::CurvilinearGrid>(curvilinearGrid);
        }
        catch (...)
        {
            exitCode = HandleExceptions(std::current_exception());
        }
        return exitCode;
    }

    MKERNEL_API int mkernel_compute_transfinite_from_polygon_curvilinear(int meshKernelId,
                                                                         const GeometryList& polygons,
                                                                         int firstNode,
                                                                         int secondNode,
                                                                         int thirdNode,
                                                                         bool useFourthSide)
    {
        int exitCode = Success;
        try
        {
            if (meshKernelState.count(meshKernelId) == 0)
            {
                throw std::invalid_argument("MeshKernel: The selected mesh kernel id does not exist.");
            }

            auto polygonPoints = ConvertGeometryListToPointVector(polygons);

            const auto localPolygon = std::make_shared<meshkernel::Polygons>(polygonPoints, meshKernelState[meshKernelId].m_projection);

            const meshkernel::CurvilinearGridFromPolygon curvilinearGridFromPolygon(localPolygon);

            const auto curvilinearGrid = curvilinearGridFromPolygon.Compute(firstNode, secondNode, thirdNode, useFourthSide);

            // set the curvilinear state
            meshKernelState[meshKernelId].m_curvilinearGrid = std::make_shared<meshkernel::CurvilinearGrid>(curvilinearGrid);
        }
        catch (...)
        {
            exitCode = HandleExceptions(std::current_exception());
        }
        return exitCode;
    }

    MKERNEL_API int mkernel_compute_transfinite_from_triangle_curvilinear(int meshKernelId,
                                                                          const GeometryList& polygon,
                                                                          int firstNode,
                                                                          int secondNode,
                                                                          int thirdNode)
    {
        int exitCode = Success;
        try
        {
            if (meshKernelState.count(meshKernelId) == 0)
            {
                throw std::invalid_argument("MeshKernel: The selected mesh kernel id does not exist.");
            }

            auto polygonPoints = ConvertGeometryListToPointVector(polygon);

            const auto localPolygon = std::make_shared<meshkernel::Polygons>(polygonPoints, meshKernelState[meshKernelId].m_projection);

            const meshkernel::CurvilinearGridFromPolygon curvilinearGridFromPolygon(localPolygon);

            const auto curvilinearGrid = curvilinearGridFromPolygon.Compute(firstNode, secondNode, thirdNode);

            // set the curvilinear state
            meshKernelState[meshKernelId].m_curvilinearGrid = std::make_shared<meshkernel::CurvilinearGrid>(curvilinearGrid);
        }
        catch (...)
        {
            exitCode = HandleExceptions(std::current_exception());
        }
        return exitCode;
    }

    MKERNEL_API int mkernel_compute_orthogonal_grid_from_splines_curvilinear(int meshKernelId,
                                                                             const GeometryList& geometryListIn,
                                                                             const CurvilinearParameters& curvilinearParameters,
                                                                             const SplinesToCurvilinearParameters& splinesToCurvilinearParameters)
    {
        int exitCode = Success;
        try
        {
            if (meshKernelState.count(meshKernelId) == 0)
            {
                throw std::invalid_argument("MeshKernel: The selected mesh kernel id does not exist.");
            }

            // use the default constructor, no instance present
            const auto spline = std::make_shared<meshkernel::Splines>(meshKernelState[meshKernelId].m_projection);
            SetSplines(geometryListIn, *spline);

            meshkernel::CurvilinearGridFromSplines curvilinearGridFromSplines(spline, curvilinearParameters, splinesToCurvilinearParameters);

            // set the curvilinear state
            meshKernelState[meshKernelId].m_curvilinearGrid = std::make_shared<meshkernel::CurvilinearGrid>(curvilinearGridFromSplines.Compute());
        }
        catch (...)
        {
            exitCode = HandleExceptions(std::current_exception());
        }
        return exitCode;
    }

    MKERNEL_API int mkernel_initialize_orthogonal_grid_from_splines_curvilinear(int meshKernelId,
                                                                                const GeometryList& geometryList,
                                                                                const CurvilinearParameters& curvilinearParameters,
                                                                                const SplinesToCurvilinearParameters& splinesToCurvilinearParameters)
    {
        int exitCode = Success;
        try
        {
            if (meshKernelState.count(meshKernelId) == 0)
            {
                throw std::invalid_argument("MeshKernel: The selected mesh kernel id does not exist.");
            }

            auto spline = std::make_shared<meshkernel::Splines>(meshKernelState[meshKernelId].m_projection);
            SetSplines(geometryList, *spline);

            meshKernelState[meshKernelId].m_curvilinearGridFromSplines = std::make_shared<meshkernel::CurvilinearGridFromSplines>(spline, curvilinearParameters, splinesToCurvilinearParameters);

            meshKernelState[meshKernelId].m_curvilinearGridFromSplines->Initialize();
        }
        catch (...)
        {
            exitCode = HandleExceptions(std::current_exception());
        }
        return exitCode;
    }

    MKERNEL_API int mkernel_iterate_orthogonal_grid_from_splines_curvilinear(int meshKernelId, int layer)
    {
        int exitCode = Success;
        try
        {
            if (meshKernelState.count(meshKernelId) == 0)
            {
                throw std::invalid_argument("MeshKernel: The selected mesh kernel id does not exist.");
            }
            if (meshKernelState[meshKernelId].m_curvilinearGridFromSplines == nullptr)
            {
                throw std::invalid_argument("MeshKernel: CurvilinearGridFromSplines not instantiated.");
            }

            meshKernelState[meshKernelId].m_curvilinearGridFromSplines->Iterate(layer);
        }
        catch (...)
        {
            exitCode = HandleExceptions(std::current_exception());
        }
        return exitCode;
    }

    MKERNEL_API int mkernel_refresh_orthogonal_grid_from_splines_curvilinear(int meshKernelId)
    {
        int exitCode = Success;
        try
        {
            if (meshKernelState.count(meshKernelId) == 0)
            {
                throw std::invalid_argument("MeshKernel: The selected mesh kernel id does not exist.");
            }

            if (meshKernelState[meshKernelId].m_curvilinearGridFromSplines == nullptr)
            {
                throw std::invalid_argument("MeshKernel: CurvilinearGridFromSplines not instantiated.");
            }

            const auto curvilinearGrid = meshKernelState[meshKernelId].m_curvilinearGridFromSplines->ComputeCurvilinearGridFromGridPoints();

            meshKernelState[meshKernelId].m_curvilinearGrid = std::make_shared<meshkernel::CurvilinearGrid>(curvilinearGrid);
        }
        catch (...)
        {
            exitCode = HandleExceptions(std::current_exception());
        }
        return exitCode;
    }

    MKERNEL_API int mkernel_delete_orthogonal_grid_from_splines_curvilinear(int meshKernelId)
    {
        int exitCode = Success;
        try
        {
            if (meshKernelState.count(meshKernelId) == 0)
            {
                throw std::invalid_argument("MeshKernel: The selected mesh kernel id does not exist.");
            }

            if (meshKernelState[meshKernelId].m_curvilinearGridFromSplines == nullptr)
            {
                throw std::invalid_argument("MeshKernel: CurvilinearGridFromSplines not instantiated.");
            }

            meshKernelState[meshKernelId].m_curvilinearGridFromSplines.reset();
        }
        catch (...)
        {
            exitCode = HandleExceptions(std::current_exception());
        }
        return exitCode;
    }

    MKERNEL_API int mkernel_make_uniform_curvilinear(int meshKernelId,
                                                     const MakeMeshParameters& makeGridParameters,
                                                     const GeometryList& geometryList)
    {
        int exitCode = Success;
        try
        {
            if (meshKernelState.count(meshKernelId) == 0)
            {
                throw std::invalid_argument("MeshKernel: The selected mesh kernel id does not exist.");
            }

            auto polygonNodes = ConvertGeometryListToPointVector(geometryList);

            const auto polygon = std::make_shared<meshkernel::Polygons>(polygonNodes, meshKernelState[meshKernelId].m_projection);

            meshkernel::CurvilinearGridCreateUniform curvilinearGridCreateUniform(makeGridParameters, polygon);

            meshKernelState[meshKernelId].m_curvilinearGrid = std::make_shared<meshkernel::CurvilinearGrid>(curvilinearGridCreateUniform.Compute());
        }
        catch (...)
        {
            exitCode = HandleExceptions(std::current_exception());
        }
        return exitCode;
    }

    MKERNEL_API int mkernel_initialize_orthogonalize_curvilinear(int meshKernelId,
                                                                 const OrthogonalizationParameters& orthogonalizationParameters)
    {
        int exitCode = Success;
        try
        {
            if (meshKernelState.count(meshKernelId) == 0)
            {
                throw std::invalid_argument("MeshKernel: The selected mesh kernel id does not exist.");
            }

            meshKernelState[meshKernelId].m_curvilinearGridOrthogonalization = std::make_shared<meshkernel::CurvilinearGridOrthogonalization>(meshKernelState[meshKernelId].m_curvilinearGrid,
                                                                                                                                              orthogonalizationParameters);
        }
        catch (...)
        {
            exitCode = HandleExceptions(std::current_exception());
        }
        return exitCode;
    }

    MKERNEL_API int mkernel_set_block_orthogonalize_curvilinear(int meshKernelId,
                                                                const GeometryList& geometryListFirstPoint,
                                                                const GeometryList& geometryListSecondPoint)
    {
        int exitCode = Success;
        try
        {
            if (meshKernelState.count(meshKernelId) == 0)
            {
                throw std::invalid_argument("MeshKernel: The selected mesh kernel state does not exist.");
            }

            if (meshKernelState[meshKernelId].m_curvilinearGridOrthogonalization == nullptr)
            {
                throw std::invalid_argument("MeshKernel: CurvilinearGridOrthogonalization not instantiated.");
            }

            const auto firstPoint = ConvertGeometryListToPointVector(geometryListFirstPoint);

            if (firstPoint.empty())
            {
                throw std::invalid_argument("MeshKernel: No first node of the segment defining the refinement zone has been provided.");
            }

            const auto secondPoint = ConvertGeometryListToPointVector(geometryListSecondPoint);
            if (secondPoint.empty())
            {
                throw std::invalid_argument("MeshKernel: No second node of the segment defining the refinement zone has been provided.");
            }

            // Execute
            meshKernelState[meshKernelId].m_curvilinearGridOrthogonalization->SetBlock(firstPoint[0], secondPoint[0]);
        }
        catch (...)
        {
            exitCode = HandleExceptions(std::current_exception());
        }
        return exitCode;
    }

    MKERNEL_API int mkernel_set_frozen_lines_orthogonalize_curvilinear(int meshKernelId,
                                                                       const GeometryList& geometryListFirstPoint,
                                                                       const GeometryList& geometryListSecondPoint)
    {
        int exitCode = Success;
        try
        {
            if (meshKernelState.count(meshKernelId) == 0)
            {
                throw std::invalid_argument("MeshKernel: The selected mesh kernel state does not exist.");
            }

            if (meshKernelState[meshKernelId].m_curvilinearGridOrthogonalization == nullptr)
            {
                throw std::invalid_argument("MeshKernel: CurvilinearGridOrthogonalization not instantiated.");
            }

            const auto firstPoint = ConvertGeometryListToPointVector(geometryListFirstPoint);

            if (firstPoint.empty())
            {
                throw std::invalid_argument("MeshKernel: No first node of the segment defining the refinement zone has been provided.");
            }

            const auto secondPoint = ConvertGeometryListToPointVector(geometryListSecondPoint);
            if (secondPoint.empty())
            {
                throw std::invalid_argument("MeshKernel: No second node of the segment defining the refinement zone has been provided.");
            }

            // Execute
            meshKernelState[meshKernelId].m_curvilinearGridOrthogonalization->SetFrozenLine(firstPoint[0], secondPoint[0]);
        }
        catch (...)
        {
            exitCode = HandleExceptions(std::current_exception());
        }
        return exitCode;
    }

    MKERNEL_API int mkernel_orthogonalize_curvilinear(int meshKernelId)
    {
        int exitCode = Success;
        try
        {
            if (meshKernelState.count(meshKernelId) == 0)
            {
                throw std::invalid_argument("MeshKernel: The selected mesh kernel state does not exist.");
            }

            if (meshKernelState[meshKernelId].m_curvilinearGridOrthogonalization == nullptr)
            {
                throw std::invalid_argument("MeshKernel: CurvilinearGridOrthogonalization not instantiated.");
            }

            // Execute
            meshKernelState[meshKernelId].m_curvilinearGridOrthogonalization->Compute();
        }
        catch (...)
        {
            exitCode = HandleExceptions(std::current_exception());
        }
        return exitCode;
    }

    MKERNEL_API int mkernel_finalize_orthogonalize_curvilinear(int meshKernelId)
    {
        int exitCode = Success;
        try
        {
            if (meshKernelState.count(meshKernelId) == 0)
            {
                throw std::invalid_argument("MeshKernel: The selected mesh kernel state does not exist.");
            }

            if (meshKernelState[meshKernelId].m_curvilinearGridOrthogonalization == nullptr)
            {
                throw std::invalid_argument("MeshKernel: CurvilinearGridOrthogonalization not instantiated.");
            }

            meshKernelState[meshKernelId].m_curvilinearGridOrthogonalization.reset();
        }
        catch (...)
        {
            exitCode = HandleExceptions(std::current_exception());
        }
        return exitCode;
    }

    MKERNEL_API int mkernel_smoothing_curvilinear(int meshKernelId,
                                                  int smoothingIterations,
                                                  const GeometryList& lowerLeftCorner,
                                                  const GeometryList& upperRightCorner)
    {
        int exitCode = Success;
        try
        {
            if (meshKernelState.count(meshKernelId) == 0)
            {
                throw std::invalid_argument("MeshKernel: The selected mesh kernel state does not exist.");
            }
            const auto firstPoint = ConvertGeometryListToPointVector(lowerLeftCorner);

            if (firstPoint.empty())
            {
                throw std::invalid_argument("MeshKernel: No first node of the segment defining the refinement zone has been provided.");
            }

            const auto secondPoint = ConvertGeometryListToPointVector(upperRightCorner);
            if (secondPoint.empty())
            {
                throw std::invalid_argument("MeshKernel: No second node of the segment defining the refinement zone has been provided.");
            }

            // Execute
            meshkernel::CurvilinearGridSmoothing curvilinearGridSmoothing(meshKernelState[meshKernelId].m_curvilinearGrid,
                                                                          static_cast<size_t>(smoothingIterations));

            curvilinearGridSmoothing.SetBlock(firstPoint[0], secondPoint[0]);
            curvilinearGridSmoothing.Compute();
        }
        catch (...)
        {
            exitCode = HandleExceptions(std::current_exception());
        }
        return exitCode;
    }

    MKERNEL_API int mkernel_smoothing_directional_curvilinear(int meshKernelId,
                                                              int smoothingIterations,
                                                              GeometryList const& firstSegmentNode,
                                                              GeometryList const& secondSegmentNode,
                                                              GeometryList const& lowerLeftCornerSmoothingArea,
                                                              GeometryList const& upperRightCornerSmootingArea)
    {
        int exitCode = Success;
        try
        {
            if (meshKernelState.count(meshKernelId) == 0)
            {
                throw std::invalid_argument("MeshKernel: The selected mesh kernel state does not exist.");
            }
            const auto firstNode = ConvertGeometryListToPointVector(firstSegmentNode);

            if (firstNode.empty())
            {
                throw std::invalid_argument("MeshKernel: No first node of the segment defining directional smoothing");
            }

            const auto secondNode = ConvertGeometryListToPointVector(secondSegmentNode);
            if (secondNode.empty())
            {
                throw std::invalid_argument("MeshKernel: No second node of the segment defining directional smoothing");
            }

            const auto lowerLeft = ConvertGeometryListToPointVector(lowerLeftCornerSmoothingArea);
            if (lowerLeft.empty())
            {
                throw std::invalid_argument("MeshKernel: No first node of the smoothing area");
            }

            const auto upperRight = ConvertGeometryListToPointVector(upperRightCornerSmootingArea);
            if (upperRight.empty())
            {
                throw std::invalid_argument("MeshKernel: No second node of the smoothing area");
            }

            // Execute
            meshkernel::CurvilinearGridSmoothing curvilinearGridSmoothing(meshKernelState[meshKernelId].m_curvilinearGrid,
                                                                          static_cast<size_t>(smoothingIterations));

            curvilinearGridSmoothing.ComputedDirectionalSmooth(firstNode[0],
                                                               secondNode[0],
                                                               lowerLeft[0],
                                                               upperRight[0]);
        }
        catch (...)
        {
            exitCode = HandleExceptions(std::current_exception());
        }
        return exitCode;
    }

    MKERNEL_API int mkernel_convert_curvilinear_to_mesh2d(int meshKernelId)
    {
        int exitCode = Success;
        try
        {
            if (meshKernelState.count(meshKernelId) == 0)
            {
                throw std::invalid_argument("mkernel_convert_curvilinear_to_mesh2d: The selected mesh kernel id does not exist.");
            }

            if (meshKernelState[meshKernelId].m_mesh2d->GetNumNodes() > 0 && meshKernelState[meshKernelId].m_curvilinearGrid->m_projection != meshKernelState[meshKernelId].m_mesh2d->m_projection)
            {
                throw std::invalid_argument("mkernel_convert_curvilinear_to_mesh2d: The existing mesh2d projection is not equal to the curvilinear grid projection");
            }

            const auto [nodes, edges, gridIndices] = meshKernelState[meshKernelId].m_curvilinearGrid->ConvertCurvilinearToNodesAndEdges();

            *meshKernelState[meshKernelId].m_mesh2d += meshkernel::Mesh2D(edges, nodes, meshKernelState[meshKernelId].m_curvilinearGrid->m_projection);
        }
        catch (...)
        {
            exitCode = HandleExceptions(std::current_exception());
        }
        return exitCode;
    }

    MKERNEL_API double mkernel_get_separator()
    {
        return meshkernel::doubleMissingValue;
    }

    MKERNEL_API double mkernel_get_inner_outer_separator()
    {
        return meshkernel::innerOuterSeparator;
    }

    MKERNEL_API int averaging(const Mesh2D& mesh2d,
                              const int& startIndex,
                              const double** samplesXCoordinate,
                              const double** samplesYCoordinate,
                              const double** samplesValue,
                              const int& numSamples,
                              double** results,
                              const int& locationType,
                              const double& Wu1Duni,
                              const int& averagingMethod,
                              const int& minNumberOfSamples,
                              const double& relativeSearchSize,
                              const int& spherical,
                              const int& sphericalAccurate)
    {
        int exitCode = Success;
        try
        {
            // Projection
            auto projection = meshkernel::Projection::cartesian;
            if (spherical == 1)
            {
                projection = meshkernel::Projection::spherical;
            }
            if (sphericalAccurate == 1)
            {
                projection = meshkernel::Projection::sphericalAccurate;
            }

            // Set the mesh
            const auto edges = meshkernel::ConvertToEdgeNodesVector(mesh2d.num_edges, mesh2d.edge_nodes);
            const auto nodes = meshkernel::ConvertToNodesVector(mesh2d.num_nodes, mesh2d.node_x, mesh2d.node_y);
            const auto mesh = std::make_shared<meshkernel::Mesh2D>(edges, nodes, projection);

            // Build the samples
            std::vector<meshkernel::Sample> samples(numSamples);
            for (auto i = 0; i < samples.size(); ++i)
            {
                samples[i].x = (*samplesXCoordinate)[i];
                samples[i].y = (*samplesYCoordinate)[i];
                samples[i].value = (*samplesValue)[i];
            }

            // Execute averaging
            meshkernel::AveragingInterpolation averaging(mesh,
                                                         samples,
                                                         static_cast<meshkernel::AveragingInterpolation::Method>(averagingMethod),
                                                         static_cast<meshkernel::MeshLocations>(locationType),
                                                         relativeSearchSize,
                                                         false,
                                                         false);
            averaging.Compute();

            // Get the results and copy them to the result vector
            auto interpolationResults = averaging.GetResults();
            for (auto i = 0; i < interpolationResults.size(); ++i)
            {
                (*results)[i] = interpolationResults[i];
            }
        }
        catch (...)
        {
            exitCode = HandleExceptions(std::current_exception());
        }
        return exitCode;
    }

    // ec_module dll (stateless)
    MKERNEL_API int triangulation(const Mesh2D& mesh2d,
                                  const double** samplesXCoordinate,
                                  const double** samplesYCoordinate,
                                  const double** samplesValue,
                                  const int& numSamples,
                                  const int& locationType,
                                  const int& spherical,
                                  const int& sphericalAccurate,
                                  double** results)
    {
        int exitCode = Success;
        try
        {
            // Projection
            auto projection = meshkernel::Projection::cartesian;
            if (spherical == 1)
            {
                projection = meshkernel::Projection::spherical;
            }
            if (sphericalAccurate == 1)
            {
                projection = meshkernel::Projection::sphericalAccurate;
            }

            // Locations
            const auto location = static_cast<meshkernel::MeshLocations>(locationType);
            const auto locations = ComputeLocations(mesh2d, location);

            // Build the samples
            const auto samples = meshkernel::Sample::ConvertToSamples(numSamples, samplesXCoordinate, samplesYCoordinate, samplesValue);

            // Execute triangulation
            meshkernel::TriangulationInterpolation triangulationInterpolation(locations, samples, projection);
            triangulationInterpolation.Compute();

            // Get the results and copy them back to the results vector
            auto interpolationResults = triangulationInterpolation.GetResults();
            for (auto i = 0; i < interpolationResults.size(); ++i)
            {
                (*results)[i] = interpolationResults[i];
            }
        }
        catch (...)
        {
            exitCode = HandleExceptions(std::current_exception());
        }
        return exitCode;
    }

} // namespace meshkernelapi<|MERGE_RESOLUTION|>--- conflicted
+++ resolved
@@ -576,11 +576,7 @@
                 return exitCode;
             }
 
-<<<<<<< HEAD
-            meshKernelState[meshKernelId].m_meshOrthogonalization->InnerIteration();
-=======
-            meshKernelState[meshKernelId].m_orthogonalization->Solve();
->>>>>>> 47b96f72
+            meshKernelState[meshKernelId].m_meshOrthogonalization->Solve();
         }
         catch (...)
         {
