#include "../Mesh.cpp"
#include "../Entities.hpp"
#include "../Polygons.cpp"
#include "../Constants.cpp"
#include "MakeMeshes.cpp"
#include <gtest/gtest.h>
#include <chrono>
#include <random>

TEST(Mesh, OneQuadTestConstructor)
{
    //1 Setup
    std::vector<meshkernel::Point> nodes;
    nodes.push_back({0.0, 0.0});
    nodes.push_back({0.0, 10.0});
    nodes.push_back({10.0, 0.0});
    nodes.push_back({10.0, 10.0});
    std::vector<meshkernel::Edge> edges;
    edges.push_back({0, 2});
    edges.push_back({1, 3});
    edges.push_back({0, 1});
    edges.push_back({2, 3});

    meshkernel::Mesh mesh;

    // 2 Execution
    mesh.Set(edges, nodes, meshkernel::Projections::cartesian);

    // 3 Validation
    // expect nodesEdges to be sorted ccw
    ASSERT_EQ(0, mesh.m_nodesEdges[0][0]);
    ASSERT_EQ(2, mesh.m_nodesEdges[0][1]);

    ASSERT_EQ(1, mesh.m_nodesEdges[1][0]);
    ASSERT_EQ(2, mesh.m_nodesEdges[1][1]);

    ASSERT_EQ(0, mesh.m_nodesEdges[2][0]);
    ASSERT_EQ(3, mesh.m_nodesEdges[2][1]);

    ASSERT_EQ(1, mesh.m_nodesEdges[3][0]);
    ASSERT_EQ(3, mesh.m_nodesEdges[3][1]);

    // each node has two edges int this case
    ASSERT_EQ(2, mesh.m_nodesNumEdges[0]);
    ASSERT_EQ(2, mesh.m_nodesNumEdges[1]);
    ASSERT_EQ(2, mesh.m_nodesNumEdges[2]);
    ASSERT_EQ(2, mesh.m_nodesNumEdges[3]);

    // the nodes composing the face, in ccw order
    ASSERT_EQ(0, mesh.m_facesNodes[0][0]);
    ASSERT_EQ(2, mesh.m_facesNodes[0][1]);
    ASSERT_EQ(3, mesh.m_facesNodes[0][2]);
    ASSERT_EQ(1, mesh.m_facesNodes[0][3]);

    // the edges composing the face, in ccw order
    ASSERT_EQ(0, mesh.m_facesEdges[0][0]);
    ASSERT_EQ(3, mesh.m_facesEdges[0][1]);
    ASSERT_EQ(1, mesh.m_facesEdges[0][2]);
    ASSERT_EQ(2, mesh.m_facesEdges[0][3]);

    // the found circumcenter for the face
    ASSERT_DOUBLE_EQ(5.0, mesh.m_facesCircumcenters[0].x);
    ASSERT_DOUBLE_EQ(5.0, mesh.m_facesCircumcenters[0].y);

    // each edge has only one face in this case
    ASSERT_EQ(1, mesh.m_edgesNumFaces[0]);
    ASSERT_EQ(1, mesh.m_edgesNumFaces[1]);
    ASSERT_EQ(1, mesh.m_edgesNumFaces[2]);
    ASSERT_EQ(1, mesh.m_edgesNumFaces[3]);

    //each edge is a boundary edge, so the second entry of edgesFaces is an invalid index (in C++, -1)
    ASSERT_EQ(-1, mesh.m_edgesFaces[0][1]);
    ASSERT_EQ(-1, mesh.m_edgesFaces[1][1]);
    ASSERT_EQ(-1, mesh.m_edgesFaces[2][1]);
    ASSERT_EQ(-1, mesh.m_edgesFaces[3][1]);
}

TEST(Mesh, MakeMeshInPolygon)
{
    //1 Setup
    std::vector<meshkernel::Point> nodes;

    nodes.push_back({302.002502, 472.130371});
    nodes.push_back({144.501526, 253.128174});
    nodes.push_back({368.752930, 112.876755});
    nodes.push_back({707.755005, 358.879242});
    nodes.push_back({301.252502, 471.380371});
    nodes.push_back({302.002502, 472.130371});

    meshkernel::Polygons polygons(nodes, meshkernel::Projections::cartesian);

    meshkernel::Mesh mesh;
    meshkernelapi::MakeGridParametersNative makeGridParametersNative;
    makeGridParametersNative.GridType = 0;
    makeGridParametersNative.GridAngle = 0.0;
    makeGridParametersNative.OriginXCoordinate = 0.0;
    makeGridParametersNative.OriginYCoordinate = 0.0;
    makeGridParametersNative.OriginZCoordinate = 0.0;
    makeGridParametersNative.NumberOfColumns = 3;
    makeGridParametersNative.NumberOfRows = 3;
    makeGridParametersNative.XGridBlockSize = 100.0;
    makeGridParametersNative.YGridBlockSize = 100.0;

    // 2 Execution
    mesh.MakeMesh(makeGridParametersNative, polygons);
    ASSERT_EQ(43, mesh.GetNumEdges());
    ASSERT_EQ(27, mesh.GetNumNodes());
}

TEST(Mesh, MakeMeshInPolygonSpherical)
{
    //1 Setup
    std::vector<meshkernel::Point> nodes;

    nodes.push_back({302.002502, 472.130371});
    nodes.push_back({144.501526, 253.128174});
    nodes.push_back({368.752930, 112.876755});
    nodes.push_back({707.755005, 358.879242});
    nodes.push_back({301.252502, 471.380371});
    nodes.push_back({302.002502, 472.130371});

    meshkernel::Polygons polygons(nodes, meshkernel::Projections::spherical);

    meshkernel::Mesh mesh;
    meshkernelapi::MakeGridParametersNative makeGridParametersNative;
    makeGridParametersNative.GridType = 0;
    makeGridParametersNative.GridAngle = 0.0;
    makeGridParametersNative.OriginXCoordinate = 0.0;
    makeGridParametersNative.OriginYCoordinate = 0.0;
    makeGridParametersNative.OriginZCoordinate = 0.0;
    makeGridParametersNative.NumberOfColumns = 3;
    makeGridParametersNative.NumberOfRows = 3;
    makeGridParametersNative.XGridBlockSize = 5000000.0; //resolution in meters (when using spherical coordinates distances are usually much larger)
    makeGridParametersNative.YGridBlockSize = 5000000.0;

    // 2 Execution: function not producing grid points (points gets transformed in meters, therfore everything is outside)
    mesh.MakeMesh(makeGridParametersNative, polygons);
    ASSERT_EQ(0, mesh.GetNumEdges());
    ASSERT_EQ(0, mesh.GetNumNodes());
}

TEST(Mesh, MakeMeshInEmptyPolygonSpherical)
{
    //1 Setup
    std::vector<meshkernel::Point> nodes;
    meshkernel::Polygons polygons(nodes, meshkernel::Projections::spherical);

    meshkernel::Mesh mesh;
    meshkernelapi::MakeGridParametersNative makeGridParametersNative;
    makeGridParametersNative.GridType = 0;
    makeGridParametersNative.GridAngle = 0.0;
    makeGridParametersNative.OriginXCoordinate = 0.0;
    makeGridParametersNative.OriginYCoordinate = 0.0;
    makeGridParametersNative.OriginZCoordinate = 0.0;
    makeGridParametersNative.NumberOfColumns = 3;
    makeGridParametersNative.NumberOfRows = 3;
    makeGridParametersNative.XGridBlockSize = 5000000.0; //resolution in meters (when using spherical coordinates distances are usually much larger)
    makeGridParametersNative.YGridBlockSize = 5000000.0;

    // 2 Execution
    mesh.MakeMesh(makeGridParametersNative, polygons);
    ASSERT_EQ(24, mesh.GetNumEdges());
    ASSERT_EQ(16, mesh.GetNumNodes());

    // x coordinate
    ASSERT_EQ(0.0, mesh.m_nodes[0].x);
    ASSERT_EQ(makeGridParametersNative.XGridBlockSize, mesh.m_nodes[1].x);
    ASSERT_EQ(makeGridParametersNative.XGridBlockSize * 2, mesh.m_nodes[2].x);
    ASSERT_EQ(makeGridParametersNative.XGridBlockSize * 3, mesh.m_nodes[3].x);

    ASSERT_EQ(0.0, mesh.m_nodes[4].x);
    ASSERT_EQ(makeGridParametersNative.XGridBlockSize, mesh.m_nodes[5].x);
    ASSERT_EQ(makeGridParametersNative.XGridBlockSize * 2, mesh.m_nodes[6].x);
    ASSERT_EQ(makeGridParametersNative.XGridBlockSize * 3, mesh.m_nodes[7].x);

    ASSERT_EQ(0.0, mesh.m_nodes[8].x);
    ASSERT_EQ(makeGridParametersNative.XGridBlockSize, mesh.m_nodes[9].x);
    ASSERT_EQ(makeGridParametersNative.XGridBlockSize * 2, mesh.m_nodes[10].x);
    ASSERT_EQ(makeGridParametersNative.XGridBlockSize * 3, mesh.m_nodes[11].x);

    // y coordinate
    ASSERT_EQ(0.0, mesh.m_nodes[0].y);
    ASSERT_EQ(0.0, mesh.m_nodes[1].y);
    ASSERT_EQ(0.0, mesh.m_nodes[2].y);
    ASSERT_EQ(0.0, mesh.m_nodes[3].y);

    ASSERT_EQ(makeGridParametersNative.XGridBlockSize, mesh.m_nodes[4].y);
    ASSERT_EQ(makeGridParametersNative.XGridBlockSize, mesh.m_nodes[5].y);
    ASSERT_EQ(makeGridParametersNative.XGridBlockSize, mesh.m_nodes[6].y);
    ASSERT_EQ(makeGridParametersNative.XGridBlockSize, mesh.m_nodes[7].y);

    ASSERT_EQ(3830222.2156113400, mesh.m_nodes[8].y);
    ASSERT_EQ(3830222.2156113400, mesh.m_nodes[9].y);
    ASSERT_EQ(3830222.2156113400, mesh.m_nodes[10].y);
    ASSERT_EQ(3830222.2156113400, mesh.m_nodes[11].y);
}

TEST(Mesh, TriangulateSamplesWithSkinnyTriangle)
{
    // Prepare
    std::vector<meshkernel::Point> nodes;

    nodes.push_back({302.002502, 472.130371});
    nodes.push_back({144.501526, 253.128174});
    nodes.push_back({368.752930, 112.876755});
    nodes.push_back({707.755005, 358.879242});
    nodes.push_back({301.252502, 471.380371});
    nodes.push_back({302.002502, 472.130371});

    meshkernel::Polygons polygons(nodes, meshkernel::Projections::cartesian);

    // Execute
    std::vector<std::vector<meshkernel::Point>> generatedPoints;
    polygons.CreatePointsInPolygons(generatedPoints);

    meshkernel::Mesh mesh(generatedPoints[0], polygons, meshkernel::Projections::cartesian);

    //// Assert
    constexpr double tolerance = 1e-5;

    ASSERT_EQ(6, mesh.GetNumEdges());

    ASSERT_EQ(4, mesh.m_edges[0].first);
    ASSERT_EQ(1, mesh.m_edges[0].second);

    ASSERT_EQ(1, mesh.m_edges[1].first);
    ASSERT_EQ(2, mesh.m_edges[1].second);

    ASSERT_EQ(2, mesh.m_edges[2].first);
    ASSERT_EQ(4, mesh.m_edges[2].second);

    ASSERT_EQ(0, mesh.m_edges[3].first);
    ASSERT_EQ(2, mesh.m_edges[3].second);

    ASSERT_EQ(2, mesh.m_edges[4].first);
    ASSERT_EQ(3, mesh.m_edges[4].second);

    ASSERT_EQ(3, mesh.m_edges[5].first);
    ASSERT_EQ(0, mesh.m_edges[5].second);
}

TEST(Mesh, TriangulateSamples)
{
    // Prepare
    std::vector<meshkernel::Point> nodes;

    nodes.push_back({498.503152894023, 1645.82297461613});
    nodes.push_back({-5.90937355559299, 814.854361678898});
    nodes.push_back({851.30035347439, 150.079471329115});
    nodes.push_back({1411.11078745316, 1182.22995897746});
    nodes.push_back({501.418832237663, 1642.90729527249});
    nodes.push_back({498.503152894023, 1645.82297461613});

    meshkernel::Polygons polygons(nodes, meshkernel::Projections::cartesian);

    // Execute
    std::vector<std::vector<meshkernel::Point>> generatedPoints;
    polygons.CreatePointsInPolygons(generatedPoints);

    meshkernel::Mesh mesh(generatedPoints[0], polygons, meshkernel::Projections::cartesian);
}

TEST(Mesh, TwoTrianglesDuplicatedEdges)
{
    //1 Setup
    std::vector<meshkernel::Point> nodes;
    nodes.push_back({0.0, 0.0});
    nodes.push_back({5.0, -5.0});
    nodes.push_back({10.0, 0.0});
    nodes.push_back({5.0, 5.0});
    std::vector<meshkernel::Edge> edges;
    edges.push_back({0, 3});
    edges.push_back({0, 2});
    edges.push_back({2, 3});
    edges.push_back({0, 1});
    edges.push_back({2, 1});

    meshkernel::Mesh mesh;
    // 2 Execution
    mesh.Set(edges, nodes, meshkernel::Projections::cartesian);

    // 3 Validation
    ASSERT_EQ(2, mesh.GetNumFaces());
}

TEST(Mesh, MeshBoundaryToPolygon)
{
    //1 Setup
    std::vector<meshkernel::Point> nodes;
    nodes.push_back({0.0, 0.0});
    nodes.push_back({5.0, -5.0});
    nodes.push_back({10.0, 0.0});
    nodes.push_back({5.0, 5.0});
    std::vector<meshkernel::Edge> edges;
    edges.push_back({0, 3});
    edges.push_back({0, 2});
    edges.push_back({2, 3});
    edges.push_back({0, 1});
    edges.push_back({2, 1});

    meshkernel::Mesh mesh;
    mesh.Set(edges, nodes, meshkernel::Projections::cartesian);

    meshkernel::Polygons polygons;

    std::vector<meshkernel::Point> meshBoundaryPolygon;
    int numNodesBoundaryPolygons = 0;
    polygons.MeshBoundaryToPolygon(mesh, meshBoundaryPolygon, numNodesBoundaryPolygons);

    const double tolerance = 1e-5;
    ASSERT_NEAR(0.0, meshBoundaryPolygon[0].x, tolerance);
    ASSERT_NEAR(5.0, meshBoundaryPolygon[1].x, tolerance);
    ASSERT_NEAR(10.0, meshBoundaryPolygon[2].x, tolerance);
    ASSERT_NEAR(5.0, meshBoundaryPolygon[3].x, tolerance);
    ASSERT_NEAR(0.0, meshBoundaryPolygon[4].x, tolerance);

    ASSERT_NEAR(0.0, meshBoundaryPolygon[0].y, tolerance);
    ASSERT_NEAR(5.0, meshBoundaryPolygon[1].y, tolerance);
    ASSERT_NEAR(0.0, meshBoundaryPolygon[2].y, tolerance);
    ASSERT_NEAR(-5.0, meshBoundaryPolygon[3].y, tolerance);
    ASSERT_NEAR(0.0, meshBoundaryPolygon[4].y, tolerance);
}

TEST(Mesh, HangingEdge)
{
    //1 Setup
    std::vector<meshkernel::Point> nodes;
    nodes.push_back({0.0, 0.0});
    nodes.push_back({5.0, 0.0});
    nodes.push_back({3.0, 2.0});
    nodes.push_back({3.0, 4.0});

    std::vector<meshkernel::Edge> edges;
    edges.push_back({0, 1});
    edges.push_back({1, 3});
    edges.push_back({3, 0});
    edges.push_back({2, 1});

    meshkernel::Mesh mesh;
    mesh.Set(edges, nodes, meshkernel::Projections::cartesian);

    ASSERT_EQ(1, mesh.GetNumFaces());
}

TEST(Mesh, NodeMerging)
{
    // 1. Setup
    const int n = 10; // x
    const int m = 10; // y

    std::vector<std::vector<int>> indexesValues(n, std::vector<int>(m));
    std::vector<meshkernel::Point> nodes(n * m);
    std::size_t nodeIndex = 0;
    for (int j = 0; j < m; ++j)
    {
        for (int i = 0; i < n; ++i)
        {
            indexesValues[i][j] = i + j * n;
            nodes[nodeIndex] = {(double)i, (double)j};
            nodeIndex++;
        }
    }

    std::vector<meshkernel::Edge> edges((n - 1) * m + (m - 1) * n);
    std::size_t edgeIndex = 0;
    for (int j = 0; j < m; ++j)
    {
        for (int i = 0; i < n - 1; ++i)
        {
            edges[edgeIndex] = {indexesValues[i][j], indexesValues[i + 1][j]};
            edgeIndex++;
        }
    }

    for (int j = 0; j < m - 1; ++j)
    {
        for (int i = 0; i < n; ++i)
        {
            edges[edgeIndex] = {indexesValues[i][j + 1], indexesValues[i][j]};
            edgeIndex++;
        }
    }

    meshkernel::Mesh mesh;
    mesh.Set(edges, nodes, meshkernel::Projections::cartesian);

    // Add overlapping nodes
    double generatingDistance = std::sqrt(std::pow(meshkernel::mergingDistance * 0.9, 2) / 2.0);
    std::uniform_real_distribution<double> xDistrution(0.0, generatingDistance);
    std::uniform_real_distribution<double> yDistrution(0.0, generatingDistance);
    std::random_device rand_dev;
    std::mt19937 generator(rand_dev());

    nodes.resize(mesh.GetNumNodes() * 2);
    edges.resize(mesh.GetNumEdges() + mesh.GetNumNodes() * 2);
    int originalNodeIndex = 0;
    for (int j = 0; j < m; ++j)
    {
        for (int i = 0; i < n; ++i)
        {
            nodes[nodeIndex] = {i + xDistrution(generator), j + yDistrution(generator)};

            // add artificial edges
            auto edge = mesh.m_edges[mesh.m_nodesEdges[originalNodeIndex][0]];
            auto otherNode = edge.first + edge.second - originalNodeIndex;

            edges[edgeIndex] = {nodeIndex, otherNode};
            edgeIndex++;
            edges[edgeIndex] = {nodeIndex, originalNodeIndex};
            edgeIndex++;

            nodeIndex++;
            originalNodeIndex++;
        }
    }

    nodes.resize(nodeIndex);
    edges.resize(edgeIndex);

    // re set with augmented nodes
    mesh.Set(edges, nodes, meshkernel::Projections::cartesian);

    // 2. Act
    meshkernel::Polygons polygon;
    mesh.MergeNodesInPolygon(polygon);

    // 3. Assert
    ASSERT_EQ(mesh.GetNumNodes(), n * m);
    ASSERT_EQ(mesh.GetNumEdges(), (n - 1) * m + (m - 1) * n);
}

TEST(Mesh, MillionQuads)
{
    const int n = 11; // x
    const int m = 11; // y

    std::vector<std::vector<int>> indexesValues(n, std::vector<int>(m));
    std::vector<meshkernel::Point> nodes(n * m);
    std::size_t nodeIndex = 0;
    for (int j = 0; j < m; ++j)
    {
        for (int i = 0; i < n; ++i)
        {
            indexesValues[i][j] = i + j * n;
            nodes[nodeIndex] = {(double)i, (double)j};
            nodeIndex++;
        }
    }

    std::vector<meshkernel::Edge> edges((n - 1) * m + (m - 1) * n);
    std::size_t edgeIndex = 0;
    for (int j = 0; j < m; ++j)
    {
        for (int i = 0; i < n - 1; ++i)
        {
            edges[edgeIndex] = {indexesValues[i][j], indexesValues[i + 1][j]};
            edgeIndex++;
        }
    }

    for (int j = 0; j < m - 1; ++j)
    {
        for (int i = 0; i < n; ++i)
        {
            edges[edgeIndex] = {indexesValues[i][j + 1], indexesValues[i][j]};
            edgeIndex++;
        }
    }

    meshkernel::Mesh mesh;
    // now build node-edge mapping
    auto start(std::chrono::steady_clock::now());
    mesh.Set(edges, nodes, meshkernel::Projections::cartesian);
    auto end(std::chrono::steady_clock::now());

    double elapsedTime = std::chrono::duration_cast<std::chrono::duration<double>>(end - start).count();
    // std::cout << "Elapsed time " << elapsedTime << " s " << std::endl;
    // std::cout << "Number of found cells " << mesh.GetNumFaces() << std::endl;

    EXPECT_LE(elapsedTime, 5.0);
}

TEST(Mesh, InsertNodeInMeshWithExistingNodesRtreeTriggersRTreeReBuild)
{
    // Setup
    auto mesh = MakeRectangularMeshForTesting(2, 2, 1.0, meshkernel::Projections::cartesian);
    mesh->m_nodesRTree.BuildTree(mesh->m_nodes);

    // insert nodes modifies the number of nodes, m_nodesRTreeRequiresUpdate is set to true
    meshkernel::Point newPoint{10.0, 10.0};
    int newNodeIndex;
    mesh->InsertNode(newPoint, newNodeIndex, true);

    int newEdgeIndex;
    mesh->ConnectNodes(0, newNodeIndex, newEdgeIndex);

    // when m_nodesRTreeRequiresUpdate = true m_nodesRTree is not empty the mesh.m_nodesRTree is re-build
    mesh->Administrate(meshkernel::Mesh::AdministrationOptions::AdministrateMeshEdgesAndFaces);

    ASSERT_EQ(5, mesh->m_nodesRTree.Size());

    // even if m_edgesRTreeRequiresUpdate = true, m_edgesRTree is initially empty, so it is assumed that is not needed for searches
    ASSERT_EQ(0, mesh->m_edgesRTree.Size());
}

TEST(Mesh, DeleteNodeInMeshWithExistingNodesRtreeTriggersRTreeReBuild)
{
    // Setup
    auto mesh = MakeRectangularMeshForTesting(2, 2, 1.0, meshkernel::Projections::cartesian);

    meshkernel::Point newPoint{10.0, 10.0};
    mesh->m_nodesRTree.BuildTree(mesh->m_nodes);
    int newNodeIndex;
    mesh->InsertNode(newPoint, newNodeIndex, true);

    // delete nodes modifies the number of nodes, m_nodesRTreeRequiresUpdate is set to true
    mesh->DeleteNode(0);

    // when m_nodesRTreeRequiresUpdate = true and m_nodesRTree is not empty the mesh.m_nodesRTree is re-build
    mesh->Administrate(meshkernel::Mesh::AdministrationOptions::AdministrateMeshEdgesAndFaces);

    ASSERT_EQ(3, mesh->m_nodesRTree.Size());
}

TEST(Mesh, ConnectNodesInMeshWithExistingEdgesRtreeTriggersRTreeReBuild)
{
    //1 Setup
    auto mesh = MakeRectangularMeshForTesting(2, 2, 1.0, meshkernel::Projections::cartesian);
    mesh->ComputeEdgesCenters();
    mesh->m_edgesRTree.BuildTree(mesh->m_edgesCenters);

    meshkernel::Point newPoint{10.0, 10.0};
    int newNodeIndex;
    mesh->InsertNode(newPoint, newNodeIndex, true);

    // connect nodes modifies the number of edges, m_nodesRTreeRequiresUpdate is set to true
    int newEdgeIndex;
    mesh->ConnectNodes(0, newNodeIndex, newEdgeIndex);

    // when m_nodesRTreeRequiresUpdate = true m_nodesRTree is not empty the mesh.m_nodesRTree is re-build
    mesh->Administrate(meshkernel::Mesh::AdministrationOptions::AdministrateMeshEdgesAndFaces);

    // even if m_nodesRTreeRequiresUpdate = true, m_nodesRTree is initially empty, so it is assumed that is not needed for searches
    ASSERT_EQ(0, mesh->m_nodesRTree.Size());

    ASSERT_EQ(5, mesh->m_edgesRTree.Size());
}

TEST(Mesh, DeleteEdgeeInMeshWithExistingEdgesRtreeTriggersRTreeReBuild)
{
    //1 Setup
    auto mesh = MakeRectangularMeshForTesting(2, 2, 1.0, meshkernel::Projections::cartesian);
    mesh->ComputeEdgesCenters();
    mesh->m_edgesRTree.BuildTree(mesh->m_edgesCenters);

    // DeleteEdge modifies the number of edges, m_edgesRTreeRequiresUpdate is set to true
    mesh->DeleteEdge(0);

    // when m_edgesRTreeRequiresUpdate = true the mesh.m_edgesRTree is re-build with one less edge
    mesh->Administrate(meshkernel::Mesh::AdministrationOptions::AdministrateMeshEdgesAndFaces);

    ASSERT_EQ(3, mesh->m_edgesRTree.Size());
}

TEST(Mesh, GetNodeIndexShouldTriggerNodesRTreeBuild)
{
    //1 Setup
    auto mesh = MakeRectangularMeshForTesting(2, 2, 1.0, meshkernel::Projections::cartesian);

    // By default, no nodesRTree is build
    ASSERT_EQ(0, mesh->m_nodesRTree.Size());

    // GetNodeIndex builds m_nodesRTree for searching the nodes
    int nodeIndex = mesh->GetNodeIndex({1.5, 1.5}, 10);

    // m_nodesRTree is build
    ASSERT_EQ(4, mesh->m_nodesRTree.Size());

    // m_edgesRTree is not build when searching for nodes
    ASSERT_EQ(0, mesh->m_edgesRTree.Size());
}

TEST(Mesh, FindEdgeCloseToAPointShouldTriggerEdgesRTreeBuild)
{
    //1 Setup
    auto mesh = MakeRectangularMeshForTesting(2, 2, 1.0, meshkernel::Projections::cartesian);

    // FindEdgeCloseToAPoint builds m_edgesRTree for searching the edges
    const auto edgeIndex = mesh->FindEdgeCloseToAPoint({1.5, 1.5});

    // m_nodesRTree is not build when searching for edges
    ASSERT_EQ(0, mesh->m_nodesRTree.Size());

    // m_edgesRTree is build
    ASSERT_EQ(4, mesh->m_edgesRTree.Size());
}

<<<<<<< HEAD
TEST(Mesh, GetObtuseTriangles)
{
    // Setup a mesh with two triangles, one obtuse
    std::vector<meshkernel::Point> nodes{
        {0.0, 0.0},
        {3.0, 0.0},
        {-1.0, 2.0},
        {1.5, -2.0}};

    std::vector<meshkernel::Edge> edges{
        {0, 1},
        {1, 2},
        {2, 0},
        {0, 3},
        {3, 1}};
=======
TEST(Mesh, GetSmallFlowEdgeCenters)
{
    // Setup a mesh with two triangles
    std::vector<meshkernel::Point> nodes{
        {0.0, 0.0},
        {1.0, 0.0},
        {1.0, 0.3},
        {1.0, -0.3}};

    std::vector<meshkernel::Edge> edges{
        {0, 3},
        {3, 1},
        {1, 0},
        {1, 2},
        {2, 0},
    };
>>>>>>> eff4a904

    meshkernel::Mesh mesh;
    mesh.Set(edges, nodes, meshkernel::Projections::cartesian);

<<<<<<< HEAD
    // execute, only one obtuse triangle should be found
    const auto obtuseTrianglesCount = mesh.GetObtuseTriangles().size();

    // assert a small flow edge is found
    ASSERT_EQ(1, obtuseTrianglesCount);
=======
    // execute, by setting the smallFlowEdgesThreshold high, a small flow edge will be found
    const auto numSmallFlowEdgeFirstQuery = mesh.GetSmallFlowEdgeCenters(100).size();

    // execute, by setting the smallFlowEdgesThreshold low, no small flow edge will be found
    const auto numSmallFlowEdgeSecondQuery = mesh.GetSmallFlowEdgeCenters(0.0).size();

    // assert a small flow edge is found
    ASSERT_EQ(1, numSmallFlowEdgeFirstQuery);
    ASSERT_EQ(0, numSmallFlowEdgeSecondQuery);
>>>>>>> eff4a904
}
<|MERGE_RESOLUTION|>--- conflicted
+++ resolved
@@ -1,653 +1,653 @@
-#include "../Mesh.cpp"
-#include "../Entities.hpp"
-#include "../Polygons.cpp"
-#include "../Constants.cpp"
-#include "MakeMeshes.cpp"
-#include <gtest/gtest.h>
-#include <chrono>
-#include <random>
-
-TEST(Mesh, OneQuadTestConstructor)
-{
-    //1 Setup
-    std::vector<meshkernel::Point> nodes;
-    nodes.push_back({0.0, 0.0});
-    nodes.push_back({0.0, 10.0});
-    nodes.push_back({10.0, 0.0});
-    nodes.push_back({10.0, 10.0});
-    std::vector<meshkernel::Edge> edges;
-    edges.push_back({0, 2});
-    edges.push_back({1, 3});
-    edges.push_back({0, 1});
-    edges.push_back({2, 3});
-
-    meshkernel::Mesh mesh;
-
-    // 2 Execution
-    mesh.Set(edges, nodes, meshkernel::Projections::cartesian);
-
-    // 3 Validation
-    // expect nodesEdges to be sorted ccw
-    ASSERT_EQ(0, mesh.m_nodesEdges[0][0]);
-    ASSERT_EQ(2, mesh.m_nodesEdges[0][1]);
-
-    ASSERT_EQ(1, mesh.m_nodesEdges[1][0]);
-    ASSERT_EQ(2, mesh.m_nodesEdges[1][1]);
-
-    ASSERT_EQ(0, mesh.m_nodesEdges[2][0]);
-    ASSERT_EQ(3, mesh.m_nodesEdges[2][1]);
-
-    ASSERT_EQ(1, mesh.m_nodesEdges[3][0]);
-    ASSERT_EQ(3, mesh.m_nodesEdges[3][1]);
-
-    // each node has two edges int this case
-    ASSERT_EQ(2, mesh.m_nodesNumEdges[0]);
-    ASSERT_EQ(2, mesh.m_nodesNumEdges[1]);
-    ASSERT_EQ(2, mesh.m_nodesNumEdges[2]);
-    ASSERT_EQ(2, mesh.m_nodesNumEdges[3]);
-
-    // the nodes composing the face, in ccw order
-    ASSERT_EQ(0, mesh.m_facesNodes[0][0]);
-    ASSERT_EQ(2, mesh.m_facesNodes[0][1]);
-    ASSERT_EQ(3, mesh.m_facesNodes[0][2]);
-    ASSERT_EQ(1, mesh.m_facesNodes[0][3]);
-
-    // the edges composing the face, in ccw order
-    ASSERT_EQ(0, mesh.m_facesEdges[0][0]);
-    ASSERT_EQ(3, mesh.m_facesEdges[0][1]);
-    ASSERT_EQ(1, mesh.m_facesEdges[0][2]);
-    ASSERT_EQ(2, mesh.m_facesEdges[0][3]);
-
-    // the found circumcenter for the face
-    ASSERT_DOUBLE_EQ(5.0, mesh.m_facesCircumcenters[0].x);
-    ASSERT_DOUBLE_EQ(5.0, mesh.m_facesCircumcenters[0].y);
-
-    // each edge has only one face in this case
-    ASSERT_EQ(1, mesh.m_edgesNumFaces[0]);
-    ASSERT_EQ(1, mesh.m_edgesNumFaces[1]);
-    ASSERT_EQ(1, mesh.m_edgesNumFaces[2]);
-    ASSERT_EQ(1, mesh.m_edgesNumFaces[3]);
-
-    //each edge is a boundary edge, so the second entry of edgesFaces is an invalid index (in C++, -1)
-    ASSERT_EQ(-1, mesh.m_edgesFaces[0][1]);
-    ASSERT_EQ(-1, mesh.m_edgesFaces[1][1]);
-    ASSERT_EQ(-1, mesh.m_edgesFaces[2][1]);
-    ASSERT_EQ(-1, mesh.m_edgesFaces[3][1]);
-}
-
-TEST(Mesh, MakeMeshInPolygon)
-{
-    //1 Setup
-    std::vector<meshkernel::Point> nodes;
-
-    nodes.push_back({302.002502, 472.130371});
-    nodes.push_back({144.501526, 253.128174});
-    nodes.push_back({368.752930, 112.876755});
-    nodes.push_back({707.755005, 358.879242});
-    nodes.push_back({301.252502, 471.380371});
-    nodes.push_back({302.002502, 472.130371});
-
-    meshkernel::Polygons polygons(nodes, meshkernel::Projections::cartesian);
-
-    meshkernel::Mesh mesh;
-    meshkernelapi::MakeGridParametersNative makeGridParametersNative;
-    makeGridParametersNative.GridType = 0;
-    makeGridParametersNative.GridAngle = 0.0;
-    makeGridParametersNative.OriginXCoordinate = 0.0;
-    makeGridParametersNative.OriginYCoordinate = 0.0;
-    makeGridParametersNative.OriginZCoordinate = 0.0;
-    makeGridParametersNative.NumberOfColumns = 3;
-    makeGridParametersNative.NumberOfRows = 3;
-    makeGridParametersNative.XGridBlockSize = 100.0;
-    makeGridParametersNative.YGridBlockSize = 100.0;
-
-    // 2 Execution
-    mesh.MakeMesh(makeGridParametersNative, polygons);
-    ASSERT_EQ(43, mesh.GetNumEdges());
-    ASSERT_EQ(27, mesh.GetNumNodes());
-}
-
-TEST(Mesh, MakeMeshInPolygonSpherical)
-{
-    //1 Setup
-    std::vector<meshkernel::Point> nodes;
-
-    nodes.push_back({302.002502, 472.130371});
-    nodes.push_back({144.501526, 253.128174});
-    nodes.push_back({368.752930, 112.876755});
-    nodes.push_back({707.755005, 358.879242});
-    nodes.push_back({301.252502, 471.380371});
-    nodes.push_back({302.002502, 472.130371});
-
-    meshkernel::Polygons polygons(nodes, meshkernel::Projections::spherical);
-
-    meshkernel::Mesh mesh;
-    meshkernelapi::MakeGridParametersNative makeGridParametersNative;
-    makeGridParametersNative.GridType = 0;
-    makeGridParametersNative.GridAngle = 0.0;
-    makeGridParametersNative.OriginXCoordinate = 0.0;
-    makeGridParametersNative.OriginYCoordinate = 0.0;
-    makeGridParametersNative.OriginZCoordinate = 0.0;
-    makeGridParametersNative.NumberOfColumns = 3;
-    makeGridParametersNative.NumberOfRows = 3;
-    makeGridParametersNative.XGridBlockSize = 5000000.0; //resolution in meters (when using spherical coordinates distances are usually much larger)
-    makeGridParametersNative.YGridBlockSize = 5000000.0;
-
-    // 2 Execution: function not producing grid points (points gets transformed in meters, therfore everything is outside)
-    mesh.MakeMesh(makeGridParametersNative, polygons);
-    ASSERT_EQ(0, mesh.GetNumEdges());
-    ASSERT_EQ(0, mesh.GetNumNodes());
-}
-
-TEST(Mesh, MakeMeshInEmptyPolygonSpherical)
-{
-    //1 Setup
-    std::vector<meshkernel::Point> nodes;
-    meshkernel::Polygons polygons(nodes, meshkernel::Projections::spherical);
-
-    meshkernel::Mesh mesh;
-    meshkernelapi::MakeGridParametersNative makeGridParametersNative;
-    makeGridParametersNative.GridType = 0;
-    makeGridParametersNative.GridAngle = 0.0;
-    makeGridParametersNative.OriginXCoordinate = 0.0;
-    makeGridParametersNative.OriginYCoordinate = 0.0;
-    makeGridParametersNative.OriginZCoordinate = 0.0;
-    makeGridParametersNative.NumberOfColumns = 3;
-    makeGridParametersNative.NumberOfRows = 3;
-    makeGridParametersNative.XGridBlockSize = 5000000.0; //resolution in meters (when using spherical coordinates distances are usually much larger)
-    makeGridParametersNative.YGridBlockSize = 5000000.0;
-
-    // 2 Execution
-    mesh.MakeMesh(makeGridParametersNative, polygons);
-    ASSERT_EQ(24, mesh.GetNumEdges());
-    ASSERT_EQ(16, mesh.GetNumNodes());
-
-    // x coordinate
-    ASSERT_EQ(0.0, mesh.m_nodes[0].x);
-    ASSERT_EQ(makeGridParametersNative.XGridBlockSize, mesh.m_nodes[1].x);
-    ASSERT_EQ(makeGridParametersNative.XGridBlockSize * 2, mesh.m_nodes[2].x);
-    ASSERT_EQ(makeGridParametersNative.XGridBlockSize * 3, mesh.m_nodes[3].x);
-
-    ASSERT_EQ(0.0, mesh.m_nodes[4].x);
-    ASSERT_EQ(makeGridParametersNative.XGridBlockSize, mesh.m_nodes[5].x);
-    ASSERT_EQ(makeGridParametersNative.XGridBlockSize * 2, mesh.m_nodes[6].x);
-    ASSERT_EQ(makeGridParametersNative.XGridBlockSize * 3, mesh.m_nodes[7].x);
-
-    ASSERT_EQ(0.0, mesh.m_nodes[8].x);
-    ASSERT_EQ(makeGridParametersNative.XGridBlockSize, mesh.m_nodes[9].x);
-    ASSERT_EQ(makeGridParametersNative.XGridBlockSize * 2, mesh.m_nodes[10].x);
-    ASSERT_EQ(makeGridParametersNative.XGridBlockSize * 3, mesh.m_nodes[11].x);
-
-    // y coordinate
-    ASSERT_EQ(0.0, mesh.m_nodes[0].y);
-    ASSERT_EQ(0.0, mesh.m_nodes[1].y);
-    ASSERT_EQ(0.0, mesh.m_nodes[2].y);
-    ASSERT_EQ(0.0, mesh.m_nodes[3].y);
-
-    ASSERT_EQ(makeGridParametersNative.XGridBlockSize, mesh.m_nodes[4].y);
-    ASSERT_EQ(makeGridParametersNative.XGridBlockSize, mesh.m_nodes[5].y);
-    ASSERT_EQ(makeGridParametersNative.XGridBlockSize, mesh.m_nodes[6].y);
-    ASSERT_EQ(makeGridParametersNative.XGridBlockSize, mesh.m_nodes[7].y);
-
-    ASSERT_EQ(3830222.2156113400, mesh.m_nodes[8].y);
-    ASSERT_EQ(3830222.2156113400, mesh.m_nodes[9].y);
-    ASSERT_EQ(3830222.2156113400, mesh.m_nodes[10].y);
-    ASSERT_EQ(3830222.2156113400, mesh.m_nodes[11].y);
-}
-
-TEST(Mesh, TriangulateSamplesWithSkinnyTriangle)
-{
-    // Prepare
-    std::vector<meshkernel::Point> nodes;
-
-    nodes.push_back({302.002502, 472.130371});
-    nodes.push_back({144.501526, 253.128174});
-    nodes.push_back({368.752930, 112.876755});
-    nodes.push_back({707.755005, 358.879242});
-    nodes.push_back({301.252502, 471.380371});
-    nodes.push_back({302.002502, 472.130371});
-
-    meshkernel::Polygons polygons(nodes, meshkernel::Projections::cartesian);
-
-    // Execute
-    std::vector<std::vector<meshkernel::Point>> generatedPoints;
-    polygons.CreatePointsInPolygons(generatedPoints);
-
-    meshkernel::Mesh mesh(generatedPoints[0], polygons, meshkernel::Projections::cartesian);
-
-    //// Assert
-    constexpr double tolerance = 1e-5;
-
-    ASSERT_EQ(6, mesh.GetNumEdges());
-
-    ASSERT_EQ(4, mesh.m_edges[0].first);
-    ASSERT_EQ(1, mesh.m_edges[0].second);
-
-    ASSERT_EQ(1, mesh.m_edges[1].first);
-    ASSERT_EQ(2, mesh.m_edges[1].second);
-
-    ASSERT_EQ(2, mesh.m_edges[2].first);
-    ASSERT_EQ(4, mesh.m_edges[2].second);
-
-    ASSERT_EQ(0, mesh.m_edges[3].first);
-    ASSERT_EQ(2, mesh.m_edges[3].second);
-
-    ASSERT_EQ(2, mesh.m_edges[4].first);
-    ASSERT_EQ(3, mesh.m_edges[4].second);
-
-    ASSERT_EQ(3, mesh.m_edges[5].first);
-    ASSERT_EQ(0, mesh.m_edges[5].second);
-}
-
-TEST(Mesh, TriangulateSamples)
-{
-    // Prepare
-    std::vector<meshkernel::Point> nodes;
-
-    nodes.push_back({498.503152894023, 1645.82297461613});
-    nodes.push_back({-5.90937355559299, 814.854361678898});
-    nodes.push_back({851.30035347439, 150.079471329115});
-    nodes.push_back({1411.11078745316, 1182.22995897746});
-    nodes.push_back({501.418832237663, 1642.90729527249});
-    nodes.push_back({498.503152894023, 1645.82297461613});
-
-    meshkernel::Polygons polygons(nodes, meshkernel::Projections::cartesian);
-
-    // Execute
-    std::vector<std::vector<meshkernel::Point>> generatedPoints;
-    polygons.CreatePointsInPolygons(generatedPoints);
-
-    meshkernel::Mesh mesh(generatedPoints[0], polygons, meshkernel::Projections::cartesian);
-}
-
-TEST(Mesh, TwoTrianglesDuplicatedEdges)
-{
-    //1 Setup
-    std::vector<meshkernel::Point> nodes;
-    nodes.push_back({0.0, 0.0});
-    nodes.push_back({5.0, -5.0});
-    nodes.push_back({10.0, 0.0});
-    nodes.push_back({5.0, 5.0});
-    std::vector<meshkernel::Edge> edges;
-    edges.push_back({0, 3});
-    edges.push_back({0, 2});
-    edges.push_back({2, 3});
-    edges.push_back({0, 1});
-    edges.push_back({2, 1});
-
-    meshkernel::Mesh mesh;
-    // 2 Execution
-    mesh.Set(edges, nodes, meshkernel::Projections::cartesian);
-
-    // 3 Validation
-    ASSERT_EQ(2, mesh.GetNumFaces());
-}
-
-TEST(Mesh, MeshBoundaryToPolygon)
-{
-    //1 Setup
-    std::vector<meshkernel::Point> nodes;
-    nodes.push_back({0.0, 0.0});
-    nodes.push_back({5.0, -5.0});
-    nodes.push_back({10.0, 0.0});
-    nodes.push_back({5.0, 5.0});
-    std::vector<meshkernel::Edge> edges;
-    edges.push_back({0, 3});
-    edges.push_back({0, 2});
-    edges.push_back({2, 3});
-    edges.push_back({0, 1});
-    edges.push_back({2, 1});
-
-    meshkernel::Mesh mesh;
-    mesh.Set(edges, nodes, meshkernel::Projections::cartesian);
-
-    meshkernel::Polygons polygons;
-
-    std::vector<meshkernel::Point> meshBoundaryPolygon;
-    int numNodesBoundaryPolygons = 0;
-    polygons.MeshBoundaryToPolygon(mesh, meshBoundaryPolygon, numNodesBoundaryPolygons);
-
-    const double tolerance = 1e-5;
-    ASSERT_NEAR(0.0, meshBoundaryPolygon[0].x, tolerance);
-    ASSERT_NEAR(5.0, meshBoundaryPolygon[1].x, tolerance);
-    ASSERT_NEAR(10.0, meshBoundaryPolygon[2].x, tolerance);
-    ASSERT_NEAR(5.0, meshBoundaryPolygon[3].x, tolerance);
-    ASSERT_NEAR(0.0, meshBoundaryPolygon[4].x, tolerance);
-
-    ASSERT_NEAR(0.0, meshBoundaryPolygon[0].y, tolerance);
-    ASSERT_NEAR(5.0, meshBoundaryPolygon[1].y, tolerance);
-    ASSERT_NEAR(0.0, meshBoundaryPolygon[2].y, tolerance);
-    ASSERT_NEAR(-5.0, meshBoundaryPolygon[3].y, tolerance);
-    ASSERT_NEAR(0.0, meshBoundaryPolygon[4].y, tolerance);
-}
-
-TEST(Mesh, HangingEdge)
-{
-    //1 Setup
-    std::vector<meshkernel::Point> nodes;
-    nodes.push_back({0.0, 0.0});
-    nodes.push_back({5.0, 0.0});
-    nodes.push_back({3.0, 2.0});
-    nodes.push_back({3.0, 4.0});
-
-    std::vector<meshkernel::Edge> edges;
-    edges.push_back({0, 1});
-    edges.push_back({1, 3});
-    edges.push_back({3, 0});
-    edges.push_back({2, 1});
-
-    meshkernel::Mesh mesh;
-    mesh.Set(edges, nodes, meshkernel::Projections::cartesian);
-
-    ASSERT_EQ(1, mesh.GetNumFaces());
-}
-
-TEST(Mesh, NodeMerging)
-{
-    // 1. Setup
-    const int n = 10; // x
-    const int m = 10; // y
-
-    std::vector<std::vector<int>> indexesValues(n, std::vector<int>(m));
-    std::vector<meshkernel::Point> nodes(n * m);
-    std::size_t nodeIndex = 0;
-    for (int j = 0; j < m; ++j)
-    {
-        for (int i = 0; i < n; ++i)
-        {
-            indexesValues[i][j] = i + j * n;
-            nodes[nodeIndex] = {(double)i, (double)j};
-            nodeIndex++;
-        }
-    }
-
-    std::vector<meshkernel::Edge> edges((n - 1) * m + (m - 1) * n);
-    std::size_t edgeIndex = 0;
-    for (int j = 0; j < m; ++j)
-    {
-        for (int i = 0; i < n - 1; ++i)
-        {
-            edges[edgeIndex] = {indexesValues[i][j], indexesValues[i + 1][j]};
-            edgeIndex++;
-        }
-    }
-
-    for (int j = 0; j < m - 1; ++j)
-    {
-        for (int i = 0; i < n; ++i)
-        {
-            edges[edgeIndex] = {indexesValues[i][j + 1], indexesValues[i][j]};
-            edgeIndex++;
-        }
-    }
-
-    meshkernel::Mesh mesh;
-    mesh.Set(edges, nodes, meshkernel::Projections::cartesian);
-
-    // Add overlapping nodes
-    double generatingDistance = std::sqrt(std::pow(meshkernel::mergingDistance * 0.9, 2) / 2.0);
-    std::uniform_real_distribution<double> xDistrution(0.0, generatingDistance);
-    std::uniform_real_distribution<double> yDistrution(0.0, generatingDistance);
-    std::random_device rand_dev;
-    std::mt19937 generator(rand_dev());
-
-    nodes.resize(mesh.GetNumNodes() * 2);
-    edges.resize(mesh.GetNumEdges() + mesh.GetNumNodes() * 2);
-    int originalNodeIndex = 0;
-    for (int j = 0; j < m; ++j)
-    {
-        for (int i = 0; i < n; ++i)
-        {
-            nodes[nodeIndex] = {i + xDistrution(generator), j + yDistrution(generator)};
-
-            // add artificial edges
-            auto edge = mesh.m_edges[mesh.m_nodesEdges[originalNodeIndex][0]];
-            auto otherNode = edge.first + edge.second - originalNodeIndex;
-
-            edges[edgeIndex] = {nodeIndex, otherNode};
-            edgeIndex++;
-            edges[edgeIndex] = {nodeIndex, originalNodeIndex};
-            edgeIndex++;
-
-            nodeIndex++;
-            originalNodeIndex++;
-        }
-    }
-
-    nodes.resize(nodeIndex);
-    edges.resize(edgeIndex);
-
-    // re set with augmented nodes
-    mesh.Set(edges, nodes, meshkernel::Projections::cartesian);
-
-    // 2. Act
-    meshkernel::Polygons polygon;
-    mesh.MergeNodesInPolygon(polygon);
-
-    // 3. Assert
-    ASSERT_EQ(mesh.GetNumNodes(), n * m);
-    ASSERT_EQ(mesh.GetNumEdges(), (n - 1) * m + (m - 1) * n);
-}
-
-TEST(Mesh, MillionQuads)
-{
-    const int n = 11; // x
-    const int m = 11; // y
-
-    std::vector<std::vector<int>> indexesValues(n, std::vector<int>(m));
-    std::vector<meshkernel::Point> nodes(n * m);
-    std::size_t nodeIndex = 0;
-    for (int j = 0; j < m; ++j)
-    {
-        for (int i = 0; i < n; ++i)
-        {
-            indexesValues[i][j] = i + j * n;
-            nodes[nodeIndex] = {(double)i, (double)j};
-            nodeIndex++;
-        }
-    }
-
-    std::vector<meshkernel::Edge> edges((n - 1) * m + (m - 1) * n);
-    std::size_t edgeIndex = 0;
-    for (int j = 0; j < m; ++j)
-    {
-        for (int i = 0; i < n - 1; ++i)
-        {
-            edges[edgeIndex] = {indexesValues[i][j], indexesValues[i + 1][j]};
-            edgeIndex++;
-        }
-    }
-
-    for (int j = 0; j < m - 1; ++j)
-    {
-        for (int i = 0; i < n; ++i)
-        {
-            edges[edgeIndex] = {indexesValues[i][j + 1], indexesValues[i][j]};
-            edgeIndex++;
-        }
-    }
-
-    meshkernel::Mesh mesh;
-    // now build node-edge mapping
-    auto start(std::chrono::steady_clock::now());
-    mesh.Set(edges, nodes, meshkernel::Projections::cartesian);
-    auto end(std::chrono::steady_clock::now());
-
-    double elapsedTime = std::chrono::duration_cast<std::chrono::duration<double>>(end - start).count();
-    // std::cout << "Elapsed time " << elapsedTime << " s " << std::endl;
-    // std::cout << "Number of found cells " << mesh.GetNumFaces() << std::endl;
-
-    EXPECT_LE(elapsedTime, 5.0);
-}
-
-TEST(Mesh, InsertNodeInMeshWithExistingNodesRtreeTriggersRTreeReBuild)
-{
-    // Setup
-    auto mesh = MakeRectangularMeshForTesting(2, 2, 1.0, meshkernel::Projections::cartesian);
-    mesh->m_nodesRTree.BuildTree(mesh->m_nodes);
-
-    // insert nodes modifies the number of nodes, m_nodesRTreeRequiresUpdate is set to true
-    meshkernel::Point newPoint{10.0, 10.0};
-    int newNodeIndex;
-    mesh->InsertNode(newPoint, newNodeIndex, true);
-
-    int newEdgeIndex;
-    mesh->ConnectNodes(0, newNodeIndex, newEdgeIndex);
-
-    // when m_nodesRTreeRequiresUpdate = true m_nodesRTree is not empty the mesh.m_nodesRTree is re-build
-    mesh->Administrate(meshkernel::Mesh::AdministrationOptions::AdministrateMeshEdgesAndFaces);
-
-    ASSERT_EQ(5, mesh->m_nodesRTree.Size());
-
-    // even if m_edgesRTreeRequiresUpdate = true, m_edgesRTree is initially empty, so it is assumed that is not needed for searches
-    ASSERT_EQ(0, mesh->m_edgesRTree.Size());
-}
-
-TEST(Mesh, DeleteNodeInMeshWithExistingNodesRtreeTriggersRTreeReBuild)
-{
-    // Setup
-    auto mesh = MakeRectangularMeshForTesting(2, 2, 1.0, meshkernel::Projections::cartesian);
-
-    meshkernel::Point newPoint{10.0, 10.0};
-    mesh->m_nodesRTree.BuildTree(mesh->m_nodes);
-    int newNodeIndex;
-    mesh->InsertNode(newPoint, newNodeIndex, true);
-
-    // delete nodes modifies the number of nodes, m_nodesRTreeRequiresUpdate is set to true
-    mesh->DeleteNode(0);
-
-    // when m_nodesRTreeRequiresUpdate = true and m_nodesRTree is not empty the mesh.m_nodesRTree is re-build
-    mesh->Administrate(meshkernel::Mesh::AdministrationOptions::AdministrateMeshEdgesAndFaces);
-
-    ASSERT_EQ(3, mesh->m_nodesRTree.Size());
-}
-
-TEST(Mesh, ConnectNodesInMeshWithExistingEdgesRtreeTriggersRTreeReBuild)
-{
-    //1 Setup
-    auto mesh = MakeRectangularMeshForTesting(2, 2, 1.0, meshkernel::Projections::cartesian);
-    mesh->ComputeEdgesCenters();
-    mesh->m_edgesRTree.BuildTree(mesh->m_edgesCenters);
-
-    meshkernel::Point newPoint{10.0, 10.0};
-    int newNodeIndex;
-    mesh->InsertNode(newPoint, newNodeIndex, true);
-
-    // connect nodes modifies the number of edges, m_nodesRTreeRequiresUpdate is set to true
-    int newEdgeIndex;
-    mesh->ConnectNodes(0, newNodeIndex, newEdgeIndex);
-
-    // when m_nodesRTreeRequiresUpdate = true m_nodesRTree is not empty the mesh.m_nodesRTree is re-build
-    mesh->Administrate(meshkernel::Mesh::AdministrationOptions::AdministrateMeshEdgesAndFaces);
-
-    // even if m_nodesRTreeRequiresUpdate = true, m_nodesRTree is initially empty, so it is assumed that is not needed for searches
-    ASSERT_EQ(0, mesh->m_nodesRTree.Size());
-
-    ASSERT_EQ(5, mesh->m_edgesRTree.Size());
-}
-
-TEST(Mesh, DeleteEdgeeInMeshWithExistingEdgesRtreeTriggersRTreeReBuild)
-{
-    //1 Setup
-    auto mesh = MakeRectangularMeshForTesting(2, 2, 1.0, meshkernel::Projections::cartesian);
-    mesh->ComputeEdgesCenters();
-    mesh->m_edgesRTree.BuildTree(mesh->m_edgesCenters);
-
-    // DeleteEdge modifies the number of edges, m_edgesRTreeRequiresUpdate is set to true
-    mesh->DeleteEdge(0);
-
-    // when m_edgesRTreeRequiresUpdate = true the mesh.m_edgesRTree is re-build with one less edge
-    mesh->Administrate(meshkernel::Mesh::AdministrationOptions::AdministrateMeshEdgesAndFaces);
-
-    ASSERT_EQ(3, mesh->m_edgesRTree.Size());
-}
-
-TEST(Mesh, GetNodeIndexShouldTriggerNodesRTreeBuild)
-{
-    //1 Setup
-    auto mesh = MakeRectangularMeshForTesting(2, 2, 1.0, meshkernel::Projections::cartesian);
-
-    // By default, no nodesRTree is build
-    ASSERT_EQ(0, mesh->m_nodesRTree.Size());
-
-    // GetNodeIndex builds m_nodesRTree for searching the nodes
-    int nodeIndex = mesh->GetNodeIndex({1.5, 1.5}, 10);
-
-    // m_nodesRTree is build
-    ASSERT_EQ(4, mesh->m_nodesRTree.Size());
-
-    // m_edgesRTree is not build when searching for nodes
-    ASSERT_EQ(0, mesh->m_edgesRTree.Size());
-}
-
-TEST(Mesh, FindEdgeCloseToAPointShouldTriggerEdgesRTreeBuild)
-{
-    //1 Setup
-    auto mesh = MakeRectangularMeshForTesting(2, 2, 1.0, meshkernel::Projections::cartesian);
-
-    // FindEdgeCloseToAPoint builds m_edgesRTree for searching the edges
-    const auto edgeIndex = mesh->FindEdgeCloseToAPoint({1.5, 1.5});
-
-    // m_nodesRTree is not build when searching for edges
-    ASSERT_EQ(0, mesh->m_nodesRTree.Size());
-
-    // m_edgesRTree is build
-    ASSERT_EQ(4, mesh->m_edgesRTree.Size());
-}
-
-<<<<<<< HEAD
-TEST(Mesh, GetObtuseTriangles)
-{
-    // Setup a mesh with two triangles, one obtuse
-    std::vector<meshkernel::Point> nodes{
-        {0.0, 0.0},
-        {3.0, 0.0},
-        {-1.0, 2.0},
-        {1.5, -2.0}};
-
-    std::vector<meshkernel::Edge> edges{
-        {0, 1},
-        {1, 2},
-        {2, 0},
-        {0, 3},
-        {3, 1}};
-=======
-TEST(Mesh, GetSmallFlowEdgeCenters)
-{
-    // Setup a mesh with two triangles
-    std::vector<meshkernel::Point> nodes{
-        {0.0, 0.0},
-        {1.0, 0.0},
-        {1.0, 0.3},
-        {1.0, -0.3}};
-
-    std::vector<meshkernel::Edge> edges{
-        {0, 3},
-        {3, 1},
-        {1, 0},
-        {1, 2},
-        {2, 0},
-    };
->>>>>>> eff4a904
-
-    meshkernel::Mesh mesh;
-    mesh.Set(edges, nodes, meshkernel::Projections::cartesian);
-
-<<<<<<< HEAD
-    // execute, only one obtuse triangle should be found
-    const auto obtuseTrianglesCount = mesh.GetObtuseTriangles().size();
-
-    // assert a small flow edge is found
-    ASSERT_EQ(1, obtuseTrianglesCount);
-=======
-    // execute, by setting the smallFlowEdgesThreshold high, a small flow edge will be found
-    const auto numSmallFlowEdgeFirstQuery = mesh.GetSmallFlowEdgeCenters(100).size();
-
-    // execute, by setting the smallFlowEdgesThreshold low, no small flow edge will be found
-    const auto numSmallFlowEdgeSecondQuery = mesh.GetSmallFlowEdgeCenters(0.0).size();
-
-    // assert a small flow edge is found
-    ASSERT_EQ(1, numSmallFlowEdgeFirstQuery);
-    ASSERT_EQ(0, numSmallFlowEdgeSecondQuery);
->>>>>>> eff4a904
-}
+#include "../Mesh.cpp"
+#include "../Entities.hpp"
+#include "../Polygons.cpp"
+#include "../Constants.cpp"
+#include "MakeMeshes.cpp"
+#include <gtest/gtest.h>
+#include <chrono>
+#include <random>
+
+TEST(Mesh, OneQuadTestConstructor)
+{
+    //1 Setup
+    std::vector<meshkernel::Point> nodes;
+    nodes.push_back({0.0, 0.0});
+    nodes.push_back({0.0, 10.0});
+    nodes.push_back({10.0, 0.0});
+    nodes.push_back({10.0, 10.0});
+    std::vector<meshkernel::Edge> edges;
+    edges.push_back({0, 2});
+    edges.push_back({1, 3});
+    edges.push_back({0, 1});
+    edges.push_back({2, 3});
+
+    meshkernel::Mesh mesh;
+
+    // 2 Execution
+    mesh.Set(edges, nodes, meshkernel::Projections::cartesian);
+
+    // 3 Validation
+    // expect nodesEdges to be sorted ccw
+    ASSERT_EQ(0, mesh.m_nodesEdges[0][0]);
+    ASSERT_EQ(2, mesh.m_nodesEdges[0][1]);
+
+    ASSERT_EQ(1, mesh.m_nodesEdges[1][0]);
+    ASSERT_EQ(2, mesh.m_nodesEdges[1][1]);
+
+    ASSERT_EQ(0, mesh.m_nodesEdges[2][0]);
+    ASSERT_EQ(3, mesh.m_nodesEdges[2][1]);
+
+    ASSERT_EQ(1, mesh.m_nodesEdges[3][0]);
+    ASSERT_EQ(3, mesh.m_nodesEdges[3][1]);
+
+    // each node has two edges int this case
+    ASSERT_EQ(2, mesh.m_nodesNumEdges[0]);
+    ASSERT_EQ(2, mesh.m_nodesNumEdges[1]);
+    ASSERT_EQ(2, mesh.m_nodesNumEdges[2]);
+    ASSERT_EQ(2, mesh.m_nodesNumEdges[3]);
+
+    // the nodes composing the face, in ccw order
+    ASSERT_EQ(0, mesh.m_facesNodes[0][0]);
+    ASSERT_EQ(2, mesh.m_facesNodes[0][1]);
+    ASSERT_EQ(3, mesh.m_facesNodes[0][2]);
+    ASSERT_EQ(1, mesh.m_facesNodes[0][3]);
+
+    // the edges composing the face, in ccw order
+    ASSERT_EQ(0, mesh.m_facesEdges[0][0]);
+    ASSERT_EQ(3, mesh.m_facesEdges[0][1]);
+    ASSERT_EQ(1, mesh.m_facesEdges[0][2]);
+    ASSERT_EQ(2, mesh.m_facesEdges[0][3]);
+
+    // the found circumcenter for the face
+    ASSERT_DOUBLE_EQ(5.0, mesh.m_facesCircumcenters[0].x);
+    ASSERT_DOUBLE_EQ(5.0, mesh.m_facesCircumcenters[0].y);
+
+    // each edge has only one face in this case
+    ASSERT_EQ(1, mesh.m_edgesNumFaces[0]);
+    ASSERT_EQ(1, mesh.m_edgesNumFaces[1]);
+    ASSERT_EQ(1, mesh.m_edgesNumFaces[2]);
+    ASSERT_EQ(1, mesh.m_edgesNumFaces[3]);
+
+    //each edge is a boundary edge, so the second entry of edgesFaces is an invalid index (in C++, -1)
+    ASSERT_EQ(-1, mesh.m_edgesFaces[0][1]);
+    ASSERT_EQ(-1, mesh.m_edgesFaces[1][1]);
+    ASSERT_EQ(-1, mesh.m_edgesFaces[2][1]);
+    ASSERT_EQ(-1, mesh.m_edgesFaces[3][1]);
+}
+
+TEST(Mesh, MakeMeshInPolygon)
+{
+    //1 Setup
+    std::vector<meshkernel::Point> nodes;
+
+    nodes.push_back({302.002502, 472.130371});
+    nodes.push_back({144.501526, 253.128174});
+    nodes.push_back({368.752930, 112.876755});
+    nodes.push_back({707.755005, 358.879242});
+    nodes.push_back({301.252502, 471.380371});
+    nodes.push_back({302.002502, 472.130371});
+
+    meshkernel::Polygons polygons(nodes, meshkernel::Projections::cartesian);
+
+    meshkernel::Mesh mesh;
+    meshkernelapi::MakeGridParametersNative makeGridParametersNative;
+    makeGridParametersNative.GridType = 0;
+    makeGridParametersNative.GridAngle = 0.0;
+    makeGridParametersNative.OriginXCoordinate = 0.0;
+    makeGridParametersNative.OriginYCoordinate = 0.0;
+    makeGridParametersNative.OriginZCoordinate = 0.0;
+    makeGridParametersNative.NumberOfColumns = 3;
+    makeGridParametersNative.NumberOfRows = 3;
+    makeGridParametersNative.XGridBlockSize = 100.0;
+    makeGridParametersNative.YGridBlockSize = 100.0;
+
+    // 2 Execution
+    mesh.MakeMesh(makeGridParametersNative, polygons);
+    ASSERT_EQ(43, mesh.GetNumEdges());
+    ASSERT_EQ(27, mesh.GetNumNodes());
+}
+
+TEST(Mesh, MakeMeshInPolygonSpherical)
+{
+    //1 Setup
+    std::vector<meshkernel::Point> nodes;
+
+    nodes.push_back({302.002502, 472.130371});
+    nodes.push_back({144.501526, 253.128174});
+    nodes.push_back({368.752930, 112.876755});
+    nodes.push_back({707.755005, 358.879242});
+    nodes.push_back({301.252502, 471.380371});
+    nodes.push_back({302.002502, 472.130371});
+
+    meshkernel::Polygons polygons(nodes, meshkernel::Projections::spherical);
+
+    meshkernel::Mesh mesh;
+    meshkernelapi::MakeGridParametersNative makeGridParametersNative;
+    makeGridParametersNative.GridType = 0;
+    makeGridParametersNative.GridAngle = 0.0;
+    makeGridParametersNative.OriginXCoordinate = 0.0;
+    makeGridParametersNative.OriginYCoordinate = 0.0;
+    makeGridParametersNative.OriginZCoordinate = 0.0;
+    makeGridParametersNative.NumberOfColumns = 3;
+    makeGridParametersNative.NumberOfRows = 3;
+    makeGridParametersNative.XGridBlockSize = 5000000.0; //resolution in meters (when using spherical coordinates distances are usually much larger)
+    makeGridParametersNative.YGridBlockSize = 5000000.0;
+
+    // 2 Execution: function not producing grid points (points gets transformed in meters, therfore everything is outside)
+    mesh.MakeMesh(makeGridParametersNative, polygons);
+    ASSERT_EQ(0, mesh.GetNumEdges());
+    ASSERT_EQ(0, mesh.GetNumNodes());
+}
+
+TEST(Mesh, MakeMeshInEmptyPolygonSpherical)
+{
+    //1 Setup
+    std::vector<meshkernel::Point> nodes;
+    meshkernel::Polygons polygons(nodes, meshkernel::Projections::spherical);
+
+    meshkernel::Mesh mesh;
+    meshkernelapi::MakeGridParametersNative makeGridParametersNative;
+    makeGridParametersNative.GridType = 0;
+    makeGridParametersNative.GridAngle = 0.0;
+    makeGridParametersNative.OriginXCoordinate = 0.0;
+    makeGridParametersNative.OriginYCoordinate = 0.0;
+    makeGridParametersNative.OriginZCoordinate = 0.0;
+    makeGridParametersNative.NumberOfColumns = 3;
+    makeGridParametersNative.NumberOfRows = 3;
+    makeGridParametersNative.XGridBlockSize = 5000000.0; //resolution in meters (when using spherical coordinates distances are usually much larger)
+    makeGridParametersNative.YGridBlockSize = 5000000.0;
+
+    // 2 Execution
+    mesh.MakeMesh(makeGridParametersNative, polygons);
+    ASSERT_EQ(24, mesh.GetNumEdges());
+    ASSERT_EQ(16, mesh.GetNumNodes());
+
+    // x coordinate
+    ASSERT_EQ(0.0, mesh.m_nodes[0].x);
+    ASSERT_EQ(makeGridParametersNative.XGridBlockSize, mesh.m_nodes[1].x);
+    ASSERT_EQ(makeGridParametersNative.XGridBlockSize * 2, mesh.m_nodes[2].x);
+    ASSERT_EQ(makeGridParametersNative.XGridBlockSize * 3, mesh.m_nodes[3].x);
+
+    ASSERT_EQ(0.0, mesh.m_nodes[4].x);
+    ASSERT_EQ(makeGridParametersNative.XGridBlockSize, mesh.m_nodes[5].x);
+    ASSERT_EQ(makeGridParametersNative.XGridBlockSize * 2, mesh.m_nodes[6].x);
+    ASSERT_EQ(makeGridParametersNative.XGridBlockSize * 3, mesh.m_nodes[7].x);
+
+    ASSERT_EQ(0.0, mesh.m_nodes[8].x);
+    ASSERT_EQ(makeGridParametersNative.XGridBlockSize, mesh.m_nodes[9].x);
+    ASSERT_EQ(makeGridParametersNative.XGridBlockSize * 2, mesh.m_nodes[10].x);
+    ASSERT_EQ(makeGridParametersNative.XGridBlockSize * 3, mesh.m_nodes[11].x);
+
+    // y coordinate
+    ASSERT_EQ(0.0, mesh.m_nodes[0].y);
+    ASSERT_EQ(0.0, mesh.m_nodes[1].y);
+    ASSERT_EQ(0.0, mesh.m_nodes[2].y);
+    ASSERT_EQ(0.0, mesh.m_nodes[3].y);
+
+    ASSERT_EQ(makeGridParametersNative.XGridBlockSize, mesh.m_nodes[4].y);
+    ASSERT_EQ(makeGridParametersNative.XGridBlockSize, mesh.m_nodes[5].y);
+    ASSERT_EQ(makeGridParametersNative.XGridBlockSize, mesh.m_nodes[6].y);
+    ASSERT_EQ(makeGridParametersNative.XGridBlockSize, mesh.m_nodes[7].y);
+
+    ASSERT_EQ(3830222.2156113400, mesh.m_nodes[8].y);
+    ASSERT_EQ(3830222.2156113400, mesh.m_nodes[9].y);
+    ASSERT_EQ(3830222.2156113400, mesh.m_nodes[10].y);
+    ASSERT_EQ(3830222.2156113400, mesh.m_nodes[11].y);
+}
+
+TEST(Mesh, TriangulateSamplesWithSkinnyTriangle)
+{
+    // Prepare
+    std::vector<meshkernel::Point> nodes;
+
+    nodes.push_back({302.002502, 472.130371});
+    nodes.push_back({144.501526, 253.128174});
+    nodes.push_back({368.752930, 112.876755});
+    nodes.push_back({707.755005, 358.879242});
+    nodes.push_back({301.252502, 471.380371});
+    nodes.push_back({302.002502, 472.130371});
+
+    meshkernel::Polygons polygons(nodes, meshkernel::Projections::cartesian);
+
+    // Execute
+    std::vector<std::vector<meshkernel::Point>> generatedPoints;
+    polygons.CreatePointsInPolygons(generatedPoints);
+
+    meshkernel::Mesh mesh(generatedPoints[0], polygons, meshkernel::Projections::cartesian);
+
+    //// Assert
+    constexpr double tolerance = 1e-5;
+
+    ASSERT_EQ(6, mesh.GetNumEdges());
+
+    ASSERT_EQ(4, mesh.m_edges[0].first);
+    ASSERT_EQ(1, mesh.m_edges[0].second);
+
+    ASSERT_EQ(1, mesh.m_edges[1].first);
+    ASSERT_EQ(2, mesh.m_edges[1].second);
+
+    ASSERT_EQ(2, mesh.m_edges[2].first);
+    ASSERT_EQ(4, mesh.m_edges[2].second);
+
+    ASSERT_EQ(0, mesh.m_edges[3].first);
+    ASSERT_EQ(2, mesh.m_edges[3].second);
+
+    ASSERT_EQ(2, mesh.m_edges[4].first);
+    ASSERT_EQ(3, mesh.m_edges[4].second);
+
+    ASSERT_EQ(3, mesh.m_edges[5].first);
+    ASSERT_EQ(0, mesh.m_edges[5].second);
+}
+
+TEST(Mesh, TriangulateSamples)
+{
+    // Prepare
+    std::vector<meshkernel::Point> nodes;
+
+    nodes.push_back({498.503152894023, 1645.82297461613});
+    nodes.push_back({-5.90937355559299, 814.854361678898});
+    nodes.push_back({851.30035347439, 150.079471329115});
+    nodes.push_back({1411.11078745316, 1182.22995897746});
+    nodes.push_back({501.418832237663, 1642.90729527249});
+    nodes.push_back({498.503152894023, 1645.82297461613});
+
+    meshkernel::Polygons polygons(nodes, meshkernel::Projections::cartesian);
+
+    // Execute
+    std::vector<std::vector<meshkernel::Point>> generatedPoints;
+    polygons.CreatePointsInPolygons(generatedPoints);
+
+    meshkernel::Mesh mesh(generatedPoints[0], polygons, meshkernel::Projections::cartesian);
+}
+
+TEST(Mesh, TwoTrianglesDuplicatedEdges)
+{
+    //1 Setup
+    std::vector<meshkernel::Point> nodes;
+    nodes.push_back({0.0, 0.0});
+    nodes.push_back({5.0, -5.0});
+    nodes.push_back({10.0, 0.0});
+    nodes.push_back({5.0, 5.0});
+    std::vector<meshkernel::Edge> edges;
+    edges.push_back({0, 3});
+    edges.push_back({0, 2});
+    edges.push_back({2, 3});
+    edges.push_back({0, 1});
+    edges.push_back({2, 1});
+
+    meshkernel::Mesh mesh;
+    // 2 Execution
+    mesh.Set(edges, nodes, meshkernel::Projections::cartesian);
+
+    // 3 Validation
+    ASSERT_EQ(2, mesh.GetNumFaces());
+}
+
+TEST(Mesh, MeshBoundaryToPolygon)
+{
+    //1 Setup
+    std::vector<meshkernel::Point> nodes;
+    nodes.push_back({0.0, 0.0});
+    nodes.push_back({5.0, -5.0});
+    nodes.push_back({10.0, 0.0});
+    nodes.push_back({5.0, 5.0});
+    std::vector<meshkernel::Edge> edges;
+    edges.push_back({0, 3});
+    edges.push_back({0, 2});
+    edges.push_back({2, 3});
+    edges.push_back({0, 1});
+    edges.push_back({2, 1});
+
+    meshkernel::Mesh mesh;
+    mesh.Set(edges, nodes, meshkernel::Projections::cartesian);
+
+    meshkernel::Polygons polygons;
+
+    std::vector<meshkernel::Point> meshBoundaryPolygon;
+    int numNodesBoundaryPolygons = 0;
+    polygons.MeshBoundaryToPolygon(mesh, meshBoundaryPolygon, numNodesBoundaryPolygons);
+
+    const double tolerance = 1e-5;
+    ASSERT_NEAR(0.0, meshBoundaryPolygon[0].x, tolerance);
+    ASSERT_NEAR(5.0, meshBoundaryPolygon[1].x, tolerance);
+    ASSERT_NEAR(10.0, meshBoundaryPolygon[2].x, tolerance);
+    ASSERT_NEAR(5.0, meshBoundaryPolygon[3].x, tolerance);
+    ASSERT_NEAR(0.0, meshBoundaryPolygon[4].x, tolerance);
+
+    ASSERT_NEAR(0.0, meshBoundaryPolygon[0].y, tolerance);
+    ASSERT_NEAR(5.0, meshBoundaryPolygon[1].y, tolerance);
+    ASSERT_NEAR(0.0, meshBoundaryPolygon[2].y, tolerance);
+    ASSERT_NEAR(-5.0, meshBoundaryPolygon[3].y, tolerance);
+    ASSERT_NEAR(0.0, meshBoundaryPolygon[4].y, tolerance);
+}
+
+TEST(Mesh, HangingEdge)
+{
+    //1 Setup
+    std::vector<meshkernel::Point> nodes;
+    nodes.push_back({0.0, 0.0});
+    nodes.push_back({5.0, 0.0});
+    nodes.push_back({3.0, 2.0});
+    nodes.push_back({3.0, 4.0});
+
+    std::vector<meshkernel::Edge> edges;
+    edges.push_back({0, 1});
+    edges.push_back({1, 3});
+    edges.push_back({3, 0});
+    edges.push_back({2, 1});
+
+    meshkernel::Mesh mesh;
+    mesh.Set(edges, nodes, meshkernel::Projections::cartesian);
+
+    ASSERT_EQ(1, mesh.GetNumFaces());
+}
+
+TEST(Mesh, NodeMerging)
+{
+    // 1. Setup
+    const int n = 10; // x
+    const int m = 10; // y
+
+    std::vector<std::vector<int>> indexesValues(n, std::vector<int>(m));
+    std::vector<meshkernel::Point> nodes(n * m);
+    std::size_t nodeIndex = 0;
+    for (int j = 0; j < m; ++j)
+    {
+        for (int i = 0; i < n; ++i)
+        {
+            indexesValues[i][j] = i + j * n;
+            nodes[nodeIndex] = {(double)i, (double)j};
+            nodeIndex++;
+        }
+    }
+
+    std::vector<meshkernel::Edge> edges((n - 1) * m + (m - 1) * n);
+    std::size_t edgeIndex = 0;
+    for (int j = 0; j < m; ++j)
+    {
+        for (int i = 0; i < n - 1; ++i)
+        {
+            edges[edgeIndex] = {indexesValues[i][j], indexesValues[i + 1][j]};
+            edgeIndex++;
+        }
+    }
+
+    for (int j = 0; j < m - 1; ++j)
+    {
+        for (int i = 0; i < n; ++i)
+        {
+            edges[edgeIndex] = {indexesValues[i][j + 1], indexesValues[i][j]};
+            edgeIndex++;
+        }
+    }
+
+    meshkernel::Mesh mesh;
+    mesh.Set(edges, nodes, meshkernel::Projections::cartesian);
+
+    // Add overlapping nodes
+    double generatingDistance = std::sqrt(std::pow(meshkernel::mergingDistance * 0.9, 2) / 2.0);
+    std::uniform_real_distribution<double> xDistrution(0.0, generatingDistance);
+    std::uniform_real_distribution<double> yDistrution(0.0, generatingDistance);
+    std::random_device rand_dev;
+    std::mt19937 generator(rand_dev());
+
+    nodes.resize(mesh.GetNumNodes() * 2);
+    edges.resize(mesh.GetNumEdges() + mesh.GetNumNodes() * 2);
+    int originalNodeIndex = 0;
+    for (int j = 0; j < m; ++j)
+    {
+        for (int i = 0; i < n; ++i)
+        {
+            nodes[nodeIndex] = {i + xDistrution(generator), j + yDistrution(generator)};
+
+            // add artificial edges
+            auto edge = mesh.m_edges[mesh.m_nodesEdges[originalNodeIndex][0]];
+            auto otherNode = edge.first + edge.second - originalNodeIndex;
+
+            edges[edgeIndex] = {nodeIndex, otherNode};
+            edgeIndex++;
+            edges[edgeIndex] = {nodeIndex, originalNodeIndex};
+            edgeIndex++;
+
+            nodeIndex++;
+            originalNodeIndex++;
+        }
+    }
+
+    nodes.resize(nodeIndex);
+    edges.resize(edgeIndex);
+
+    // re set with augmented nodes
+    mesh.Set(edges, nodes, meshkernel::Projections::cartesian);
+
+    // 2. Act
+    meshkernel::Polygons polygon;
+    mesh.MergeNodesInPolygon(polygon);
+
+    // 3. Assert
+    ASSERT_EQ(mesh.GetNumNodes(), n * m);
+    ASSERT_EQ(mesh.GetNumEdges(), (n - 1) * m + (m - 1) * n);
+}
+
+TEST(Mesh, MillionQuads)
+{
+    const int n = 11; // x
+    const int m = 11; // y
+
+    std::vector<std::vector<int>> indexesValues(n, std::vector<int>(m));
+    std::vector<meshkernel::Point> nodes(n * m);
+    std::size_t nodeIndex = 0;
+    for (int j = 0; j < m; ++j)
+    {
+        for (int i = 0; i < n; ++i)
+        {
+            indexesValues[i][j] = i + j * n;
+            nodes[nodeIndex] = {(double)i, (double)j};
+            nodeIndex++;
+        }
+    }
+
+    std::vector<meshkernel::Edge> edges((n - 1) * m + (m - 1) * n);
+    std::size_t edgeIndex = 0;
+    for (int j = 0; j < m; ++j)
+    {
+        for (int i = 0; i < n - 1; ++i)
+        {
+            edges[edgeIndex] = {indexesValues[i][j], indexesValues[i + 1][j]};
+            edgeIndex++;
+        }
+    }
+
+    for (int j = 0; j < m - 1; ++j)
+    {
+        for (int i = 0; i < n; ++i)
+        {
+            edges[edgeIndex] = {indexesValues[i][j + 1], indexesValues[i][j]};
+            edgeIndex++;
+        }
+    }
+
+    meshkernel::Mesh mesh;
+    // now build node-edge mapping
+    auto start(std::chrono::steady_clock::now());
+    mesh.Set(edges, nodes, meshkernel::Projections::cartesian);
+    auto end(std::chrono::steady_clock::now());
+
+    double elapsedTime = std::chrono::duration_cast<std::chrono::duration<double>>(end - start).count();
+    // std::cout << "Elapsed time " << elapsedTime << " s " << std::endl;
+    // std::cout << "Number of found cells " << mesh.GetNumFaces() << std::endl;
+
+    EXPECT_LE(elapsedTime, 5.0);
+}
+
+TEST(Mesh, InsertNodeInMeshWithExistingNodesRtreeTriggersRTreeReBuild)
+{
+    // Setup
+    auto mesh = MakeRectangularMeshForTesting(2, 2, 1.0, meshkernel::Projections::cartesian);
+    mesh->m_nodesRTree.BuildTree(mesh->m_nodes);
+
+    // insert nodes modifies the number of nodes, m_nodesRTreeRequiresUpdate is set to true
+    meshkernel::Point newPoint{10.0, 10.0};
+    int newNodeIndex;
+    mesh->InsertNode(newPoint, newNodeIndex, true);
+
+    int newEdgeIndex;
+    mesh->ConnectNodes(0, newNodeIndex, newEdgeIndex);
+
+    // when m_nodesRTreeRequiresUpdate = true m_nodesRTree is not empty the mesh.m_nodesRTree is re-build
+    mesh->Administrate(meshkernel::Mesh::AdministrationOptions::AdministrateMeshEdgesAndFaces);
+
+    ASSERT_EQ(5, mesh->m_nodesRTree.Size());
+
+    // even if m_edgesRTreeRequiresUpdate = true, m_edgesRTree is initially empty, so it is assumed that is not needed for searches
+    ASSERT_EQ(0, mesh->m_edgesRTree.Size());
+}
+
+TEST(Mesh, DeleteNodeInMeshWithExistingNodesRtreeTriggersRTreeReBuild)
+{
+    // Setup
+    auto mesh = MakeRectangularMeshForTesting(2, 2, 1.0, meshkernel::Projections::cartesian);
+
+    meshkernel::Point newPoint{10.0, 10.0};
+    mesh->m_nodesRTree.BuildTree(mesh->m_nodes);
+    int newNodeIndex;
+    mesh->InsertNode(newPoint, newNodeIndex, true);
+
+    // delete nodes modifies the number of nodes, m_nodesRTreeRequiresUpdate is set to true
+    mesh->DeleteNode(0);
+
+    // when m_nodesRTreeRequiresUpdate = true and m_nodesRTree is not empty the mesh.m_nodesRTree is re-build
+    mesh->Administrate(meshkernel::Mesh::AdministrationOptions::AdministrateMeshEdgesAndFaces);
+
+    ASSERT_EQ(3, mesh->m_nodesRTree.Size());
+}
+
+TEST(Mesh, ConnectNodesInMeshWithExistingEdgesRtreeTriggersRTreeReBuild)
+{
+    //1 Setup
+    auto mesh = MakeRectangularMeshForTesting(2, 2, 1.0, meshkernel::Projections::cartesian);
+    mesh->ComputeEdgesCenters();
+    mesh->m_edgesRTree.BuildTree(mesh->m_edgesCenters);
+
+    meshkernel::Point newPoint{10.0, 10.0};
+    int newNodeIndex;
+    mesh->InsertNode(newPoint, newNodeIndex, true);
+
+    // connect nodes modifies the number of edges, m_nodesRTreeRequiresUpdate is set to true
+    int newEdgeIndex;
+    mesh->ConnectNodes(0, newNodeIndex, newEdgeIndex);
+
+    // when m_nodesRTreeRequiresUpdate = true m_nodesRTree is not empty the mesh.m_nodesRTree is re-build
+    mesh->Administrate(meshkernel::Mesh::AdministrationOptions::AdministrateMeshEdgesAndFaces);
+
+    // even if m_nodesRTreeRequiresUpdate = true, m_nodesRTree is initially empty, so it is assumed that is not needed for searches
+    ASSERT_EQ(0, mesh->m_nodesRTree.Size());
+
+    ASSERT_EQ(5, mesh->m_edgesRTree.Size());
+}
+
+TEST(Mesh, DeleteEdgeeInMeshWithExistingEdgesRtreeTriggersRTreeReBuild)
+{
+    //1 Setup
+    auto mesh = MakeRectangularMeshForTesting(2, 2, 1.0, meshkernel::Projections::cartesian);
+    mesh->ComputeEdgesCenters();
+    mesh->m_edgesRTree.BuildTree(mesh->m_edgesCenters);
+
+    // DeleteEdge modifies the number of edges, m_edgesRTreeRequiresUpdate is set to true
+    mesh->DeleteEdge(0);
+
+    // when m_edgesRTreeRequiresUpdate = true the mesh.m_edgesRTree is re-build with one less edge
+    mesh->Administrate(meshkernel::Mesh::AdministrationOptions::AdministrateMeshEdgesAndFaces);
+
+    ASSERT_EQ(3, mesh->m_edgesRTree.Size());
+}
+
+TEST(Mesh, GetNodeIndexShouldTriggerNodesRTreeBuild)
+{
+    //1 Setup
+    auto mesh = MakeRectangularMeshForTesting(2, 2, 1.0, meshkernel::Projections::cartesian);
+
+    // By default, no nodesRTree is build
+    ASSERT_EQ(0, mesh->m_nodesRTree.Size());
+
+    // GetNodeIndex builds m_nodesRTree for searching the nodes
+    int nodeIndex = mesh->GetNodeIndex({1.5, 1.5}, 10);
+
+    // m_nodesRTree is build
+    ASSERT_EQ(4, mesh->m_nodesRTree.Size());
+
+    // m_edgesRTree is not build when searching for nodes
+    ASSERT_EQ(0, mesh->m_edgesRTree.Size());
+}
+
+TEST(Mesh, FindEdgeCloseToAPointShouldTriggerEdgesRTreeBuild)
+{
+    //1 Setup
+    auto mesh = MakeRectangularMeshForTesting(2, 2, 1.0, meshkernel::Projections::cartesian);
+
+    // FindEdgeCloseToAPoint builds m_edgesRTree for searching the edges
+    const auto edgeIndex = mesh->FindEdgeCloseToAPoint({1.5, 1.5});
+
+    // m_nodesRTree is not build when searching for edges
+    ASSERT_EQ(0, mesh->m_nodesRTree.Size());
+
+    // m_edgesRTree is build
+    ASSERT_EQ(4, mesh->m_edgesRTree.Size());
+}
+
+TEST(Mesh, GetObtuseTriangles)
+{
+    // Setup a mesh with two triangles, one obtuse
+    std::vector<meshkernel::Point> nodes{
+        {0.0, 0.0},
+        {3.0, 0.0},
+        {-1.0, 2.0},
+        {1.5, -2.0}};
+
+    std::vector<meshkernel::Edge> edges{
+        {0, 1},
+        {1, 2},
+        {2, 0},
+        {0, 3},
+        {3, 1}};
+
+    meshkernel::Mesh mesh;
+    mesh.Set(edges, nodes, meshkernel::Projections::cartesian);
+
+    // execute, only one obtuse triangle should be found
+    const auto obtuseTrianglesCount = mesh.GetObtuseTriangles().size();
+
+    // assert a small flow edge is found
+    ASSERT_EQ(1, obtuseTrianglesCount);
+}
+
+TEST(Mesh, GetSmallFlowEdgeCenters)
+{
+    // Setup a mesh with two triangles
+    std::vector<meshkernel::Point> nodes{
+        {0.0, 0.0},
+        {1.0, 0.0},
+        {1.0, 0.3},
+        {1.0, -0.3}};
+
+    std::vector<meshkernel::Edge> edges{
+        {0, 3},
+        {3, 1},
+        {1, 0},
+        {1, 2},
+        {2, 0},
+    };
+
+    meshkernel::Mesh mesh;
+    mesh.Set(edges, nodes, meshkernel::Projections::cartesian);
+
+    // execute, by setting the smallFlowEdgesThreshold high, a small flow edge will be found
+    const auto numSmallFlowEdgeFirstQuery = mesh.GetSmallFlowEdgeCenters(100).size();
+
+    // execute, by setting the smallFlowEdgesThreshold low, no small flow edge will be found
+    const auto numSmallFlowEdgeSecondQuery = mesh.GetSmallFlowEdgeCenters(0.0).size();
+
+    // assert a small flow edge is found
+    ASSERT_EQ(1, numSmallFlowEdgeFirstQuery);
+    ASSERT_EQ(0, numSmallFlowEdgeSecondQuery);
+}