#pragma once

#if defined(_WIN32)
#ifndef NOMINMAX
#define NOMINMAX
#endif
#include <Windows.h>
#endif

#include "../Mesh.hpp"
<<<<<<< HEAD
#include "../../thirdParty/third_party_open/netcdf/netCDF 4.6.1/include/netcdf.h"

static std::shared_ptr<meshkernel::Mesh> ReadLegacyMeshFromFile(std::string filePath, meshkernel::Projections projection = meshkernel::Projections::cartesian)
{
    auto mesh = std::make_shared<meshkernel::Mesh>();

    auto netcdf = LoadLibrary("netcdf.dll");

    if (!netcdf)
    {
        return mesh;
    }

    typedef int(__stdcall * nc_open_dll)(const char* path, int mode, int* ncidp);
    auto nc_open = (nc_open_dll)GetProcAddress(netcdf, "nc_open");

    typedef int(__stdcall * nc_inq_dimid_dll)(int ncid, const char* name, int* idp);
    auto nc_inq_dimid = (nc_inq_dimid_dll)GetProcAddress(netcdf, "nc_inq_dimid");

    typedef int(__stdcall * nc_inq_dim_dll)(int ncid, int dimid, char* name, std::size_t* lenp);
    auto nc_inq_dim = (nc_inq_dim_dll)GetProcAddress(netcdf, "nc_inq_dim");

    typedef int(__stdcall * nc_inq_varid_dll)(int ncid, const char* name, int* varidp);
    auto nc_inq_varid = (nc_inq_varid_dll)GetProcAddress(netcdf, "nc_inq_varid");

    typedef int(__stdcall * nc_get_var_double_dll)(int ncid, int varid, double* ip);
    auto nc_get_var_double = (nc_get_var_double_dll)GetProcAddress(netcdf, "nc_get_var_double");

    typedef int(__stdcall * nc_get_var_int_dll)(int ncid, int varid, int* ip);
    auto nc_get_var_int = (nc_get_var_int_dll)GetProcAddress(netcdf, "nc_get_var_int");

    int ncidp = 0;
    int err = nc_open(filePath.c_str(), NC_NOWRITE, &ncidp);
    if (err != 0)
    {
        return mesh;
    }

    std::string mesh2dNodes{"nNetNode"};
    int dimid = 0;
    err = nc_inq_dimid(ncidp, mesh2dNodes.c_str(), &dimid);
    if (err != 0)
    {
        return mesh;
    }

    std::size_t num_nodes;
    auto read_name = new char[NC_MAX_NAME];
    err = nc_inq_dim(ncidp, dimid, read_name, &num_nodes);
    if (err != 0)
    {
        return mesh;
    }

    std::string mesh2dEdges{"nNetLink"};
    err = nc_inq_dimid(ncidp, mesh2dEdges.c_str(), &dimid);
    if (err != 0)
    {
        return mesh;
    }

    std::size_t num_edges;
    err = nc_inq_dim(ncidp, dimid, read_name, &num_edges);
    delete[] read_name;

    std::vector<double> nodeX(num_nodes, 0.0);
    std::vector<double> nodeY(num_nodes, 0.0);
    std::vector<double> nodeZ(num_nodes, 0.0);
    std::string mesh2dNodeX{"NetNode_x"};
    int varid = 0;
    err = nc_inq_varid(ncidp, mesh2dNodeX.c_str(), &varid);
    err = nc_get_var_double(ncidp, varid, &nodeX[0]);

    std::string mesh2dNodeY{"NetNode_y"};
    err = nc_inq_varid(ncidp, mesh2dNodeY.c_str(), &varid);
    err = nc_get_var_double(ncidp, varid, &nodeY[0]);

    std::string mesh2dEdgeNodes{"NetLink"};
    err = nc_inq_varid(ncidp, mesh2dEdgeNodes.c_str(), &varid);

    std::vector<int> edge_nodes(num_edges * 2, 0);
    err = nc_get_var_int(ncidp, varid, &edge_nodes[0]);

    std::vector<meshkernel::Edge> edges(num_edges);
    std::vector<meshkernel::Point> nodes(num_nodes);

    for (int i = 0; i < nodeX.size(); i++)
    {
        nodes[i].x = nodeX[i];
        nodes[i].y = nodeY[i];
    }

    int index = 0;
    for (int i = 0; i < edges.size(); i++)
    {
        edges[i].first = edge_nodes[index] - 1;
        index++;

        edges[i].second = edge_nodes[index] - 1;
        index++;
    }

    mesh->Set(edges, nodes, projection);
    return mesh;
}
=======
>>>>>>> 430842fe

static std::shared_ptr<meshkernel::Mesh> MakeSmallSizeTriangularMeshForTestingAsNcFile()
{
    // Prepare
    std::vector<meshkernel::Point> nodes;

    nodes.push_back({322.252624511719, 454.880187988281});
    nodes.push_back({227.002044677734, 360.379241943359});
    nodes.push_back({259.252227783203, 241.878051757813});
    nodes.push_back({428.003295898438, 210.377746582031});
    nodes.push_back({536.003967285156, 310.878753662109});
    nodes.push_back({503.753784179688, 432.379974365234});
    nodes.push_back({350.752807617188, 458.630249023438});
    nodes.push_back({343.15053976393, 406.232256102912});
    nodes.push_back({310.300984548069, 319.41005739802});
    nodes.push_back({423.569603308318, 326.17986967523});

    std::vector<meshkernel::Edge> edges;
    edges.push_back({2, 8});
    edges.push_back({1, 8});
    edges.push_back({1, 2});
    edges.push_back({2, 3});
    edges.push_back({3, 8});
    edges.push_back({1, 7});
    edges.push_back({0, 7});
    edges.push_back({0, 1});
    edges.push_back({7, 8});
    edges.push_back({6, 7});
    edges.push_back({0, 6});
    edges.push_back({8, 9});
    edges.push_back({7, 9});
    edges.push_back({3, 4});
    edges.push_back({4, 9});
    edges.push_back({3, 9});
    edges.push_back({5, 7});
    edges.push_back({5, 6});
    edges.push_back({5, 9});
    edges.push_back({4, 5});

    auto mesh = std::make_shared<meshkernel::Mesh>();
    mesh->Set(edges, nodes, meshkernel::Projections::cartesian);

    return mesh;
}

static std::shared_ptr<meshkernel::Mesh> MakeRectangularMeshForTesting(int n, int m, double delta, meshkernel::Projections projection, meshkernel::Point origin = {0.0, 0.0})
{
    std::vector<std::vector<int>> indexesValues(n, std::vector<int>(m));
    std::vector<meshkernel::Point> nodes(n * m);
    std::size_t nodeIndex = 0;
    for (int i = 0; i < n; ++i)
    {
        for (int j = 0; j < m; ++j)
        {
            indexesValues[i][j] = i * m + j;
            nodes[nodeIndex] = {origin.x + i * delta, origin.y + j * delta};
            nodeIndex++;
        }
    }

    std::vector<meshkernel::Edge> edges((n - 1) * m + (m - 1) * n);
    std::size_t edgeIndex = 0;

    for (int i = 0; i < n - 1; ++i)
    {
        for (int j = 0; j < m; ++j)
        {
            edges[edgeIndex] = {indexesValues[i][j], indexesValues[i + 1][j]};
            edgeIndex++;
        }
    }

    for (int i = 0; i < n; ++i)
    {
        for (int j = 0; j < m - 1; ++j)
        {
            edges[edgeIndex] = {indexesValues[i][j + 1], indexesValues[i][j]};
            edgeIndex++;
        }
    }

    auto mesh = std::make_shared<meshkernel::Mesh>();
    mesh->Set(edges, nodes, projection);

    return mesh;
}

static std::shared_ptr<meshkernel::Mesh> MakeCurvilinearGridForTesting()
{

    std::vector<double> xCoordinates{777.2400642395231,
                                     776.8947176796199,
                                     776.5500495969297,
                                     776.2062753740686,
                                     775.8639152055595,
                                     789.0362557653892,
                                     788.6869233110746,
                                     788.3382299013459,
                                     787.9903970612199,
                                     787.6439255320029,
                                     800.8316506843166,
                                     800.4781249366497,
                                     800.125196925116,
                                     799.7730958077465,
                                     799.4223012497744,
                                     783.1381600024562,
                                     782.7908204953472,
                                     782.4441397491378,
                                     782.0983362176443,
                                     781.7539203687811,
                                     794.933953224853,
                                     794.5825241238622,
                                     794.231713413231,
                                     793.8817464344831,
                                     793.5331133908886,
                                     777.0673909595715,
                                     776.7223836382748,
                                     776.3781624854992,
                                     776.0350952898141,
                                     788.8615895382319,
                                     788.5125766062102,
                                     788.164313481283,
                                     787.8171612966114,
                                     800.6548878104832,
                                     800.3016609308829,
                                     799.9491463664313,
                                     799.5976985287605,
                                     782.9644902489017,
                                     782.6174801222426,
                                     782.2712379833911,
                                     781.9261282932127,
                                     794.7582386743576,
                                     794.4071187685466,
                                     794.0567299238571,
                                     793.7074299126859};

    std::vector<double> yCoordinates{1145.6125094106028,
                                     1147.65972166567,
                                     1149.7057403812394,
                                     1151.7507901691963,
                                     1153.7936194659985,
                                     1147.830596354202,
                                     1149.8579007347682,
                                     1151.884213062344,
                                     1153.9097092742677,
                                     1155.9332418178237,
                                     1150.0482786995756,
                                     1152.0565093840655,
                                     1154.063958611566,
                                     1156.0707463059343,
                                     1158.0758372662724,
                                     1146.7215528824024,
                                     1148.758811200219,
                                     1150.7949767217917,
                                     1152.830249721732,
                                     1154.8634306419112,
                                     1148.939437526889,
                                     1150.957205059417,
                                     1152.974085836955,
                                     1154.990227790101,
                                     1157.004539542048,
                                     1146.6361155381364,
                                     1148.6827310234548,
                                     1150.7282652752178,
                                     1152.7722048175974,
                                     1148.8442485444853,
                                     1150.8710568985562,
                                     1152.896961168306,
                                     1154.9214755460457,
                                     1151.0523940418207,
                                     1153.0602339978159,
                                     1155.06735245875,
                                     1157.0732917861033,
                                     1147.7401820413108,
                                     1149.7768939610055,
                                     1151.812613221762,
                                     1153.8468401818216,
                                     1149.948321293153,
                                     1151.965645448186,
                                     1153.982156813528,
                                     1155.9973836660745};

    std::vector<meshkernel::Edge> edges{{1, 16},
                                        {2, 17},
                                        {3, 18},
                                        {4, 19},
                                        {5, 20},
                                        {6, 21},
                                        {7, 22},
                                        {8, 23},
                                        {9, 24},
                                        {10, 25},
                                        {1, 26},
                                        {2, 27},
                                        {3, 28},
                                        {4, 29},
                                        {6, 30},
                                        {7, 31},
                                        {8, 32},
                                        {9, 33},
                                        {11, 34},
                                        {12, 35},
                                        {13, 36},
                                        {14, 37},
                                        {16, 38},
                                        {30, 38},
                                        {17, 38},
                                        {26, 38},
                                        {17, 39},
                                        {31, 39},
                                        {18, 39},
                                        {27, 39},
                                        {18, 40},
                                        {32, 40},
                                        {19, 40},
                                        {28, 40},
                                        {19, 41},
                                        {33, 41},
                                        {20, 41},
                                        {29, 41},
                                        {21, 42},
                                        {34, 42},
                                        {22, 42},
                                        {30, 42},
                                        {22, 43},
                                        {35, 43},
                                        {23, 43},
                                        {31, 43},
                                        {23, 44},
                                        {36, 44},
                                        {24, 44},
                                        {32, 44},
                                        {24, 45},
                                        {37, 45},
                                        {25, 45},
                                        {33, 45},
                                        {6, 16},
                                        {7, 17},
                                        {8, 18},
                                        {9, 19},
                                        {10, 20},
                                        {11, 21},
                                        {12, 22},
                                        {13, 23},
                                        {14, 24},
                                        {15, 25},
                                        {2, 26},
                                        {3, 27},
                                        {4, 28},
                                        {5, 29},
                                        {7, 30},
                                        {8, 31},
                                        {9, 32},
                                        {10, 33},
                                        {12, 34},
                                        {13, 35},
                                        {14, 36},
                                        {15, 37}};

    std::vector<meshkernel::Point> nodes(xCoordinates.size());

    for (int i = 0; i < nodes.size(); i++)
    {
        nodes[i].x = xCoordinates[i];
        nodes[i].y = yCoordinates[i];
    }

    for (int i = 0; i < edges.size(); i++)
    {
        edges[i].first -= 1;
        edges[i].second -= 1;
    }

    auto mesh = std::make_shared<meshkernel::Mesh>();
    mesh->Set(edges, nodes, meshkernel::Projections::cartesian);

    return mesh;
}<|MERGE_RESOLUTION|>--- conflicted
+++ resolved
@@ -1,396 +1,393 @@
-#pragma once
-
-#if defined(_WIN32)
-#ifndef NOMINMAX
-#define NOMINMAX
-#endif
-#include <Windows.h>
-#endif
-
-#include "../Mesh.hpp"
-<<<<<<< HEAD
-#include "../../thirdParty/third_party_open/netcdf/netCDF 4.6.1/include/netcdf.h"
-
-static std::shared_ptr<meshkernel::Mesh> ReadLegacyMeshFromFile(std::string filePath, meshkernel::Projections projection = meshkernel::Projections::cartesian)
-{
-    auto mesh = std::make_shared<meshkernel::Mesh>();
-
-    auto netcdf = LoadLibrary("netcdf.dll");
-
-    if (!netcdf)
-    {
-        return mesh;
-    }
-
-    typedef int(__stdcall * nc_open_dll)(const char* path, int mode, int* ncidp);
-    auto nc_open = (nc_open_dll)GetProcAddress(netcdf, "nc_open");
-
-    typedef int(__stdcall * nc_inq_dimid_dll)(int ncid, const char* name, int* idp);
-    auto nc_inq_dimid = (nc_inq_dimid_dll)GetProcAddress(netcdf, "nc_inq_dimid");
-
-    typedef int(__stdcall * nc_inq_dim_dll)(int ncid, int dimid, char* name, std::size_t* lenp);
-    auto nc_inq_dim = (nc_inq_dim_dll)GetProcAddress(netcdf, "nc_inq_dim");
-
-    typedef int(__stdcall * nc_inq_varid_dll)(int ncid, const char* name, int* varidp);
-    auto nc_inq_varid = (nc_inq_varid_dll)GetProcAddress(netcdf, "nc_inq_varid");
-
-    typedef int(__stdcall * nc_get_var_double_dll)(int ncid, int varid, double* ip);
-    auto nc_get_var_double = (nc_get_var_double_dll)GetProcAddress(netcdf, "nc_get_var_double");
-
-    typedef int(__stdcall * nc_get_var_int_dll)(int ncid, int varid, int* ip);
-    auto nc_get_var_int = (nc_get_var_int_dll)GetProcAddress(netcdf, "nc_get_var_int");
-
-    int ncidp = 0;
-    int err = nc_open(filePath.c_str(), NC_NOWRITE, &ncidp);
-    if (err != 0)
-    {
-        return mesh;
-    }
-
-    std::string mesh2dNodes{"nNetNode"};
-    int dimid = 0;
-    err = nc_inq_dimid(ncidp, mesh2dNodes.c_str(), &dimid);
-    if (err != 0)
-    {
-        return mesh;
-    }
-
-    std::size_t num_nodes;
-    auto read_name = new char[NC_MAX_NAME];
-    err = nc_inq_dim(ncidp, dimid, read_name, &num_nodes);
-    if (err != 0)
-    {
-        return mesh;
-    }
-
-    std::string mesh2dEdges{"nNetLink"};
-    err = nc_inq_dimid(ncidp, mesh2dEdges.c_str(), &dimid);
-    if (err != 0)
-    {
-        return mesh;
-    }
-
-    std::size_t num_edges;
-    err = nc_inq_dim(ncidp, dimid, read_name, &num_edges);
-    delete[] read_name;
-
-    std::vector<double> nodeX(num_nodes, 0.0);
-    std::vector<double> nodeY(num_nodes, 0.0);
-    std::vector<double> nodeZ(num_nodes, 0.0);
-    std::string mesh2dNodeX{"NetNode_x"};
-    int varid = 0;
-    err = nc_inq_varid(ncidp, mesh2dNodeX.c_str(), &varid);
-    err = nc_get_var_double(ncidp, varid, &nodeX[0]);
-
-    std::string mesh2dNodeY{"NetNode_y"};
-    err = nc_inq_varid(ncidp, mesh2dNodeY.c_str(), &varid);
-    err = nc_get_var_double(ncidp, varid, &nodeY[0]);
-
-    std::string mesh2dEdgeNodes{"NetLink"};
-    err = nc_inq_varid(ncidp, mesh2dEdgeNodes.c_str(), &varid);
-
-    std::vector<int> edge_nodes(num_edges * 2, 0);
-    err = nc_get_var_int(ncidp, varid, &edge_nodes[0]);
-
-    std::vector<meshkernel::Edge> edges(num_edges);
-    std::vector<meshkernel::Point> nodes(num_nodes);
-
-    for (int i = 0; i < nodeX.size(); i++)
-    {
-        nodes[i].x = nodeX[i];
-        nodes[i].y = nodeY[i];
-    }
-
-    int index = 0;
-    for (int i = 0; i < edges.size(); i++)
-    {
-        edges[i].first = edge_nodes[index] - 1;
-        index++;
-
-        edges[i].second = edge_nodes[index] - 1;
-        index++;
-    }
-
-    mesh->Set(edges, nodes, projection);
-    return mesh;
-}
-=======
->>>>>>> 430842fe
-
-static std::shared_ptr<meshkernel::Mesh> MakeSmallSizeTriangularMeshForTestingAsNcFile()
-{
-    // Prepare
-    std::vector<meshkernel::Point> nodes;
-
-    nodes.push_back({322.252624511719, 454.880187988281});
-    nodes.push_back({227.002044677734, 360.379241943359});
-    nodes.push_back({259.252227783203, 241.878051757813});
-    nodes.push_back({428.003295898438, 210.377746582031});
-    nodes.push_back({536.003967285156, 310.878753662109});
-    nodes.push_back({503.753784179688, 432.379974365234});
-    nodes.push_back({350.752807617188, 458.630249023438});
-    nodes.push_back({343.15053976393, 406.232256102912});
-    nodes.push_back({310.300984548069, 319.41005739802});
-    nodes.push_back({423.569603308318, 326.17986967523});
-
-    std::vector<meshkernel::Edge> edges;
-    edges.push_back({2, 8});
-    edges.push_back({1, 8});
-    edges.push_back({1, 2});
-    edges.push_back({2, 3});
-    edges.push_back({3, 8});
-    edges.push_back({1, 7});
-    edges.push_back({0, 7});
-    edges.push_back({0, 1});
-    edges.push_back({7, 8});
-    edges.push_back({6, 7});
-    edges.push_back({0, 6});
-    edges.push_back({8, 9});
-    edges.push_back({7, 9});
-    edges.push_back({3, 4});
-    edges.push_back({4, 9});
-    edges.push_back({3, 9});
-    edges.push_back({5, 7});
-    edges.push_back({5, 6});
-    edges.push_back({5, 9});
-    edges.push_back({4, 5});
-
-    auto mesh = std::make_shared<meshkernel::Mesh>();
-    mesh->Set(edges, nodes, meshkernel::Projections::cartesian);
-
-    return mesh;
-}
-
-static std::shared_ptr<meshkernel::Mesh> MakeRectangularMeshForTesting(int n, int m, double delta, meshkernel::Projections projection, meshkernel::Point origin = {0.0, 0.0})
-{
-    std::vector<std::vector<int>> indexesValues(n, std::vector<int>(m));
-    std::vector<meshkernel::Point> nodes(n * m);
-    std::size_t nodeIndex = 0;
-    for (int i = 0; i < n; ++i)
-    {
-        for (int j = 0; j < m; ++j)
-        {
-            indexesValues[i][j] = i * m + j;
-            nodes[nodeIndex] = {origin.x + i * delta, origin.y + j * delta};
-            nodeIndex++;
-        }
-    }
-
-    std::vector<meshkernel::Edge> edges((n - 1) * m + (m - 1) * n);
-    std::size_t edgeIndex = 0;
-
-    for (int i = 0; i < n - 1; ++i)
-    {
-        for (int j = 0; j < m; ++j)
-        {
-            edges[edgeIndex] = {indexesValues[i][j], indexesValues[i + 1][j]};
-            edgeIndex++;
-        }
-    }
-
-    for (int i = 0; i < n; ++i)
-    {
-        for (int j = 0; j < m - 1; ++j)
-        {
-            edges[edgeIndex] = {indexesValues[i][j + 1], indexesValues[i][j]};
-            edgeIndex++;
-        }
-    }
-
-    auto mesh = std::make_shared<meshkernel::Mesh>();
-    mesh->Set(edges, nodes, projection);
-
-    return mesh;
-}
-
-static std::shared_ptr<meshkernel::Mesh> MakeCurvilinearGridForTesting()
-{
-
-    std::vector<double> xCoordinates{777.2400642395231,
-                                     776.8947176796199,
-                                     776.5500495969297,
-                                     776.2062753740686,
-                                     775.8639152055595,
-                                     789.0362557653892,
-                                     788.6869233110746,
-                                     788.3382299013459,
-                                     787.9903970612199,
-                                     787.6439255320029,
-                                     800.8316506843166,
-                                     800.4781249366497,
-                                     800.125196925116,
-                                     799.7730958077465,
-                                     799.4223012497744,
-                                     783.1381600024562,
-                                     782.7908204953472,
-                                     782.4441397491378,
-                                     782.0983362176443,
-                                     781.7539203687811,
-                                     794.933953224853,
-                                     794.5825241238622,
-                                     794.231713413231,
-                                     793.8817464344831,
-                                     793.5331133908886,
-                                     777.0673909595715,
-                                     776.7223836382748,
-                                     776.3781624854992,
-                                     776.0350952898141,
-                                     788.8615895382319,
-                                     788.5125766062102,
-                                     788.164313481283,
-                                     787.8171612966114,
-                                     800.6548878104832,
-                                     800.3016609308829,
-                                     799.9491463664313,
-                                     799.5976985287605,
-                                     782.9644902489017,
-                                     782.6174801222426,
-                                     782.2712379833911,
-                                     781.9261282932127,
-                                     794.7582386743576,
-                                     794.4071187685466,
-                                     794.0567299238571,
-                                     793.7074299126859};
-
-    std::vector<double> yCoordinates{1145.6125094106028,
-                                     1147.65972166567,
-                                     1149.7057403812394,
-                                     1151.7507901691963,
-                                     1153.7936194659985,
-                                     1147.830596354202,
-                                     1149.8579007347682,
-                                     1151.884213062344,
-                                     1153.9097092742677,
-                                     1155.9332418178237,
-                                     1150.0482786995756,
-                                     1152.0565093840655,
-                                     1154.063958611566,
-                                     1156.0707463059343,
-                                     1158.0758372662724,
-                                     1146.7215528824024,
-                                     1148.758811200219,
-                                     1150.7949767217917,
-                                     1152.830249721732,
-                                     1154.8634306419112,
-                                     1148.939437526889,
-                                     1150.957205059417,
-                                     1152.974085836955,
-                                     1154.990227790101,
-                                     1157.004539542048,
-                                     1146.6361155381364,
-                                     1148.6827310234548,
-                                     1150.7282652752178,
-                                     1152.7722048175974,
-                                     1148.8442485444853,
-                                     1150.8710568985562,
-                                     1152.896961168306,
-                                     1154.9214755460457,
-                                     1151.0523940418207,
-                                     1153.0602339978159,
-                                     1155.06735245875,
-                                     1157.0732917861033,
-                                     1147.7401820413108,
-                                     1149.7768939610055,
-                                     1151.812613221762,
-                                     1153.8468401818216,
-                                     1149.948321293153,
-                                     1151.965645448186,
-                                     1153.982156813528,
-                                     1155.9973836660745};
-
-    std::vector<meshkernel::Edge> edges{{1, 16},
-                                        {2, 17},
-                                        {3, 18},
-                                        {4, 19},
-                                        {5, 20},
-                                        {6, 21},
-                                        {7, 22},
-                                        {8, 23},
-                                        {9, 24},
-                                        {10, 25},
-                                        {1, 26},
-                                        {2, 27},
-                                        {3, 28},
-                                        {4, 29},
-                                        {6, 30},
-                                        {7, 31},
-                                        {8, 32},
-                                        {9, 33},
-                                        {11, 34},
-                                        {12, 35},
-                                        {13, 36},
-                                        {14, 37},
-                                        {16, 38},
-                                        {30, 38},
-                                        {17, 38},
-                                        {26, 38},
-                                        {17, 39},
-                                        {31, 39},
-                                        {18, 39},
-                                        {27, 39},
-                                        {18, 40},
-                                        {32, 40},
-                                        {19, 40},
-                                        {28, 40},
-                                        {19, 41},
-                                        {33, 41},
-                                        {20, 41},
-                                        {29, 41},
-                                        {21, 42},
-                                        {34, 42},
-                                        {22, 42},
-                                        {30, 42},
-                                        {22, 43},
-                                        {35, 43},
-                                        {23, 43},
-                                        {31, 43},
-                                        {23, 44},
-                                        {36, 44},
-                                        {24, 44},
-                                        {32, 44},
-                                        {24, 45},
-                                        {37, 45},
-                                        {25, 45},
-                                        {33, 45},
-                                        {6, 16},
-                                        {7, 17},
-                                        {8, 18},
-                                        {9, 19},
-                                        {10, 20},
-                                        {11, 21},
-                                        {12, 22},
-                                        {13, 23},
-                                        {14, 24},
-                                        {15, 25},
-                                        {2, 26},
-                                        {3, 27},
-                                        {4, 28},
-                                        {5, 29},
-                                        {7, 30},
-                                        {8, 31},
-                                        {9, 32},
-                                        {10, 33},
-                                        {12, 34},
-                                        {13, 35},
-                                        {14, 36},
-                                        {15, 37}};
-
-    std::vector<meshkernel::Point> nodes(xCoordinates.size());
-
-    for (int i = 0; i < nodes.size(); i++)
-    {
-        nodes[i].x = xCoordinates[i];
-        nodes[i].y = yCoordinates[i];
-    }
-
-    for (int i = 0; i < edges.size(); i++)
-    {
-        edges[i].first -= 1;
-        edges[i].second -= 1;
-    }
-
-    auto mesh = std::make_shared<meshkernel::Mesh>();
-    mesh->Set(edges, nodes, meshkernel::Projections::cartesian);
-
-    return mesh;
-}+#pragma once
+
+#if defined(_WIN32)
+#ifndef NOMINMAX
+#define NOMINMAX
+#endif
+#include <Windows.h>
+#endif
+
+#include "../Mesh.hpp"
+#include "../../thirdParty/third_party_open/netcdf/netCDF 4.6.1/include/netcdf.h"
+
+static std::shared_ptr<meshkernel::Mesh> ReadLegacyMeshFromFile(std::string filePath, meshkernel::Projections projection = meshkernel::Projections::cartesian)
+{
+    auto mesh = std::make_shared<meshkernel::Mesh>();
+
+    auto netcdf = LoadLibrary("netcdf.dll");
+
+    if (!netcdf)
+    {
+        return mesh;
+    }
+
+    typedef int(__stdcall * nc_open_dll)(const char* path, int mode, int* ncidp);
+    auto nc_open = (nc_open_dll)GetProcAddress(netcdf, "nc_open");
+
+    typedef int(__stdcall * nc_inq_dimid_dll)(int ncid, const char* name, int* idp);
+    auto nc_inq_dimid = (nc_inq_dimid_dll)GetProcAddress(netcdf, "nc_inq_dimid");
+
+    typedef int(__stdcall * nc_inq_dim_dll)(int ncid, int dimid, char* name, std::size_t* lenp);
+    auto nc_inq_dim = (nc_inq_dim_dll)GetProcAddress(netcdf, "nc_inq_dim");
+
+    typedef int(__stdcall * nc_inq_varid_dll)(int ncid, const char* name, int* varidp);
+    auto nc_inq_varid = (nc_inq_varid_dll)GetProcAddress(netcdf, "nc_inq_varid");
+
+    typedef int(__stdcall * nc_get_var_double_dll)(int ncid, int varid, double* ip);
+    auto nc_get_var_double = (nc_get_var_double_dll)GetProcAddress(netcdf, "nc_get_var_double");
+
+    typedef int(__stdcall * nc_get_var_int_dll)(int ncid, int varid, int* ip);
+    auto nc_get_var_int = (nc_get_var_int_dll)GetProcAddress(netcdf, "nc_get_var_int");
+
+    int ncidp = 0;
+    int err = nc_open(filePath.c_str(), NC_NOWRITE, &ncidp);
+    if (err != 0)
+    {
+        return mesh;
+    }
+
+    std::string mesh2dNodes{"nNetNode"};
+    int dimid = 0;
+    err = nc_inq_dimid(ncidp, mesh2dNodes.c_str(), &dimid);
+    if (err != 0)
+    {
+        return mesh;
+    }
+
+    std::size_t num_nodes;
+    auto read_name = new char[NC_MAX_NAME];
+    err = nc_inq_dim(ncidp, dimid, read_name, &num_nodes);
+    if (err != 0)
+    {
+        return mesh;
+    }
+
+    std::string mesh2dEdges{"nNetLink"};
+    err = nc_inq_dimid(ncidp, mesh2dEdges.c_str(), &dimid);
+    if (err != 0)
+    {
+        return mesh;
+    }
+
+    std::size_t num_edges;
+    err = nc_inq_dim(ncidp, dimid, read_name, &num_edges);
+    delete[] read_name;
+
+    std::vector<double> nodeX(num_nodes, 0.0);
+    std::vector<double> nodeY(num_nodes, 0.0);
+    std::vector<double> nodeZ(num_nodes, 0.0);
+    std::string mesh2dNodeX{"NetNode_x"};
+    int varid = 0;
+    err = nc_inq_varid(ncidp, mesh2dNodeX.c_str(), &varid);
+    err = nc_get_var_double(ncidp, varid, &nodeX[0]);
+
+    std::string mesh2dNodeY{"NetNode_y"};
+    err = nc_inq_varid(ncidp, mesh2dNodeY.c_str(), &varid);
+    err = nc_get_var_double(ncidp, varid, &nodeY[0]);
+
+    std::string mesh2dEdgeNodes{"NetLink"};
+    err = nc_inq_varid(ncidp, mesh2dEdgeNodes.c_str(), &varid);
+
+    std::vector<int> edge_nodes(num_edges * 2, 0);
+    err = nc_get_var_int(ncidp, varid, &edge_nodes[0]);
+
+    std::vector<meshkernel::Edge> edges(num_edges);
+    std::vector<meshkernel::Point> nodes(num_nodes);
+
+    for (int i = 0; i < nodeX.size(); i++)
+    {
+        nodes[i].x = nodeX[i];
+        nodes[i].y = nodeY[i];
+    }
+
+    int index = 0;
+    for (int i = 0; i < edges.size(); i++)
+    {
+        edges[i].first = edge_nodes[index] - 1;
+        index++;
+
+        edges[i].second = edge_nodes[index] - 1;
+        index++;
+    }
+
+    mesh->Set(edges, nodes, projection);
+    return mesh;
+}
+
+static std::shared_ptr<meshkernel::Mesh> MakeSmallSizeTriangularMeshForTestingAsNcFile()
+{
+    // Prepare
+    std::vector<meshkernel::Point> nodes;
+
+    nodes.push_back({322.252624511719, 454.880187988281});
+    nodes.push_back({227.002044677734, 360.379241943359});
+    nodes.push_back({259.252227783203, 241.878051757813});
+    nodes.push_back({428.003295898438, 210.377746582031});
+    nodes.push_back({536.003967285156, 310.878753662109});
+    nodes.push_back({503.753784179688, 432.379974365234});
+    nodes.push_back({350.752807617188, 458.630249023438});
+    nodes.push_back({343.15053976393, 406.232256102912});
+    nodes.push_back({310.300984548069, 319.41005739802});
+    nodes.push_back({423.569603308318, 326.17986967523});
+
+    std::vector<meshkernel::Edge> edges;
+    edges.push_back({2, 8});
+    edges.push_back({1, 8});
+    edges.push_back({1, 2});
+    edges.push_back({2, 3});
+    edges.push_back({3, 8});
+    edges.push_back({1, 7});
+    edges.push_back({0, 7});
+    edges.push_back({0, 1});
+    edges.push_back({7, 8});
+    edges.push_back({6, 7});
+    edges.push_back({0, 6});
+    edges.push_back({8, 9});
+    edges.push_back({7, 9});
+    edges.push_back({3, 4});
+    edges.push_back({4, 9});
+    edges.push_back({3, 9});
+    edges.push_back({5, 7});
+    edges.push_back({5, 6});
+    edges.push_back({5, 9});
+    edges.push_back({4, 5});
+
+    auto mesh = std::make_shared<meshkernel::Mesh>();
+    mesh->Set(edges, nodes, meshkernel::Projections::cartesian);
+
+    return mesh;
+}
+
+static std::shared_ptr<meshkernel::Mesh> MakeRectangularMeshForTesting(int n, int m, double delta, meshkernel::Projections projection, meshkernel::Point origin = {0.0, 0.0})
+{
+    std::vector<std::vector<int>> indexesValues(n, std::vector<int>(m));
+    std::vector<meshkernel::Point> nodes(n * m);
+    std::size_t nodeIndex = 0;
+    for (int i = 0; i < n; ++i)
+    {
+        for (int j = 0; j < m; ++j)
+        {
+            indexesValues[i][j] = i * m + j;
+            nodes[nodeIndex] = {origin.x + i * delta, origin.y + j * delta};
+            nodeIndex++;
+        }
+    }
+
+    std::vector<meshkernel::Edge> edges((n - 1) * m + (m - 1) * n);
+    std::size_t edgeIndex = 0;
+
+    for (int i = 0; i < n - 1; ++i)
+    {
+        for (int j = 0; j < m; ++j)
+        {
+            edges[edgeIndex] = {indexesValues[i][j], indexesValues[i + 1][j]};
+            edgeIndex++;
+        }
+    }
+
+    for (int i = 0; i < n; ++i)
+    {
+        for (int j = 0; j < m - 1; ++j)
+        {
+            edges[edgeIndex] = {indexesValues[i][j + 1], indexesValues[i][j]};
+            edgeIndex++;
+        }
+    }
+
+    auto mesh = std::make_shared<meshkernel::Mesh>();
+    mesh->Set(edges, nodes, projection);
+
+    return mesh;
+}
+
+static std::shared_ptr<meshkernel::Mesh> MakeCurvilinearGridForTesting()
+{
+
+    std::vector<double> xCoordinates{777.2400642395231,
+                                     776.8947176796199,
+                                     776.5500495969297,
+                                     776.2062753740686,
+                                     775.8639152055595,
+                                     789.0362557653892,
+                                     788.6869233110746,
+                                     788.3382299013459,
+                                     787.9903970612199,
+                                     787.6439255320029,
+                                     800.8316506843166,
+                                     800.4781249366497,
+                                     800.125196925116,
+                                     799.7730958077465,
+                                     799.4223012497744,
+                                     783.1381600024562,
+                                     782.7908204953472,
+                                     782.4441397491378,
+                                     782.0983362176443,
+                                     781.7539203687811,
+                                     794.933953224853,
+                                     794.5825241238622,
+                                     794.231713413231,
+                                     793.8817464344831,
+                                     793.5331133908886,
+                                     777.0673909595715,
+                                     776.7223836382748,
+                                     776.3781624854992,
+                                     776.0350952898141,
+                                     788.8615895382319,
+                                     788.5125766062102,
+                                     788.164313481283,
+                                     787.8171612966114,
+                                     800.6548878104832,
+                                     800.3016609308829,
+                                     799.9491463664313,
+                                     799.5976985287605,
+                                     782.9644902489017,
+                                     782.6174801222426,
+                                     782.2712379833911,
+                                     781.9261282932127,
+                                     794.7582386743576,
+                                     794.4071187685466,
+                                     794.0567299238571,
+                                     793.7074299126859};
+
+    std::vector<double> yCoordinates{1145.6125094106028,
+                                     1147.65972166567,
+                                     1149.7057403812394,
+                                     1151.7507901691963,
+                                     1153.7936194659985,
+                                     1147.830596354202,
+                                     1149.8579007347682,
+                                     1151.884213062344,
+                                     1153.9097092742677,
+                                     1155.9332418178237,
+                                     1150.0482786995756,
+                                     1152.0565093840655,
+                                     1154.063958611566,
+                                     1156.0707463059343,
+                                     1158.0758372662724,
+                                     1146.7215528824024,
+                                     1148.758811200219,
+                                     1150.7949767217917,
+                                     1152.830249721732,
+                                     1154.8634306419112,
+                                     1148.939437526889,
+                                     1150.957205059417,
+                                     1152.974085836955,
+                                     1154.990227790101,
+                                     1157.004539542048,
+                                     1146.6361155381364,
+                                     1148.6827310234548,
+                                     1150.7282652752178,
+                                     1152.7722048175974,
+                                     1148.8442485444853,
+                                     1150.8710568985562,
+                                     1152.896961168306,
+                                     1154.9214755460457,
+                                     1151.0523940418207,
+                                     1153.0602339978159,
+                                     1155.06735245875,
+                                     1157.0732917861033,
+                                     1147.7401820413108,
+                                     1149.7768939610055,
+                                     1151.812613221762,
+                                     1153.8468401818216,
+                                     1149.948321293153,
+                                     1151.965645448186,
+                                     1153.982156813528,
+                                     1155.9973836660745};
+
+    std::vector<meshkernel::Edge> edges{{1, 16},
+                                        {2, 17},
+                                        {3, 18},
+                                        {4, 19},
+                                        {5, 20},
+                                        {6, 21},
+                                        {7, 22},
+                                        {8, 23},
+                                        {9, 24},
+                                        {10, 25},
+                                        {1, 26},
+                                        {2, 27},
+                                        {3, 28},
+                                        {4, 29},
+                                        {6, 30},
+                                        {7, 31},
+                                        {8, 32},
+                                        {9, 33},
+                                        {11, 34},
+                                        {12, 35},
+                                        {13, 36},
+                                        {14, 37},
+                                        {16, 38},
+                                        {30, 38},
+                                        {17, 38},
+                                        {26, 38},
+                                        {17, 39},
+                                        {31, 39},
+                                        {18, 39},
+                                        {27, 39},
+                                        {18, 40},
+                                        {32, 40},
+                                        {19, 40},
+                                        {28, 40},
+                                        {19, 41},
+                                        {33, 41},
+                                        {20, 41},
+                                        {29, 41},
+                                        {21, 42},
+                                        {34, 42},
+                                        {22, 42},
+                                        {30, 42},
+                                        {22, 43},
+                                        {35, 43},
+                                        {23, 43},
+                                        {31, 43},
+                                        {23, 44},
+                                        {36, 44},
+                                        {24, 44},
+                                        {32, 44},
+                                        {24, 45},
+                                        {37, 45},
+                                        {25, 45},
+                                        {33, 45},
+                                        {6, 16},
+                                        {7, 17},
+                                        {8, 18},
+                                        {9, 19},
+                                        {10, 20},
+                                        {11, 21},
+                                        {12, 22},
+                                        {13, 23},
+                                        {14, 24},
+                                        {15, 25},
+                                        {2, 26},
+                                        {3, 27},
+                                        {4, 28},
+                                        {5, 29},
+                                        {7, 30},
+                                        {8, 31},
+                                        {9, 32},
+                                        {10, 33},
+                                        {12, 34},
+                                        {13, 35},
+                                        {14, 36},
+                                        {15, 37}};
+
+    std::vector<meshkernel::Point> nodes(xCoordinates.size());
+
+    for (int i = 0; i < nodes.size(); i++)
+    {
+        nodes[i].x = xCoordinates[i];
+        nodes[i].y = yCoordinates[i];
+    }
+
+    for (int i = 0; i < edges.size(); i++)
+    {
+        edges[i].first -= 1;
+        edges[i].second -= 1;
+    }
+
+    auto mesh = std::make_shared<meshkernel::Mesh>();
+    mesh->Set(edges, nodes, meshkernel::Projections::cartesian);
+
+    return mesh;
+}