--- conflicted
+++ resolved
@@ -1,94 +1,93 @@
-//---- GPL ---------------------------------------------------------------------
-//
-// Copyright (C)  Stichting Deltares, 2011-2020.
-//
-// This program is free software: you can redistribute it and/or modify
-// it under the terms of the GNU General Public License as published by
-// the Free Software Foundation version 3.
-//
-// This program is distributed in the hope that it will be useful,
-// but WITHOUT ANY WARRANTY; without even the implied warranty of
-// MERCHANTABILITY or FITNESS FOR A PARTICULAR PURPOSE.  See the
-// GNU General Public License for more details.
-//
-// You should have received a copy of the GNU General Public License
-// along with this program.  If not, see <http://www.gnu.org/licenses/>.
-//
-// contact: delft3d.support@deltares.nl
-// Stichting Deltares
-// P.O. Box 177
-// 2600 MH Delft, The Netherlands
-//
-// All indications and logos of, and references to, "Delft3D" and "Deltares"
-// are registered trademarks of Stichting Deltares, and remain the property of
-// Stichting Deltares. All rights reserved.
-//
-//------------------------------------------------------------------------------
-
-#pragma once
-
-#ifndef M_PI
-#define M_PI (3.14159265358979323846)
-#endif
-#include <math.h>
-
-namespace meshkernel
-{
-    // missing value
-    static constexpr double doubleMissingValue = -999.0;
-    static constexpr int intMissingValue = -999;
-    static constexpr double squareRootOfThree = 1.73205080756887729352;
-    static constexpr double oneThird = 0.33333333333333333333;
-
-    //geometric constants
-    static constexpr double degrad_hp = M_PI / 180.0;                   // conversion factor from degrees to radians(pi / 180)
-    static constexpr double raddeg_hp = 180.0 / M_PI;                   // conversion factor from radians to degrees(180 / pi)
-    static constexpr double earth_radius = 6378137.0;                   // earth radius(m)
-    static constexpr double one_over_earth_radius = 1.0 / earth_radius; //one over earth_radius(m-1);
-    static constexpr double absLatitudeAtPoles = 0.0001;                // pole tolerance in degrees
-    static constexpr double nearlyZero = 1e-16;                         // used to determine if a length is zero
-
-    //mesh constants
-    static constexpr double minimumDeltaCoordinate = 1e-14;
-    static constexpr int maximumNumberOfEdgesPerNode = 12;
-    static constexpr int maximumNumberOfEdgesPerFace = 6;
-    static constexpr int maximumNumberOfNodesPerFace = 8;
-    static constexpr int maximumNumberOfConnectedNodes = maximumNumberOfEdgesPerNode * 4;
-    static constexpr double minimumCellArea = 1e-12;
-    static constexpr double weightCircumCenter = 1.0;
-    static constexpr int numNodesQuads = 4;
-
-    //orthogonalization
-    static constexpr double minimumEdgeLength = 1e-4;
-    static constexpr double curvilinearToOrthogonalRatio = 0.5;         //curvi - linear - like(0.0) or pure(1.0) orthogonalisation
-    static constexpr double orthogonalizationToSmoothingFactor = 0.975; //Factor between grid smoothing and grid ortho resp (0.<=ATPF<=1.)
-
-    // merging distance
-    static constexpr double mergingDistance = 0.001;
-    static constexpr double mergingDistanceSquared = mergingDistance * mergingDistance;
-
-    // physical constants
-    static constexpr double gravity = 9.81;
-
-<<<<<<< HEAD
-    // Operations averaging methods
-    enum class AveragingMethod
-=======
-    // Interpolation locations
-    enum InterpolationLocation
->>>>>>> 430842fe
-    {
-        Faces = 0,
-        Nodes = 1,
-        Edges = 2
-    };
-
-    // Interpolation locations
-    enum class InterpolationLocation
-    {
-        Faces = 0,
-        Nodes = 1,
-        Edges = 2
-    };
-
-} // namespace meshkernel+//---- GPL ---------------------------------------------------------------------
+//
+// Copyright (C)  Stichting Deltares, 2011-2020.
+//
+// This program is free software: you can redistribute it and/or modify
+// it under the terms of the GNU General Public License as published by
+// the Free Software Foundation version 3.
+//
+// This program is distributed in the hope that it will be useful,
+// but WITHOUT ANY WARRANTY; without even the implied warranty of
+// MERCHANTABILITY or FITNESS FOR A PARTICULAR PURPOSE.  See the
+// GNU General Public License for more details.
+//
+// You should have received a copy of the GNU General Public License
+// along with this program.  If not, see <http://www.gnu.org/licenses/>.
+//
+// contact: delft3d.support@deltares.nl
+// Stichting Deltares
+// P.O. Box 177
+// 2600 MH Delft, The Netherlands
+//
+// All indications and logos of, and references to, "Delft3D" and "Deltares"
+// are registered trademarks of Stichting Deltares, and remain the property of
+// Stichting Deltares. All rights reserved.
+//
+//------------------------------------------------------------------------------
+
+#pragma once
+
+#ifndef M_PI
+#define M_PI (3.14159265358979323846)
+#endif
+#include <math.h>
+
+namespace meshkernel
+{
+    // missing value
+    static constexpr double doubleMissingValue = -999.0;
+    static constexpr int intMissingValue = -999;
+    static constexpr double squareRootOfThree = 1.73205080756887729352;
+    static constexpr double oneThird = 0.33333333333333333333;
+
+    //geometric constants
+    static constexpr double degrad_hp = M_PI / 180.0;                   // conversion factor from degrees to radians(pi / 180)
+    static constexpr double raddeg_hp = 180.0 / M_PI;                   // conversion factor from radians to degrees(180 / pi)
+    static constexpr double earth_radius = 6378137.0;                   // earth radius(m)
+    static constexpr double one_over_earth_radius = 1.0 / earth_radius; //one over earth_radius(m-1);
+    static constexpr double absLatitudeAtPoles = 0.0001;                // pole tolerance in degrees
+    static constexpr double nearlyZero = 1e-16;                         // used to determine if a length is zero
+
+    //mesh constants
+    static constexpr double minimumDeltaCoordinate = 1e-14;
+    static constexpr int maximumNumberOfEdgesPerNode = 12;
+    static constexpr int maximumNumberOfEdgesPerFace = 6;
+    static constexpr int maximumNumberOfNodesPerFace = 8;
+    static constexpr int maximumNumberOfConnectedNodes = maximumNumberOfEdgesPerNode * 4;
+    static constexpr double minimumCellArea = 1e-12;
+    static constexpr double weightCircumCenter = 1.0;
+    static constexpr int numNodesQuads = 4;
+
+    //orthogonalization
+    static constexpr double minimumEdgeLength = 1e-4;
+    static constexpr double curvilinearToOrthogonalRatio = 0.5;         //curvi - linear - like(0.0) or pure(1.0) orthogonalisation
+    static constexpr double orthogonalizationToSmoothingFactor = 0.975; //Factor between grid smoothing and grid ortho resp (0.<=ATPF<=1.)
+
+    // merging distance
+    static constexpr double mergingDistance = 0.001;
+    static constexpr double mergingDistanceSquared = mergingDistance * mergingDistance;
+
+    // physical constants
+    static constexpr double gravity = 9.81;
+
+    // Operations averaging methods
+    enum class AveragingMethod
+    {
+        SimpleAveraging = 1,
+        ClosestPoint = 2,
+        Max = 3,
+        Min = 4,
+        InverseWeightDistance = 5,
+        MinAbs = 6,
+        KdTree = 7
+    };
+
+    // Interpolation locations
+    enum class InterpolationLocation
+    {
+        Faces = 0,
+        Nodes = 1,
+        Edges = 2
+    };
+
+} // namespace meshkernel