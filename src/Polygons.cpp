//---- GPL ---------------------------------------------------------------------
//
// Copyright (C)  Stichting Deltares, 2011-2020.
//
// This program is free software: you can redistribute it and/or modify
// it under the terms of the GNU General Public License as published by
// the Free Software Foundation version 3.
//
// This program is distributed in the hope that it will be useful,
// but WITHOUT ANY WARRANTY; without even the implied warranty of
// MERCHANTABILITY or FITNESS FOR A PARTICULAR PURPOSE.  See the
// GNU General Public License for more details.
//
// You should have received a copy of the GNU General Public License
// along with this program.  If not, see <http://www.gnu.org/licenses/>.
//
// contact: delft3d.support@deltares.nl
// Stichting Deltares
// P.O. Box 177
// 2600 MH Delft, The Netherlands
//
// All indications and logos of, and references to, "Delft3D" and "Deltares"
// are registered trademarks of Stichting Deltares, and remain the property of
// Stichting Deltares. All rights reserved.
//
//------------------------------------------------------------------------------

#pragma once

#include <utility>
#include <vector>
#include <stdexcept>
#include "Mesh.hpp"
#include "Polygons.hpp"
#include "Constants.cpp"
#include "Operations.cpp"
<<<<<<< HEAD
#include "TriangulationWrapper.cpp"
=======
#include "Exceptions.hpp"
>>>>>>> 430842fe

namespace meshkernel
{
    Polygons::Polygons() : m_numNodes(0), m_numAllocatedNodes(0)
    {
    }

    Polygons::Polygons(const std::vector<Point>& polygon, Projections projection) : m_projection(projection)
    {
        ResizeVectorIfNeededWithMinimumSize(m_numAllocatedNodes, m_nodes, m_allocationSize);

        // find the polygons in the current list of points
        std::vector<std::vector<size_t>> indexes(polygon.size(), std::vector<size_t>(2, 0));
        int pos = FindIndexes(polygon, 0, polygon.size(), doubleMissingValue, indexes);
        indexes.resize(pos);

        // resize if necessary
        int numNodes = GetNumNodes();
        int currentNodePosition = numNodes;
        if (currentNodePosition != 0)
        {
            ResizeVectorIfNeeded(numNodes + 1 + int(polygon.size()), m_nodes);
            m_nodes[currentNodePosition] = {doubleMissingValue, doubleMissingValue};
        }
        else
        {
            ResizeVectorIfNeeded(int(polygon.size()), m_nodes);
        }

        m_numAllocatedNodes = int(m_nodes.size());
        m_numNodes = int(m_nodes.size());

        auto numPolygons = int(m_indices.size());
        ResizeVectorIfNeeded(numPolygons + int(indexes.size()), m_indices, std::vector<int>(2, 0));
        for (int p = 0; p < indexes.size(); p++)
        {
            int indexInIndexes = 0;
            if (currentNodePosition > 0)
            {
                m_nodes[currentNodePosition] = {doubleMissingValue, doubleMissingValue};
                currentNodePosition++;
            }

            for (auto n = indexes[p][0]; n <= indexes[p][1]; n++)
            {
                m_nodes[currentNodePosition] = polygon[indexes[p][0] + indexInIndexes];
                indexInIndexes++;
                currentNodePosition++;
            }
            m_indices[numPolygons + p][0] = int(indexes[p][0]) + numNodes;
            m_indices[numPolygons + p][1] = int(indexes[p][1]) + numNodes;
        }
    }

    void Polygons::MeshBoundaryToPolygon(Mesh& mesh,
                                         std::vector<Point>& meshBoundaryPolygon,
                                         int& numNodesBoundaryPolygons) const
    {
        numNodesBoundaryPolygons = 0;

        // Find faces
        mesh.Administrate(Mesh::AdministrationOptions::AdministrateMeshEdgesAndFaces);
        std::vector<bool> isVisited(mesh.GetNumEdges(), false);
        meshBoundaryPolygon.resize(mesh.GetNumNodes(), {doubleMissingValue, doubleMissingValue});

        for (int e = 0; e < mesh.GetNumEdges(); e++)
        {
            if (isVisited[e] || mesh.m_edgesNumFaces[e] != 1)
            {
                continue;
            }

            const auto firstNodeIndex = mesh.m_edges[e].first;
            const auto secondNodeIndex = mesh.m_edges[e].second;
            const auto firstNode = mesh.m_nodes[firstNodeIndex];
            const auto secondNode = mesh.m_nodes[secondNodeIndex];

            bool firstNodeInPolygon = IsPointInPolygonNodes(mesh.m_nodes[firstNodeIndex], m_nodes, 0, GetNumNodes() - 1, mesh.m_projection);
            bool secondNodeInPolygon = IsPointInPolygonNodes(mesh.m_nodes[secondNodeIndex], m_nodes, 0, GetNumNodes() - 1, mesh.m_projection);

            if (!firstNodeInPolygon && !secondNodeInPolygon)
            {
                continue;
            }

            ResizeVectorIfNeeded(numNodesBoundaryPolygons + 3, meshBoundaryPolygon, {doubleMissingValue, doubleMissingValue});

            //Start a new polyline
            if (numNodesBoundaryPolygons > 0)
            {
                numNodesBoundaryPolygons++;
            }

            const int startPolygonEdges = numNodesBoundaryPolygons;

            meshBoundaryPolygon[numNodesBoundaryPolygons] = firstNode;
            numNodesBoundaryPolygons++;
            meshBoundaryPolygon[numNodesBoundaryPolygons] = secondNode;

            isVisited[e] = true;

            // walk the current mesh boundary
            auto currentNode = secondNodeIndex;
            WalkBoundaryFromNode(mesh, isVisited, numNodesBoundaryPolygons, currentNode, meshBoundaryPolygon);

            const auto numNodesFirstTail = numNodesBoundaryPolygons;

            // if the boundary polygon is not closed
            if (currentNode != firstNodeIndex)
            {
                //Now grow a polyline starting at the other side of the original link L, i.e., the second tail
                currentNode = firstNodeIndex;
                WalkBoundaryFromNode(mesh, isVisited, numNodesBoundaryPolygons, currentNode, meshBoundaryPolygon);
            }

            // There is a nonempty second tail, so reverse the first tail, so that they connect.
            if (numNodesBoundaryPolygons > numNodesFirstTail)
            {
                const int start = startPolygonEdges + int(std::ceil((numNodesFirstTail - startPolygonEdges + 1) / 2.0));
                Point backupPoint;
                for (int n = start; n < numNodesFirstTail; n++)
                {
                    backupPoint = meshBoundaryPolygon[n];
                    const int replaceIndex = numNodesFirstTail - n + firstNodeIndex;
                    meshBoundaryPolygon[n] = meshBoundaryPolygon[replaceIndex];
                    meshBoundaryPolygon[replaceIndex] = backupPoint;
                }
            }

            //Start a new polyline
            numNodesBoundaryPolygons++;
        }
    }

    void Polygons::WalkBoundaryFromNode(const Mesh& mesh,
                                        std::vector<bool>& isVisited,
                                        int& nodeIndex,
                                        int& currentNode,
                                        std::vector<Point>& meshBoundaryPolygon) const
    {
        int e = 0;
        bool currentNodeInPolygon = false;
        while (e < mesh.m_nodesNumEdges[currentNode])
        {
            if (!currentNodeInPolygon)
            {
                currentNodeInPolygon = IsPointInPolygonNodes(mesh.m_nodes[currentNode], m_nodes, 0, GetNumNodes() - 1, m_projection);
            }

            if (!currentNodeInPolygon)
            {
                break;
            }

            const auto currentEdge = mesh.m_nodesEdges[currentNode][e];
            if (isVisited[currentEdge] || mesh.m_edgesNumFaces[currentEdge] != 1)
            {
                e++;
                continue;
            }

            const auto firstNode = mesh.m_edges[currentEdge].first;
            const auto secondNode = mesh.m_edges[currentEdge].second;

            currentNode = secondNode == currentNode ? firstNode : secondNode;
            e = 0;
            currentNodeInPolygon = false;

            nodeIndex++;
            ResizeVectorIfNeeded(nodeIndex + 1, meshBoundaryPolygon, {doubleMissingValue, doubleMissingValue});

            meshBoundaryPolygon[nodeIndex] = mesh.m_nodes[currentNode];

            isVisited[currentEdge] = true;
        }
    }

    void Polygons::CreatePointsInPolygons(std::vector<std::vector<Point>>& generatedPoints)
    {

        std::vector<Point> localPolygon(GetNumNodes());

        const int SafetySize = 11;
        bool isOnePolygonClosed = false;
        generatedPoints.resize(m_indices.size());
        for (int i = 0; i < m_indices.size(); ++i)
        {
            localPolygon.clear();
            for (int j = m_indices[i][0]; j <= m_indices[i][1]; ++j)
            {
                localPolygon.push_back(m_nodes[j]);
            }
            const auto numLocalPoints = static_cast<int>(localPolygon.size());

            // not a closed polygon
            if (localPolygon[numLocalPoints - 1] != localPolygon[0])
            {
                continue;
            }

            isOnePolygonClosed = true;
            double localPolygonArea = 0.0;
            Point centerOfMass;
            FaceAreaAndCenterOfMass(localPolygon, numLocalPoints - 1, m_projection, localPolygonArea, centerOfMass);

            double perimeter;
            PerimeterClosedPolygon(localPolygon, numLocalPoints, perimeter);

            double maximumEdgeLength;
            MaximumEdgeLength(localPolygon, numLocalPoints, maximumEdgeLength);

            // average triangle size
            double averageEdgeLength = perimeter / (numLocalPoints - 1);
            double averageTriangleArea = 0.25 * squareRootOfThree * averageEdgeLength * averageEdgeLength;

            // estimated number of triangles
            auto numberOfTriangles = int(SafetySize * localPolygonArea / averageTriangleArea);
            if (numberOfTriangles <= 0)
            {
                throw AlgorithmError("Polygons::CreatePointsInPolygons: The number of triangles is <= 0.");
            }

            TriangulationWrapper triangulationWrapper;

<<<<<<< HEAD
            const auto numPolygonNodes = static_cast<int>(localPolygon.size() - 1); // open polygon

            triangulationWrapper.Compute(localPolygon,
                                         numPolygonNodes,
                                         TriangulationWrapper::TriangulationOptions::GeneratePoints,
                                         averageTriangleArea,
                                         numberOfTriangles);

            generatedPoints[i] = std::move(triangulationWrapper.m_nodes);
=======
            // if the number of estimated triangles is not sufficient, tricall must be repeated
            while (numtri < 0)
            {
                numtri = numberOfTriangles;
                faceNodes.resize(int(numberOfTriangles) * 3);
                edgeNodes.resize(int(numberOfTriangles) * 2);
                faceEdges.resize(int(numberOfTriangles) * 3);
                xPoint.resize(int(numberOfTriangles) * 3);
                yPoint.resize(int(numberOfTriangles) * 3);

                Triangulation(&jatri,
                              &xLocalPolygon[0],
                              &yLocalPolygon[0],
                              &numLocalPointsOpenPolygon,
                              &faceNodes[0],
                              &numtri,
                              &edgeNodes[0],
                              &numedge,
                              &faceEdges[0],
                              &xPoint[0],
                              &yPoint[0],
                              &numPoints,
                              &averageTriangleArea);

                if (numberOfTriangles)
                {
                    numberOfTriangles = -numtri;
                }
            }
            generatedPoints[i].resize(numPoints);
            for (int j = 0; j < numPoints; ++j)
            {
                generatedPoints[i][j] = {xPoint[j], yPoint[j]};
            }
            //TODO: CHECK POINTS ARE INSIDE THE POLYGON?
>>>>>>> 430842fe
        }
        if (!isOnePolygonClosed)
        {
            throw AlgorithmError("Polygons::CreatePointsInPolygons: There is no closed polygon.");
        }
    }

    void Polygons::RefinePolygonPart(int startIndex,
                                     int endIndex,
                                     double refinementDistance,
                                     std::vector<Point>& refinedPolygon)
    {
        if (m_indices.empty())
        {
            throw std::invalid_argument("Polygons::RefinePolygonPart: No nodes in polygon.");
        }

        if (startIndex == 0 && endIndex == 0)
        {
            startIndex = m_indices[0][0];
            endIndex = m_indices[0][1];
        }

        if (endIndex <= startIndex)
        {
            throw std::invalid_argument("Polygons::RefinePolygonPart: The end index is smaller than the start index.");
        }

        bool areIndicesValid = false;
        int polygonIndex;
        for (int i = 0; i < m_indices.size(); ++i)
        {
            if (startIndex >= m_indices[i][0] && endIndex <= m_indices[i][1])
            {
                areIndicesValid = true;
                polygonIndex = i;
                break;
            }
        }

        if (!areIndicesValid)
        {
            throw std::invalid_argument("Polygons::RefinePolygonPart: The indices are not valid.");
        }

        std::vector<double> edgeLengths;
        PolygonEdgeLengths(m_nodes, edgeLengths);
        std::vector<double> nodeLengthCoordinate(edgeLengths.size());
        nodeLengthCoordinate[0] = 0.0;
        for (int i = 1; i < edgeLengths.size(); ++i)
        {
            nodeLengthCoordinate[i] = nodeLengthCoordinate[i - 1] + edgeLengths[i - 1];
        }

        auto numNodesRefinedPart = int(std::ceil((nodeLengthCoordinate[endIndex] - nodeLengthCoordinate[startIndex]) / refinementDistance) + (endIndex - startIndex));
        int numNodesNotRefinedPart = startIndex - m_indices[polygonIndex][0] + m_indices[polygonIndex][1] - endIndex;
        int totalNumNodes = numNodesRefinedPart + numNodesNotRefinedPart;
        refinedPolygon.resize(totalNumNodes);

        // before refinement
        int refinedNodeIndex = 0;
        for (int i = m_indices[polygonIndex][0]; i <= startIndex; ++i)
        {
            refinedPolygon[refinedNodeIndex] = m_nodes[i];
            refinedNodeIndex++;
        }

        // refined part
        int nodeIndex = startIndex;
        int nextNodeIndex = nodeIndex + 1;
        Point p0 = m_nodes[nodeIndex];
        Point p1 = m_nodes[nextNodeIndex];
        double pointLengthCoordinate = nodeLengthCoordinate[startIndex];
        bool snappedToLastPoint = false;
        while (nodeIndex < endIndex)
        {
            // initial point already accounted for
            pointLengthCoordinate += refinementDistance;
            if (pointLengthCoordinate > nodeLengthCoordinate[nextNodeIndex])
            {
                // if not snapped to the original last polygon point, snap it
                if (!snappedToLastPoint)
                {
                    refinedPolygon[refinedNodeIndex] = m_nodes[nextNodeIndex];
                    refinedNodeIndex++;
                }

                // find the next point
                bool nextNodeFound = false;
                for (int i = nextNodeIndex + 1; i <= endIndex; ++i)
                {
                    if (nodeLengthCoordinate[i] > pointLengthCoordinate)
                    {
                        nextNodeFound = true;
                        nodeIndex = i - 1;
                        nextNodeIndex = i;
                        break;
                    }
                }
                if (nextNodeIndex > endIndex || !nextNodeFound)
                {
                    break;
                }

                p0 = m_nodes[nodeIndex];
                p1 = m_nodes[nextNodeIndex];
                pointLengthCoordinate = nodeLengthCoordinate[nodeIndex] + refinementDistance;
                snappedToLastPoint = false;
            }
            double distanceFromLastNode = pointLengthCoordinate - nodeLengthCoordinate[nodeIndex];
            double factor = distanceFromLastNode / edgeLengths[nodeIndex];
            Point p;
            if (std::abs(factor - 1.0) <= std::numeric_limits<double>::epsilon())
            {
                snappedToLastPoint = true;
                p = p1;
            }
            else
            {
                p = p0 + (p1 - p0) * distanceFromLastNode / edgeLengths[nodeIndex];
            }
            refinedPolygon[refinedNodeIndex] = p;
            refinedNodeIndex++;
        }

        // after refinement
        for (int i = endIndex + 1; i <= m_indices[polygonIndex][1]; ++i)
        {
            refinedPolygon[refinedNodeIndex] = m_nodes[i];
            refinedNodeIndex++;
        }
        refinedPolygon.resize(refinedNodeIndex);
    }

    void Polygons::PerimeterClosedPolygon(const std::vector<Point>& localPolygon, const int numPoints, double& perimeter) const
    {
        if (numPoints < 0)
        {
            throw std::invalid_argument("Polygons::PerimeterClosedPolygon: The number of nodes is <= 0.");
        }

        if (localPolygon[0] != localPolygon[numPoints - 1])
        {
            throw std::invalid_argument("Polygons::PerimeterClosedPolygon: The first and last point of the polygon is not the same.");
        }

        perimeter = 0.0;
        std::vector<double> edgeLengths;
        PolygonEdgeLengths(localPolygon, edgeLengths);
        perimeter = std::accumulate(edgeLengths.begin(), edgeLengths.end(), 0.0);
    }

    void Polygons::PolygonEdgeLengths(const std::vector<Point>& localPolygon, std::vector<double>& edgeLengths) const
    {
        edgeLengths.resize(localPolygon.size());
        for (int p = 0; p < localPolygon.size(); ++p)
        {
            int firstNode = p;
            int secondNode = p + 1;
            if (secondNode == localPolygon.size())
            {
                secondNode = 0;
            }
            double edgeLength = Distance(localPolygon[firstNode], localPolygon[secondNode], m_projection);
            edgeLengths[p] = edgeLength;
        }
    }

    void Polygons::MaximumEdgeLength(const std::vector<Point>& localPolygon, const int numPoints, double& maximumEdgeLength)
    {

        if (numPoints < 0)
        {
            throw std::invalid_argument("Polygons::MaximumEdgeLength: The number of nodes is <= 0.");
        }

        if (localPolygon[0].x != localPolygon[numPoints - 1].x)
        {
            throw std::invalid_argument("Polygons::MaximumEdgeLength: The first and last point of the polygon is not the same.");
        }

        maximumEdgeLength = std::numeric_limits<double>::lowest();
        for (int p = 0; p < numPoints - 1; ++p)
        {
            double edgeLength = Distance(m_nodes[p], m_nodes[p + 1], m_projection);
            maximumEdgeLength = std::max(maximumEdgeLength, edgeLength);
        }
    }

    void Polygons::OffsetCopy(double distance, bool innerAndOuter, Polygons& newPolygon)
    {
        int sizenewPolygon = GetNumNodes();
        if (innerAndOuter)
        {
            sizenewPolygon += GetNumNodes() + 1;
        }

        std::vector<Point> normalVectors(sizenewPolygon);
        double dxNormalPreviousEdge = 0.0;
        double dyNormalPreviuosEdge = 0.0;
        double dxNormal = 0.0;
        double dyNormal = 0.0;
        for (int n = 0; n < GetNumNodes(); n++)
        {
            if (n < GetNumNodes() - 1)
            {
                auto dx = GetDx(m_nodes[n], m_nodes[n + 1], m_projection);
                auto dy = GetDy(m_nodes[n], m_nodes[n + 1], m_projection);
                const auto nodeDistance = std::sqrt(dx * dx + dy * dy);
                dxNormal = -dy / nodeDistance;
                dyNormal = dx / nodeDistance;
            }
            else
            {
                dxNormal = dxNormalPreviousEdge;
                dyNormal = dyNormalPreviuosEdge;
            }

            if (n == 0)
            {
                dxNormalPreviousEdge = dxNormal;
                dyNormalPreviuosEdge = dyNormal;
            }

            double factor = 1.0 / (1.0 + dxNormalPreviousEdge * dxNormal + dyNormalPreviuosEdge * dyNormal);
            normalVectors[n].x = factor * (dxNormalPreviousEdge + dxNormal);
            normalVectors[n].y = factor * (dyNormalPreviuosEdge + dyNormal);

            dxNormalPreviousEdge = dxNormal;
            dyNormalPreviuosEdge = dyNormal;
        }

        // negative sign introduced because normal vector pointing inward
        distance = -distance;
        if (m_projection == Projections::spherical)
        {
            distance = distance / (earth_radius * degrad_hp);
        }

        std::vector<Point> newPolygonPoints(sizenewPolygon, {doubleMissingValue, doubleMissingValue});
        for (auto i = 0; i < GetNumNodes(); i++)
        {
            auto dx = normalVectors[i].x * distance;
            auto dy = normalVectors[i].y * distance;
            if (m_projection == Projections::spherical)
            {
                dx = dx / std::cos((m_nodes[i].y + 0.5 * dy) * degrad_hp);
            }
            newPolygonPoints[i].x = m_nodes[i].x + dx;
            newPolygonPoints[i].y = m_nodes[i].y + dy;

            if (innerAndOuter)
            {
                newPolygonPoints[i + GetNumNodes() + 1].x = m_nodes[i].x - dx;
                newPolygonPoints[i + GetNumNodes() + 1].y = m_nodes[i].y - dy;
            }
        }

        // set the new polygon
        newPolygon = {newPolygonPoints, m_projection};
    }

    bool Polygons::IsPointInPolygon(const Point& point, int polygonIndex) const
    {
        // empty polygon means everything is included
        if (m_indices.empty())
        {
            return true;
        }

<<<<<<< HEAD
        bool inPolygon = IsPointInPolygonNodes(point, m_nodes, m_indices[polygonIndex][0], m_indices[polygonIndex][1], m_projection);
=======
        if (polygonIndex >= m_indices.size())
        {
            throw std::invalid_argument("Polygons::IsPointInPolygon: Invalid polygon index.");
        }
>>>>>>> 430842fe

        bool inPolygon = IsPointInPolygonNodes(point, m_nodes, m_indices[polygonIndex][0], m_indices[polygonIndex][1]);
        return inPolygon;
    }

    bool Polygons::IsPointInPolygons(const Point& point) const
    {
        // empty polygon means everything is included
        if (m_indices.empty())
        {
            return true;
        }

        bool inPolygon = false;
        for (int p = 0; p < m_indices.size(); p++)
        {
            // Calculate the bounding box
            double XMin = std::numeric_limits<double>::max();
            double XMax = std::numeric_limits<double>::lowest();
            double YMin = std::numeric_limits<double>::max();
            double YMax = std::numeric_limits<double>::lowest();

            for (int n = m_indices[p][0]; n <= m_indices[p][1]; n++)
            {
                XMin = std::min(XMin, m_nodes[n].x);
                XMax = std::max(XMax, m_nodes[n].x);
                YMin = std::min(YMin, m_nodes[n].y);
                YMax = std::max(YMax, m_nodes[n].y);
            }

            if ((point.x >= XMin && point.x <= XMax) && (point.y >= YMin && point.y <= YMax))
            {
                inPolygon = IsPointInPolygonNodes(point, m_nodes, m_indices[p][0], m_indices[p][1], m_projection);
            }

            if (inPolygon)
            {
                return true;
            }
        }

        return inPolygon;
    }

    bool Polygons::IsEmpty() const
    {
        return m_indices.empty();
    }

}; // namespace meshkernel
<|MERGE_RESOLUTION|>--- conflicted
+++ resolved
@@ -1,640 +1,595 @@
-//---- GPL ---------------------------------------------------------------------
-//
-// Copyright (C)  Stichting Deltares, 2011-2020.
-//
-// This program is free software: you can redistribute it and/or modify
-// it under the terms of the GNU General Public License as published by
-// the Free Software Foundation version 3.
-//
-// This program is distributed in the hope that it will be useful,
-// but WITHOUT ANY WARRANTY; without even the implied warranty of
-// MERCHANTABILITY or FITNESS FOR A PARTICULAR PURPOSE.  See the
-// GNU General Public License for more details.
-//
-// You should have received a copy of the GNU General Public License
-// along with this program.  If not, see <http://www.gnu.org/licenses/>.
-//
-// contact: delft3d.support@deltares.nl
-// Stichting Deltares
-// P.O. Box 177
-// 2600 MH Delft, The Netherlands
-//
-// All indications and logos of, and references to, "Delft3D" and "Deltares"
-// are registered trademarks of Stichting Deltares, and remain the property of
-// Stichting Deltares. All rights reserved.
-//
-//------------------------------------------------------------------------------
-
-#pragma once
-
-#include <utility>
-#include <vector>
-#include <stdexcept>
-#include "Mesh.hpp"
-#include "Polygons.hpp"
-#include "Constants.cpp"
-#include "Operations.cpp"
-<<<<<<< HEAD
-#include "TriangulationWrapper.cpp"
-=======
-#include "Exceptions.hpp"
->>>>>>> 430842fe
-
-namespace meshkernel
-{
-    Polygons::Polygons() : m_numNodes(0), m_numAllocatedNodes(0)
-    {
-    }
-
-    Polygons::Polygons(const std::vector<Point>& polygon, Projections projection) : m_projection(projection)
-    {
-        ResizeVectorIfNeededWithMinimumSize(m_numAllocatedNodes, m_nodes, m_allocationSize);
-
-        // find the polygons in the current list of points
-        std::vector<std::vector<size_t>> indexes(polygon.size(), std::vector<size_t>(2, 0));
-        int pos = FindIndexes(polygon, 0, polygon.size(), doubleMissingValue, indexes);
-        indexes.resize(pos);
-
-        // resize if necessary
-        int numNodes = GetNumNodes();
-        int currentNodePosition = numNodes;
-        if (currentNodePosition != 0)
-        {
-            ResizeVectorIfNeeded(numNodes + 1 + int(polygon.size()), m_nodes);
-            m_nodes[currentNodePosition] = {doubleMissingValue, doubleMissingValue};
-        }
-        else
-        {
-            ResizeVectorIfNeeded(int(polygon.size()), m_nodes);
-        }
-
-        m_numAllocatedNodes = int(m_nodes.size());
-        m_numNodes = int(m_nodes.size());
-
-        auto numPolygons = int(m_indices.size());
-        ResizeVectorIfNeeded(numPolygons + int(indexes.size()), m_indices, std::vector<int>(2, 0));
-        for (int p = 0; p < indexes.size(); p++)
-        {
-            int indexInIndexes = 0;
-            if (currentNodePosition > 0)
-            {
-                m_nodes[currentNodePosition] = {doubleMissingValue, doubleMissingValue};
-                currentNodePosition++;
-            }
-
-            for (auto n = indexes[p][0]; n <= indexes[p][1]; n++)
-            {
-                m_nodes[currentNodePosition] = polygon[indexes[p][0] + indexInIndexes];
-                indexInIndexes++;
-                currentNodePosition++;
-            }
-            m_indices[numPolygons + p][0] = int(indexes[p][0]) + numNodes;
-            m_indices[numPolygons + p][1] = int(indexes[p][1]) + numNodes;
-        }
-    }
-
-    void Polygons::MeshBoundaryToPolygon(Mesh& mesh,
-                                         std::vector<Point>& meshBoundaryPolygon,
-                                         int& numNodesBoundaryPolygons) const
-    {
-        numNodesBoundaryPolygons = 0;
-
-        // Find faces
-        mesh.Administrate(Mesh::AdministrationOptions::AdministrateMeshEdgesAndFaces);
-        std::vector<bool> isVisited(mesh.GetNumEdges(), false);
-        meshBoundaryPolygon.resize(mesh.GetNumNodes(), {doubleMissingValue, doubleMissingValue});
-
-        for (int e = 0; e < mesh.GetNumEdges(); e++)
-        {
-            if (isVisited[e] || mesh.m_edgesNumFaces[e] != 1)
-            {
-                continue;
-            }
-
-            const auto firstNodeIndex = mesh.m_edges[e].first;
-            const auto secondNodeIndex = mesh.m_edges[e].second;
-            const auto firstNode = mesh.m_nodes[firstNodeIndex];
-            const auto secondNode = mesh.m_nodes[secondNodeIndex];
-
-            bool firstNodeInPolygon = IsPointInPolygonNodes(mesh.m_nodes[firstNodeIndex], m_nodes, 0, GetNumNodes() - 1, mesh.m_projection);
-            bool secondNodeInPolygon = IsPointInPolygonNodes(mesh.m_nodes[secondNodeIndex], m_nodes, 0, GetNumNodes() - 1, mesh.m_projection);
-
-            if (!firstNodeInPolygon && !secondNodeInPolygon)
-            {
-                continue;
-            }
-
-            ResizeVectorIfNeeded(numNodesBoundaryPolygons + 3, meshBoundaryPolygon, {doubleMissingValue, doubleMissingValue});
-
-            //Start a new polyline
-            if (numNodesBoundaryPolygons > 0)
-            {
-                numNodesBoundaryPolygons++;
-            }
-
-            const int startPolygonEdges = numNodesBoundaryPolygons;
-
-            meshBoundaryPolygon[numNodesBoundaryPolygons] = firstNode;
-            numNodesBoundaryPolygons++;
-            meshBoundaryPolygon[numNodesBoundaryPolygons] = secondNode;
-
-            isVisited[e] = true;
-
-            // walk the current mesh boundary
-            auto currentNode = secondNodeIndex;
-            WalkBoundaryFromNode(mesh, isVisited, numNodesBoundaryPolygons, currentNode, meshBoundaryPolygon);
-
-            const auto numNodesFirstTail = numNodesBoundaryPolygons;
-
-            // if the boundary polygon is not closed
-            if (currentNode != firstNodeIndex)
-            {
-                //Now grow a polyline starting at the other side of the original link L, i.e., the second tail
-                currentNode = firstNodeIndex;
-                WalkBoundaryFromNode(mesh, isVisited, numNodesBoundaryPolygons, currentNode, meshBoundaryPolygon);
-            }
-
-            // There is a nonempty second tail, so reverse the first tail, so that they connect.
-            if (numNodesBoundaryPolygons > numNodesFirstTail)
-            {
-                const int start = startPolygonEdges + int(std::ceil((numNodesFirstTail - startPolygonEdges + 1) / 2.0));
-                Point backupPoint;
-                for (int n = start; n < numNodesFirstTail; n++)
-                {
-                    backupPoint = meshBoundaryPolygon[n];
-                    const int replaceIndex = numNodesFirstTail - n + firstNodeIndex;
-                    meshBoundaryPolygon[n] = meshBoundaryPolygon[replaceIndex];
-                    meshBoundaryPolygon[replaceIndex] = backupPoint;
-                }
-            }
-
-            //Start a new polyline
-            numNodesBoundaryPolygons++;
-        }
-    }
-
-    void Polygons::WalkBoundaryFromNode(const Mesh& mesh,
-                                        std::vector<bool>& isVisited,
-                                        int& nodeIndex,
-                                        int& currentNode,
-                                        std::vector<Point>& meshBoundaryPolygon) const
-    {
-        int e = 0;
-        bool currentNodeInPolygon = false;
-        while (e < mesh.m_nodesNumEdges[currentNode])
-        {
-            if (!currentNodeInPolygon)
-            {
-                currentNodeInPolygon = IsPointInPolygonNodes(mesh.m_nodes[currentNode], m_nodes, 0, GetNumNodes() - 1, m_projection);
-            }
-
-            if (!currentNodeInPolygon)
-            {
-                break;
-            }
-
-            const auto currentEdge = mesh.m_nodesEdges[currentNode][e];
-            if (isVisited[currentEdge] || mesh.m_edgesNumFaces[currentEdge] != 1)
-            {
-                e++;
-                continue;
-            }
-
-            const auto firstNode = mesh.m_edges[currentEdge].first;
-            const auto secondNode = mesh.m_edges[currentEdge].second;
-
-            currentNode = secondNode == currentNode ? firstNode : secondNode;
-            e = 0;
-            currentNodeInPolygon = false;
-
-            nodeIndex++;
-            ResizeVectorIfNeeded(nodeIndex + 1, meshBoundaryPolygon, {doubleMissingValue, doubleMissingValue});
-
-            meshBoundaryPolygon[nodeIndex] = mesh.m_nodes[currentNode];
-
-            isVisited[currentEdge] = true;
-        }
-    }
-
-    void Polygons::CreatePointsInPolygons(std::vector<std::vector<Point>>& generatedPoints)
-    {
-
-        std::vector<Point> localPolygon(GetNumNodes());
-
-        const int SafetySize = 11;
-        bool isOnePolygonClosed = false;
-        generatedPoints.resize(m_indices.size());
-        for (int i = 0; i < m_indices.size(); ++i)
-        {
-            localPolygon.clear();
-            for (int j = m_indices[i][0]; j <= m_indices[i][1]; ++j)
-            {
-                localPolygon.push_back(m_nodes[j]);
-            }
-            const auto numLocalPoints = static_cast<int>(localPolygon.size());
-
-            // not a closed polygon
-            if (localPolygon[numLocalPoints - 1] != localPolygon[0])
-            {
-                continue;
-            }
-
-            isOnePolygonClosed = true;
-            double localPolygonArea = 0.0;
-            Point centerOfMass;
-            FaceAreaAndCenterOfMass(localPolygon, numLocalPoints - 1, m_projection, localPolygonArea, centerOfMass);
-
-            double perimeter;
-            PerimeterClosedPolygon(localPolygon, numLocalPoints, perimeter);
-
-            double maximumEdgeLength;
-            MaximumEdgeLength(localPolygon, numLocalPoints, maximumEdgeLength);
-
-            // average triangle size
-            double averageEdgeLength = perimeter / (numLocalPoints - 1);
-            double averageTriangleArea = 0.25 * squareRootOfThree * averageEdgeLength * averageEdgeLength;
-
-            // estimated number of triangles
-            auto numberOfTriangles = int(SafetySize * localPolygonArea / averageTriangleArea);
-            if (numberOfTriangles <= 0)
-            {
-                throw AlgorithmError("Polygons::CreatePointsInPolygons: The number of triangles is <= 0.");
-            }
-
-            TriangulationWrapper triangulationWrapper;
-
-<<<<<<< HEAD
-            const auto numPolygonNodes = static_cast<int>(localPolygon.size() - 1); // open polygon
-
-            triangulationWrapper.Compute(localPolygon,
-                                         numPolygonNodes,
-                                         TriangulationWrapper::TriangulationOptions::GeneratePoints,
-                                         averageTriangleArea,
-                                         numberOfTriangles);
-
-            generatedPoints[i] = std::move(triangulationWrapper.m_nodes);
-=======
-            // if the number of estimated triangles is not sufficient, tricall must be repeated
-            while (numtri < 0)
-            {
-                numtri = numberOfTriangles;
-                faceNodes.resize(int(numberOfTriangles) * 3);
-                edgeNodes.resize(int(numberOfTriangles) * 2);
-                faceEdges.resize(int(numberOfTriangles) * 3);
-                xPoint.resize(int(numberOfTriangles) * 3);
-                yPoint.resize(int(numberOfTriangles) * 3);
-
-                Triangulation(&jatri,
-                              &xLocalPolygon[0],
-                              &yLocalPolygon[0],
-                              &numLocalPointsOpenPolygon,
-                              &faceNodes[0],
-                              &numtri,
-                              &edgeNodes[0],
-                              &numedge,
-                              &faceEdges[0],
-                              &xPoint[0],
-                              &yPoint[0],
-                              &numPoints,
-                              &averageTriangleArea);
-
-                if (numberOfTriangles)
-                {
-                    numberOfTriangles = -numtri;
-                }
-            }
-            generatedPoints[i].resize(numPoints);
-            for (int j = 0; j < numPoints; ++j)
-            {
-                generatedPoints[i][j] = {xPoint[j], yPoint[j]};
-            }
-            //TODO: CHECK POINTS ARE INSIDE THE POLYGON?
->>>>>>> 430842fe
-        }
-        if (!isOnePolygonClosed)
-        {
-            throw AlgorithmError("Polygons::CreatePointsInPolygons: There is no closed polygon.");
-        }
-    }
-
-    void Polygons::RefinePolygonPart(int startIndex,
-                                     int endIndex,
-                                     double refinementDistance,
-                                     std::vector<Point>& refinedPolygon)
-    {
-        if (m_indices.empty())
-        {
-            throw std::invalid_argument("Polygons::RefinePolygonPart: No nodes in polygon.");
-        }
-
-        if (startIndex == 0 && endIndex == 0)
-        {
-            startIndex = m_indices[0][0];
-            endIndex = m_indices[0][1];
-        }
-
-        if (endIndex <= startIndex)
-        {
-            throw std::invalid_argument("Polygons::RefinePolygonPart: The end index is smaller than the start index.");
-        }
-
-        bool areIndicesValid = false;
-        int polygonIndex;
-        for (int i = 0; i < m_indices.size(); ++i)
-        {
-            if (startIndex >= m_indices[i][0] && endIndex <= m_indices[i][1])
-            {
-                areIndicesValid = true;
-                polygonIndex = i;
-                break;
-            }
-        }
-
-        if (!areIndicesValid)
-        {
-            throw std::invalid_argument("Polygons::RefinePolygonPart: The indices are not valid.");
-        }
-
-        std::vector<double> edgeLengths;
-        PolygonEdgeLengths(m_nodes, edgeLengths);
-        std::vector<double> nodeLengthCoordinate(edgeLengths.size());
-        nodeLengthCoordinate[0] = 0.0;
-        for (int i = 1; i < edgeLengths.size(); ++i)
-        {
-            nodeLengthCoordinate[i] = nodeLengthCoordinate[i - 1] + edgeLengths[i - 1];
-        }
-
-        auto numNodesRefinedPart = int(std::ceil((nodeLengthCoordinate[endIndex] - nodeLengthCoordinate[startIndex]) / refinementDistance) + (endIndex - startIndex));
-        int numNodesNotRefinedPart = startIndex - m_indices[polygonIndex][0] + m_indices[polygonIndex][1] - endIndex;
-        int totalNumNodes = numNodesRefinedPart + numNodesNotRefinedPart;
-        refinedPolygon.resize(totalNumNodes);
-
-        // before refinement
-        int refinedNodeIndex = 0;
-        for (int i = m_indices[polygonIndex][0]; i <= startIndex; ++i)
-        {
-            refinedPolygon[refinedNodeIndex] = m_nodes[i];
-            refinedNodeIndex++;
-        }
-
-        // refined part
-        int nodeIndex = startIndex;
-        int nextNodeIndex = nodeIndex + 1;
-        Point p0 = m_nodes[nodeIndex];
-        Point p1 = m_nodes[nextNodeIndex];
-        double pointLengthCoordinate = nodeLengthCoordinate[startIndex];
-        bool snappedToLastPoint = false;
-        while (nodeIndex < endIndex)
-        {
-            // initial point already accounted for
-            pointLengthCoordinate += refinementDistance;
-            if (pointLengthCoordinate > nodeLengthCoordinate[nextNodeIndex])
-            {
-                // if not snapped to the original last polygon point, snap it
-                if (!snappedToLastPoint)
-                {
-                    refinedPolygon[refinedNodeIndex] = m_nodes[nextNodeIndex];
-                    refinedNodeIndex++;
-                }
-
-                // find the next point
-                bool nextNodeFound = false;
-                for (int i = nextNodeIndex + 1; i <= endIndex; ++i)
-                {
-                    if (nodeLengthCoordinate[i] > pointLengthCoordinate)
-                    {
-                        nextNodeFound = true;
-                        nodeIndex = i - 1;
-                        nextNodeIndex = i;
-                        break;
-                    }
-                }
-                if (nextNodeIndex > endIndex || !nextNodeFound)
-                {
-                    break;
-                }
-
-                p0 = m_nodes[nodeIndex];
-                p1 = m_nodes[nextNodeIndex];
-                pointLengthCoordinate = nodeLengthCoordinate[nodeIndex] + refinementDistance;
-                snappedToLastPoint = false;
-            }
-            double distanceFromLastNode = pointLengthCoordinate - nodeLengthCoordinate[nodeIndex];
-            double factor = distanceFromLastNode / edgeLengths[nodeIndex];
-            Point p;
-            if (std::abs(factor - 1.0) <= std::numeric_limits<double>::epsilon())
-            {
-                snappedToLastPoint = true;
-                p = p1;
-            }
-            else
-            {
-                p = p0 + (p1 - p0) * distanceFromLastNode / edgeLengths[nodeIndex];
-            }
-            refinedPolygon[refinedNodeIndex] = p;
-            refinedNodeIndex++;
-        }
-
-        // after refinement
-        for (int i = endIndex + 1; i <= m_indices[polygonIndex][1]; ++i)
-        {
-            refinedPolygon[refinedNodeIndex] = m_nodes[i];
-            refinedNodeIndex++;
-        }
-        refinedPolygon.resize(refinedNodeIndex);
-    }
-
-    void Polygons::PerimeterClosedPolygon(const std::vector<Point>& localPolygon, const int numPoints, double& perimeter) const
-    {
-        if (numPoints < 0)
-        {
-            throw std::invalid_argument("Polygons::PerimeterClosedPolygon: The number of nodes is <= 0.");
-        }
-
-        if (localPolygon[0] != localPolygon[numPoints - 1])
-        {
-            throw std::invalid_argument("Polygons::PerimeterClosedPolygon: The first and last point of the polygon is not the same.");
-        }
-
-        perimeter = 0.0;
-        std::vector<double> edgeLengths;
-        PolygonEdgeLengths(localPolygon, edgeLengths);
-        perimeter = std::accumulate(edgeLengths.begin(), edgeLengths.end(), 0.0);
-    }
-
-    void Polygons::PolygonEdgeLengths(const std::vector<Point>& localPolygon, std::vector<double>& edgeLengths) const
-    {
-        edgeLengths.resize(localPolygon.size());
-        for (int p = 0; p < localPolygon.size(); ++p)
-        {
-            int firstNode = p;
-            int secondNode = p + 1;
-            if (secondNode == localPolygon.size())
-            {
-                secondNode = 0;
-            }
-            double edgeLength = Distance(localPolygon[firstNode], localPolygon[secondNode], m_projection);
-            edgeLengths[p] = edgeLength;
-        }
-    }
-
-    void Polygons::MaximumEdgeLength(const std::vector<Point>& localPolygon, const int numPoints, double& maximumEdgeLength)
-    {
-
-        if (numPoints < 0)
-        {
-            throw std::invalid_argument("Polygons::MaximumEdgeLength: The number of nodes is <= 0.");
-        }
-
-        if (localPolygon[0].x != localPolygon[numPoints - 1].x)
-        {
-            throw std::invalid_argument("Polygons::MaximumEdgeLength: The first and last point of the polygon is not the same.");
-        }
-
-        maximumEdgeLength = std::numeric_limits<double>::lowest();
-        for (int p = 0; p < numPoints - 1; ++p)
-        {
-            double edgeLength = Distance(m_nodes[p], m_nodes[p + 1], m_projection);
-            maximumEdgeLength = std::max(maximumEdgeLength, edgeLength);
-        }
-    }
-
-    void Polygons::OffsetCopy(double distance, bool innerAndOuter, Polygons& newPolygon)
-    {
-        int sizenewPolygon = GetNumNodes();
-        if (innerAndOuter)
-        {
-            sizenewPolygon += GetNumNodes() + 1;
-        }
-
-        std::vector<Point> normalVectors(sizenewPolygon);
-        double dxNormalPreviousEdge = 0.0;
-        double dyNormalPreviuosEdge = 0.0;
-        double dxNormal = 0.0;
-        double dyNormal = 0.0;
-        for (int n = 0; n < GetNumNodes(); n++)
-        {
-            if (n < GetNumNodes() - 1)
-            {
-                auto dx = GetDx(m_nodes[n], m_nodes[n + 1], m_projection);
-                auto dy = GetDy(m_nodes[n], m_nodes[n + 1], m_projection);
-                const auto nodeDistance = std::sqrt(dx * dx + dy * dy);
-                dxNormal = -dy / nodeDistance;
-                dyNormal = dx / nodeDistance;
-            }
-            else
-            {
-                dxNormal = dxNormalPreviousEdge;
-                dyNormal = dyNormalPreviuosEdge;
-            }
-
-            if (n == 0)
-            {
-                dxNormalPreviousEdge = dxNormal;
-                dyNormalPreviuosEdge = dyNormal;
-            }
-
-            double factor = 1.0 / (1.0 + dxNormalPreviousEdge * dxNormal + dyNormalPreviuosEdge * dyNormal);
-            normalVectors[n].x = factor * (dxNormalPreviousEdge + dxNormal);
-            normalVectors[n].y = factor * (dyNormalPreviuosEdge + dyNormal);
-
-            dxNormalPreviousEdge = dxNormal;
-            dyNormalPreviuosEdge = dyNormal;
-        }
-
-        // negative sign introduced because normal vector pointing inward
-        distance = -distance;
-        if (m_projection == Projections::spherical)
-        {
-            distance = distance / (earth_radius * degrad_hp);
-        }
-
-        std::vector<Point> newPolygonPoints(sizenewPolygon, {doubleMissingValue, doubleMissingValue});
-        for (auto i = 0; i < GetNumNodes(); i++)
-        {
-            auto dx = normalVectors[i].x * distance;
-            auto dy = normalVectors[i].y * distance;
-            if (m_projection == Projections::spherical)
-            {
-                dx = dx / std::cos((m_nodes[i].y + 0.5 * dy) * degrad_hp);
-            }
-            newPolygonPoints[i].x = m_nodes[i].x + dx;
-            newPolygonPoints[i].y = m_nodes[i].y + dy;
-
-            if (innerAndOuter)
-            {
-                newPolygonPoints[i + GetNumNodes() + 1].x = m_nodes[i].x - dx;
-                newPolygonPoints[i + GetNumNodes() + 1].y = m_nodes[i].y - dy;
-            }
-        }
-
-        // set the new polygon
-        newPolygon = {newPolygonPoints, m_projection};
-    }
-
-    bool Polygons::IsPointInPolygon(const Point& point, int polygonIndex) const
-    {
-        // empty polygon means everything is included
-        if (m_indices.empty())
-        {
-            return true;
-        }
-
-<<<<<<< HEAD
-        bool inPolygon = IsPointInPolygonNodes(point, m_nodes, m_indices[polygonIndex][0], m_indices[polygonIndex][1], m_projection);
-=======
-        if (polygonIndex >= m_indices.size())
-        {
-            throw std::invalid_argument("Polygons::IsPointInPolygon: Invalid polygon index.");
-        }
->>>>>>> 430842fe
-
-        bool inPolygon = IsPointInPolygonNodes(point, m_nodes, m_indices[polygonIndex][0], m_indices[polygonIndex][1]);
-        return inPolygon;
-    }
-
-    bool Polygons::IsPointInPolygons(const Point& point) const
-    {
-        // empty polygon means everything is included
-        if (m_indices.empty())
-        {
-            return true;
-        }
-
-        bool inPolygon = false;
-        for (int p = 0; p < m_indices.size(); p++)
-        {
-            // Calculate the bounding box
-            double XMin = std::numeric_limits<double>::max();
-            double XMax = std::numeric_limits<double>::lowest();
-            double YMin = std::numeric_limits<double>::max();
-            double YMax = std::numeric_limits<double>::lowest();
-
-            for (int n = m_indices[p][0]; n <= m_indices[p][1]; n++)
-            {
-                XMin = std::min(XMin, m_nodes[n].x);
-                XMax = std::max(XMax, m_nodes[n].x);
-                YMin = std::min(YMin, m_nodes[n].y);
-                YMax = std::max(YMax, m_nodes[n].y);
-            }
-
-            if ((point.x >= XMin && point.x <= XMax) && (point.y >= YMin && point.y <= YMax))
-            {
-                inPolygon = IsPointInPolygonNodes(point, m_nodes, m_indices[p][0], m_indices[p][1], m_projection);
-            }
-
-            if (inPolygon)
-            {
-                return true;
-            }
-        }
-
-        return inPolygon;
-    }
-
-    bool Polygons::IsEmpty() const
-    {
-        return m_indices.empty();
-    }
-
-}; // namespace meshkernel
+//---- GPL ---------------------------------------------------------------------
+//
+// Copyright (C)  Stichting Deltares, 2011-2020.
+//
+// This program is free software: you can redistribute it and/or modify
+// it under the terms of the GNU General Public License as published by
+// the Free Software Foundation version 3.
+//
+// This program is distributed in the hope that it will be useful,
+// but WITHOUT ANY WARRANTY; without even the implied warranty of
+// MERCHANTABILITY or FITNESS FOR A PARTICULAR PURPOSE.  See the
+// GNU General Public License for more details.
+//
+// You should have received a copy of the GNU General Public License
+// along with this program.  If not, see <http://www.gnu.org/licenses/>.
+//
+// contact: delft3d.support@deltares.nl
+// Stichting Deltares
+// P.O. Box 177
+// 2600 MH Delft, The Netherlands
+//
+// All indications and logos of, and references to, "Delft3D" and "Deltares"
+// are registered trademarks of Stichting Deltares, and remain the property of
+// Stichting Deltares. All rights reserved.
+//
+//------------------------------------------------------------------------------
+
+#pragma once
+
+#include <utility>
+#include <vector>
+#include <stdexcept>
+#include "Mesh.hpp"
+#include "Polygons.hpp"
+#include "Constants.cpp"
+#include "Operations.cpp"
+#include "TriangulationWrapper.cpp"
+#include "Exceptions.hpp"
+
+namespace meshkernel
+{
+    Polygons::Polygons() : m_numNodes(0), m_numAllocatedNodes(0)
+    {
+    }
+
+    Polygons::Polygons(const std::vector<Point>& polygon, Projections projection) : m_projection(projection)
+    {
+        ResizeVectorIfNeededWithMinimumSize(m_numAllocatedNodes, m_nodes, m_allocationSize);
+
+        // find the polygons in the current list of points
+        std::vector<std::vector<size_t>> indexes(polygon.size(), std::vector<size_t>(2, 0));
+        int pos = FindIndexes(polygon, 0, polygon.size(), doubleMissingValue, indexes);
+        indexes.resize(pos);
+
+        // resize if necessary
+        int numNodes = GetNumNodes();
+        int currentNodePosition = numNodes;
+        if (currentNodePosition != 0)
+        {
+            ResizeVectorIfNeeded(numNodes + 1 + int(polygon.size()), m_nodes);
+            m_nodes[currentNodePosition] = {doubleMissingValue, doubleMissingValue};
+        }
+        else
+        {
+            ResizeVectorIfNeeded(int(polygon.size()), m_nodes);
+        }
+
+        m_numAllocatedNodes = int(m_nodes.size());
+        m_numNodes = int(m_nodes.size());
+
+        auto numPolygons = int(m_indices.size());
+        ResizeVectorIfNeeded(numPolygons + int(indexes.size()), m_indices, std::vector<int>(2, 0));
+        for (int p = 0; p < indexes.size(); p++)
+        {
+            int indexInIndexes = 0;
+            if (currentNodePosition > 0)
+            {
+                m_nodes[currentNodePosition] = {doubleMissingValue, doubleMissingValue};
+                currentNodePosition++;
+            }
+
+            for (auto n = indexes[p][0]; n <= indexes[p][1]; n++)
+            {
+                m_nodes[currentNodePosition] = polygon[indexes[p][0] + indexInIndexes];
+                indexInIndexes++;
+                currentNodePosition++;
+            }
+            m_indices[numPolygons + p][0] = int(indexes[p][0]) + numNodes;
+            m_indices[numPolygons + p][1] = int(indexes[p][1]) + numNodes;
+        }
+    }
+
+    void Polygons::MeshBoundaryToPolygon(Mesh& mesh,
+                                         std::vector<Point>& meshBoundaryPolygon,
+                                         int& numNodesBoundaryPolygons) const
+    {
+        numNodesBoundaryPolygons = 0;
+
+        // Find faces
+        mesh.Administrate(Mesh::AdministrationOptions::AdministrateMeshEdgesAndFaces);
+        std::vector<bool> isVisited(mesh.GetNumEdges(), false);
+        meshBoundaryPolygon.resize(mesh.GetNumNodes(), {doubleMissingValue, doubleMissingValue});
+
+        for (int e = 0; e < mesh.GetNumEdges(); e++)
+        {
+            if (isVisited[e] || mesh.m_edgesNumFaces[e] != 1)
+            {
+                continue;
+            }
+
+            const auto firstNodeIndex = mesh.m_edges[e].first;
+            const auto secondNodeIndex = mesh.m_edges[e].second;
+            const auto firstNode = mesh.m_nodes[firstNodeIndex];
+            const auto secondNode = mesh.m_nodes[secondNodeIndex];
+
+            bool firstNodeInPolygon = IsPointInPolygonNodes(mesh.m_nodes[firstNodeIndex], m_nodes, 0, GetNumNodes() - 1, mesh.m_projection);
+            bool secondNodeInPolygon = IsPointInPolygonNodes(mesh.m_nodes[secondNodeIndex], m_nodes, 0, GetNumNodes() - 1, mesh.m_projection);
+
+            if (!firstNodeInPolygon && !secondNodeInPolygon)
+            {
+                continue;
+            }
+
+            ResizeVectorIfNeeded(numNodesBoundaryPolygons + 3, meshBoundaryPolygon, {doubleMissingValue, doubleMissingValue});
+
+            //Start a new polyline
+            if (numNodesBoundaryPolygons > 0)
+            {
+                numNodesBoundaryPolygons++;
+            }
+
+            const int startPolygonEdges = numNodesBoundaryPolygons;
+
+            meshBoundaryPolygon[numNodesBoundaryPolygons] = firstNode;
+            numNodesBoundaryPolygons++;
+            meshBoundaryPolygon[numNodesBoundaryPolygons] = secondNode;
+
+            isVisited[e] = true;
+
+            // walk the current mesh boundary
+            auto currentNode = secondNodeIndex;
+            WalkBoundaryFromNode(mesh, isVisited, numNodesBoundaryPolygons, currentNode, meshBoundaryPolygon);
+
+            const auto numNodesFirstTail = numNodesBoundaryPolygons;
+
+            // if the boundary polygon is not closed
+            if (currentNode != firstNodeIndex)
+            {
+                //Now grow a polyline starting at the other side of the original link L, i.e., the second tail
+                currentNode = firstNodeIndex;
+                WalkBoundaryFromNode(mesh, isVisited, numNodesBoundaryPolygons, currentNode, meshBoundaryPolygon);
+            }
+
+            // There is a nonempty second tail, so reverse the first tail, so that they connect.
+            if (numNodesBoundaryPolygons > numNodesFirstTail)
+            {
+                const int start = startPolygonEdges + int(std::ceil((numNodesFirstTail - startPolygonEdges + 1) / 2.0));
+                Point backupPoint;
+                for (int n = start; n < numNodesFirstTail; n++)
+                {
+                    backupPoint = meshBoundaryPolygon[n];
+                    const int replaceIndex = numNodesFirstTail - n + firstNodeIndex;
+                    meshBoundaryPolygon[n] = meshBoundaryPolygon[replaceIndex];
+                    meshBoundaryPolygon[replaceIndex] = backupPoint;
+                }
+            }
+
+            //Start a new polyline
+            numNodesBoundaryPolygons++;
+        }
+    }
+
+    void Polygons::WalkBoundaryFromNode(const Mesh& mesh,
+                                        std::vector<bool>& isVisited,
+                                        int& nodeIndex,
+                                        int& currentNode,
+                                        std::vector<Point>& meshBoundaryPolygon) const
+    {
+        int e = 0;
+        bool currentNodeInPolygon = false;
+        while (e < mesh.m_nodesNumEdges[currentNode])
+        {
+            if (!currentNodeInPolygon)
+            {
+                currentNodeInPolygon = IsPointInPolygonNodes(mesh.m_nodes[currentNode], m_nodes, 0, GetNumNodes() - 1, m_projection);
+            }
+
+            if (!currentNodeInPolygon)
+            {
+                break;
+            }
+
+            const auto currentEdge = mesh.m_nodesEdges[currentNode][e];
+            if (isVisited[currentEdge] || mesh.m_edgesNumFaces[currentEdge] != 1)
+            {
+                e++;
+                continue;
+            }
+
+            const auto firstNode = mesh.m_edges[currentEdge].first;
+            const auto secondNode = mesh.m_edges[currentEdge].second;
+
+            currentNode = secondNode == currentNode ? firstNode : secondNode;
+            e = 0;
+            currentNodeInPolygon = false;
+
+            nodeIndex++;
+            ResizeVectorIfNeeded(nodeIndex + 1, meshBoundaryPolygon, {doubleMissingValue, doubleMissingValue});
+
+            meshBoundaryPolygon[nodeIndex] = mesh.m_nodes[currentNode];
+
+            isVisited[currentEdge] = true;
+        }
+    }
+
+    void Polygons::CreatePointsInPolygons(std::vector<std::vector<Point>>& generatedPoints)
+    {
+
+        std::vector<Point> localPolygon(GetNumNodes());
+
+        const int SafetySize = 11;
+        bool isOnePolygonClosed = false;
+        generatedPoints.resize(m_indices.size());
+        for (int i = 0; i < m_indices.size(); ++i)
+        {
+            localPolygon.clear();
+            for (int j = m_indices[i][0]; j <= m_indices[i][1]; ++j)
+            {
+                localPolygon.push_back(m_nodes[j]);
+            }
+            const auto numLocalPoints = static_cast<int>(localPolygon.size());
+
+            // not a closed polygon
+            if (localPolygon[numLocalPoints - 1] != localPolygon[0])
+            {
+                continue;
+            }
+
+            isOnePolygonClosed = true;
+            double localPolygonArea = 0.0;
+            Point centerOfMass;
+            FaceAreaAndCenterOfMass(localPolygon, numLocalPoints - 1, m_projection, localPolygonArea, centerOfMass);
+
+            double perimeter;
+            PerimeterClosedPolygon(localPolygon, numLocalPoints, perimeter);
+
+            double maximumEdgeLength;
+            MaximumEdgeLength(localPolygon, numLocalPoints, maximumEdgeLength);
+
+            // average triangle size
+            double averageEdgeLength = perimeter / (numLocalPoints - 1);
+            double averageTriangleArea = 0.25 * squareRootOfThree * averageEdgeLength * averageEdgeLength;
+
+            // estimated number of triangles
+            auto numberOfTriangles = int(SafetySize * localPolygonArea / averageTriangleArea);
+            if (numberOfTriangles <= 0)
+            {
+                throw AlgorithmError("Polygons::CreatePointsInPolygons: The number of triangles is <= 0.");
+            }
+
+            TriangulationWrapper triangulationWrapper;
+
+            const auto numPolygonNodes = static_cast<int>(localPolygon.size() - 1); // open polygon
+
+            triangulationWrapper.Compute(localPolygon,
+                                         numPolygonNodes,
+                                         TriangulationWrapper::TriangulationOptions::GeneratePoints,
+                                         averageTriangleArea,
+                                         numberOfTriangles);
+
+            generatedPoints[i] = std::move(triangulationWrapper.m_nodes);
+        }
+        if (!isOnePolygonClosed)
+        {
+            throw AlgorithmError("Polygons::CreatePointsInPolygons: There is no closed polygon.");
+        }
+    }
+
+    void Polygons::RefinePolygonPart(int startIndex,
+                                     int endIndex,
+                                     double refinementDistance,
+                                     std::vector<Point>& refinedPolygon)
+    {
+        if (m_indices.empty())
+        {
+            throw std::invalid_argument("Polygons::RefinePolygonPart: No nodes in polygon.");
+        }
+
+        if (startIndex == 0 && endIndex == 0)
+        {
+            startIndex = m_indices[0][0];
+            endIndex = m_indices[0][1];
+        }
+
+        if (endIndex <= startIndex)
+        {
+            throw std::invalid_argument("Polygons::RefinePolygonPart: The end index is smaller than the start index.");
+        }
+
+        bool areIndicesValid = false;
+        int polygonIndex;
+        for (int i = 0; i < m_indices.size(); ++i)
+        {
+            if (startIndex >= m_indices[i][0] && endIndex <= m_indices[i][1])
+            {
+                areIndicesValid = true;
+                polygonIndex = i;
+                break;
+            }
+        }
+
+        if (!areIndicesValid)
+        {
+            throw std::invalid_argument("Polygons::RefinePolygonPart: The indices are not valid.");
+        }
+
+        std::vector<double> edgeLengths;
+        PolygonEdgeLengths(m_nodes, edgeLengths);
+        std::vector<double> nodeLengthCoordinate(edgeLengths.size());
+        nodeLengthCoordinate[0] = 0.0;
+        for (int i = 1; i < edgeLengths.size(); ++i)
+        {
+            nodeLengthCoordinate[i] = nodeLengthCoordinate[i - 1] + edgeLengths[i - 1];
+        }
+
+        auto numNodesRefinedPart = int(std::ceil((nodeLengthCoordinate[endIndex] - nodeLengthCoordinate[startIndex]) / refinementDistance) + (endIndex - startIndex));
+        int numNodesNotRefinedPart = startIndex - m_indices[polygonIndex][0] + m_indices[polygonIndex][1] - endIndex;
+        int totalNumNodes = numNodesRefinedPart + numNodesNotRefinedPart;
+        refinedPolygon.resize(totalNumNodes);
+
+        // before refinement
+        int refinedNodeIndex = 0;
+        for (int i = m_indices[polygonIndex][0]; i <= startIndex; ++i)
+        {
+            refinedPolygon[refinedNodeIndex] = m_nodes[i];
+            refinedNodeIndex++;
+        }
+
+        // refined part
+        int nodeIndex = startIndex;
+        int nextNodeIndex = nodeIndex + 1;
+        Point p0 = m_nodes[nodeIndex];
+        Point p1 = m_nodes[nextNodeIndex];
+        double pointLengthCoordinate = nodeLengthCoordinate[startIndex];
+        bool snappedToLastPoint = false;
+        while (nodeIndex < endIndex)
+        {
+            // initial point already accounted for
+            pointLengthCoordinate += refinementDistance;
+            if (pointLengthCoordinate > nodeLengthCoordinate[nextNodeIndex])
+            {
+                // if not snapped to the original last polygon point, snap it
+                if (!snappedToLastPoint)
+                {
+                    refinedPolygon[refinedNodeIndex] = m_nodes[nextNodeIndex];
+                    refinedNodeIndex++;
+                }
+
+                // find the next point
+                bool nextNodeFound = false;
+                for (int i = nextNodeIndex + 1; i <= endIndex; ++i)
+                {
+                    if (nodeLengthCoordinate[i] > pointLengthCoordinate)
+                    {
+                        nextNodeFound = true;
+                        nodeIndex = i - 1;
+                        nextNodeIndex = i;
+                        break;
+                    }
+                }
+                if (nextNodeIndex > endIndex || !nextNodeFound)
+                {
+                    break;
+                }
+
+                p0 = m_nodes[nodeIndex];
+                p1 = m_nodes[nextNodeIndex];
+                pointLengthCoordinate = nodeLengthCoordinate[nodeIndex] + refinementDistance;
+                snappedToLastPoint = false;
+            }
+            double distanceFromLastNode = pointLengthCoordinate - nodeLengthCoordinate[nodeIndex];
+            double factor = distanceFromLastNode / edgeLengths[nodeIndex];
+            Point p;
+            if (std::abs(factor - 1.0) <= std::numeric_limits<double>::epsilon())
+            {
+                snappedToLastPoint = true;
+                p = p1;
+            }
+            else
+            {
+                p = p0 + (p1 - p0) * distanceFromLastNode / edgeLengths[nodeIndex];
+            }
+            refinedPolygon[refinedNodeIndex] = p;
+            refinedNodeIndex++;
+        }
+
+        // after refinement
+        for (int i = endIndex + 1; i <= m_indices[polygonIndex][1]; ++i)
+        {
+            refinedPolygon[refinedNodeIndex] = m_nodes[i];
+            refinedNodeIndex++;
+        }
+        refinedPolygon.resize(refinedNodeIndex);
+    }
+
+    void Polygons::PerimeterClosedPolygon(const std::vector<Point>& localPolygon, const int numPoints, double& perimeter) const
+    {
+        if (numPoints < 0)
+        {
+            throw std::invalid_argument("Polygons::PerimeterClosedPolygon: The number of nodes is <= 0.");
+        }
+
+        if (localPolygon[0] != localPolygon[numPoints - 1])
+        {
+            throw std::invalid_argument("Polygons::PerimeterClosedPolygon: The first and last point of the polygon is not the same.");
+        }
+
+        perimeter = 0.0;
+        std::vector<double> edgeLengths;
+        PolygonEdgeLengths(localPolygon, edgeLengths);
+        perimeter = std::accumulate(edgeLengths.begin(), edgeLengths.end(), 0.0);
+    }
+
+    void Polygons::PolygonEdgeLengths(const std::vector<Point>& localPolygon, std::vector<double>& edgeLengths) const
+    {
+        edgeLengths.resize(localPolygon.size());
+        for (int p = 0; p < localPolygon.size(); ++p)
+        {
+            int firstNode = p;
+            int secondNode = p + 1;
+            if (secondNode == localPolygon.size())
+            {
+                secondNode = 0;
+            }
+            double edgeLength = Distance(localPolygon[firstNode], localPolygon[secondNode], m_projection);
+            edgeLengths[p] = edgeLength;
+        }
+    }
+
+    void Polygons::MaximumEdgeLength(const std::vector<Point>& localPolygon, const int numPoints, double& maximumEdgeLength)
+    {
+
+        if (numPoints < 0)
+        {
+            throw std::invalid_argument("Polygons::MaximumEdgeLength: The number of nodes is <= 0.");
+        }
+
+        if (localPolygon[0].x != localPolygon[numPoints - 1].x)
+        {
+            throw std::invalid_argument("Polygons::MaximumEdgeLength: The first and last point of the polygon is not the same.");
+        }
+
+        maximumEdgeLength = std::numeric_limits<double>::lowest();
+        for (int p = 0; p < numPoints - 1; ++p)
+        {
+            double edgeLength = Distance(m_nodes[p], m_nodes[p + 1], m_projection);
+            maximumEdgeLength = std::max(maximumEdgeLength, edgeLength);
+        }
+    }
+
+    void Polygons::OffsetCopy(double distance, bool innerAndOuter, Polygons& newPolygon)
+    {
+        int sizenewPolygon = GetNumNodes();
+        if (innerAndOuter)
+        {
+            sizenewPolygon += GetNumNodes() + 1;
+        }
+
+        std::vector<Point> normalVectors(sizenewPolygon);
+        double dxNormalPreviousEdge = 0.0;
+        double dyNormalPreviuosEdge = 0.0;
+        double dxNormal = 0.0;
+        double dyNormal = 0.0;
+        for (int n = 0; n < GetNumNodes(); n++)
+        {
+            if (n < GetNumNodes() - 1)
+            {
+                auto dx = GetDx(m_nodes[n], m_nodes[n + 1], m_projection);
+                auto dy = GetDy(m_nodes[n], m_nodes[n + 1], m_projection);
+                const auto nodeDistance = std::sqrt(dx * dx + dy * dy);
+                dxNormal = -dy / nodeDistance;
+                dyNormal = dx / nodeDistance;
+            }
+            else
+            {
+                dxNormal = dxNormalPreviousEdge;
+                dyNormal = dyNormalPreviuosEdge;
+            }
+
+            if (n == 0)
+            {
+                dxNormalPreviousEdge = dxNormal;
+                dyNormalPreviuosEdge = dyNormal;
+            }
+
+            double factor = 1.0 / (1.0 + dxNormalPreviousEdge * dxNormal + dyNormalPreviuosEdge * dyNormal);
+            normalVectors[n].x = factor * (dxNormalPreviousEdge + dxNormal);
+            normalVectors[n].y = factor * (dyNormalPreviuosEdge + dyNormal);
+
+            dxNormalPreviousEdge = dxNormal;
+            dyNormalPreviuosEdge = dyNormal;
+        }
+
+        // negative sign introduced because normal vector pointing inward
+        distance = -distance;
+        if (m_projection == Projections::spherical)
+        {
+            distance = distance / (earth_radius * degrad_hp);
+        }
+
+        std::vector<Point> newPolygonPoints(sizenewPolygon, {doubleMissingValue, doubleMissingValue});
+        for (auto i = 0; i < GetNumNodes(); i++)
+        {
+            auto dx = normalVectors[i].x * distance;
+            auto dy = normalVectors[i].y * distance;
+            if (m_projection == Projections::spherical)
+            {
+                dx = dx / std::cos((m_nodes[i].y + 0.5 * dy) * degrad_hp);
+            }
+            newPolygonPoints[i].x = m_nodes[i].x + dx;
+            newPolygonPoints[i].y = m_nodes[i].y + dy;
+
+            if (innerAndOuter)
+            {
+                newPolygonPoints[i + GetNumNodes() + 1].x = m_nodes[i].x - dx;
+                newPolygonPoints[i + GetNumNodes() + 1].y = m_nodes[i].y - dy;
+            }
+        }
+
+        // set the new polygon
+        newPolygon = {newPolygonPoints, m_projection};
+    }
+
+    bool Polygons::IsPointInPolygon(const Point& point, int polygonIndex) const
+    {
+        // empty polygon means everything is included
+        if (m_indices.empty())
+        {
+            return true;
+        }
+
+        if (polygonIndex >= m_indices.size())
+        {
+            throw std::invalid_argument("Polygons::IsPointInPolygon: Invalid polygon index.");
+        }
+
+        bool inPolygon = IsPointInPolygonNodes(point, m_nodes, m_indices[polygonIndex][0], m_indices[polygonIndex][1], m_projection);
+        return inPolygon;
+    }
+
+    bool Polygons::IsPointInPolygons(const Point& point) const
+    {
+        // empty polygon means everything is included
+        if (m_indices.empty())
+        {
+            return true;
+        }
+
+        bool inPolygon = false;
+        for (int p = 0; p < m_indices.size(); p++)
+        {
+            // Calculate the bounding box
+            double XMin = std::numeric_limits<double>::max();
+            double XMax = std::numeric_limits<double>::lowest();
+            double YMin = std::numeric_limits<double>::max();
+            double YMax = std::numeric_limits<double>::lowest();
+
+            for (int n = m_indices[p][0]; n <= m_indices[p][1]; n++)
+            {
+                XMin = std::min(XMin, m_nodes[n].x);
+                XMax = std::max(XMax, m_nodes[n].x);
+                YMin = std::min(YMin, m_nodes[n].y);
+                YMax = std::max(YMax, m_nodes[n].y);
+            }
+
+            if ((point.x >= XMin && point.x <= XMax) && (point.y >= YMin && point.y <= YMax))
+            {
+                inPolygon = IsPointInPolygonNodes(point, m_nodes, m_indices[p][0], m_indices[p][1], m_projection);
+            }
+
+            if (inPolygon)
+            {
+                return true;
+            }
+        }
+
+        return inPolygon;
+    }
+
+    bool Polygons::IsEmpty() const
+    {
+        return m_indices.empty();
+    }
+
+}; // namespace meshkernel