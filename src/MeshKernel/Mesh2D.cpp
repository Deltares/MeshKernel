--- conflicted
+++ resolved
@@ -1626,21 +1626,11 @@
     std::vector<int> polyLineIndexes;
     std::vector<double> lineAdimensionalIntersections;
 
-<<<<<<< HEAD
-=======
-    ComputeEdgesLengths();
-
->>>>>>> 659d866d
     // Mask all faces crossed by boundary lines
     std::vector edgemask(GetNumEdges(), false);
 
     for (auto s = 0; s < polyLine.size() - 1; ++s)
     {
-<<<<<<< HEAD
-=======
-
-        const auto polylineSegmentLength = ComputeDistance(polyLine[s], polyLine[s + 1], m_projection);
->>>>>>> 659d866d
         for (auto e = 0; e < GetNumEdges(); ++e)
         {
             if (edgemask[e])
@@ -1667,11 +1657,7 @@
                 auto firstNodeIndex = m_edges[e].first;
                 auto secondNodeIndex = m_edges[e].second;
 
-<<<<<<< HEAD
                 if (crossProductValue < 0)
-=======
-                if (crossProductValue >= 0)
->>>>>>> 659d866d
                 {
                     firstNodeIndex = m_edges[e].second;
                     secondNodeIndex = m_edges[e].first;
@@ -1680,13 +1666,9 @@
                 nodesOfIntersectedEdges.emplace_back(firstNodeIndex);
                 nodesOfIntersectedEdges.emplace_back(secondNodeIndex);
 
-<<<<<<< HEAD
                 edgeAdimensionalIntersections.emplace_back(ratioSecondSegment);
                 lineAdimensionalIntersections.emplace_back(ratioFirstSegment);
-=======
-                edgeAdimensionalIntersections.emplace_back(ratioSecondSegment / m_edgeLengths[e]);
-                lineAdimensionalIntersections.emplace_back(ratioFirstSegment / polylineSegmentLength);
->>>>>>> 659d866d
+
                 polyLineIndexes.emplace_back(s);
 
                 edgemask[e] = true;
