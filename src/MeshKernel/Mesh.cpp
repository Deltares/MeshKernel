//---- GPL ---------------------------------------------------------------------
//
// Copyright (C)  Stichting Deltares, 2011-2021.
//
// This program is free software: you can redistribute it and/or modify
// it under the terms of the GNU General Public License as published by
// the Free Software Foundation version 3.
//
// This program is distributed in the hope that it will be useful,
// but WITHOUT ANY WARRANTY; without even the implied warranty of
// MERCHANTABILITY or FITNESS FOR A PARTICULAR PURPOSE.  See the
// GNU General Public License for more details.
//
// You should have received a copy of the GNU General Public License
// along with this program.  If not, see <http://www.gnu.org/licenses/>.
//
// contact: delft3d.support@deltares.nl
// Stichting Deltares
// P.O. Box 177
// 2600 MH Delft, The Netherlands
//
// All indications and logos of, and references to, "Delft3D" and "Deltares"
// are registered trademarks of Stichting Deltares, and remain the property of
// Stichting Deltares. All rights reserved.
//
//------------------------------------------------------------------------------

#pragma once
#include "MeshKernel/Mesh.hpp"

#include <MeshKernel/Exceptions.hpp>
#include <MeshKernel/Operations.hpp>

#include <MeshKernel/Entities.hpp>
#include <stdexcept>
#include <vector>

meshkernel::Mesh::Mesh(const std::vector<Edge>& edges,
                       const std::vector<Point>& nodes,
                       Projection projection) : m_nodes(nodes), m_edges(edges), m_projection(projection){};

void meshkernel::Mesh::NodeAdministration()
{
    // assume no duplicated links
    for (auto e = 0; e < GetNumEdges(); e++)
    {
        const auto firstNode = m_edges[e].first;
        const auto secondNode = m_edges[e].second;

        if (firstNode == sizetMissingValue || secondNode == sizetMissingValue)
        {
            continue;
        }

        if (m_nodesNumEdges[firstNode] >= maximumNumberOfEdgesPerNode || m_nodesNumEdges[secondNode] >= maximumNumberOfEdgesPerNode)
        {
            continue;
        }

        // Search for previously connected edges
        auto alreadyAddedEdge = false;
        for (auto i = 0; i < m_nodesNumEdges[firstNode]; ++i)
        {
            if (const auto currentEdge = m_edges[m_nodesEdges[firstNode][i]]; currentEdge.first == secondNode || currentEdge.second == secondNode)
            {
                alreadyAddedEdge = true;
                break;
            }
        }
        if (!alreadyAddedEdge)
        {
            m_nodesEdges[firstNode][m_nodesNumEdges[firstNode]] = e;
            m_nodesNumEdges[firstNode]++;
        }

        // Search for previously connected edges
        alreadyAddedEdge = false;
        for (auto i = 0; i < m_nodesNumEdges[secondNode]; ++i)
        {
            if (const auto currentEdge = m_edges[m_nodesEdges[secondNode][i]]; currentEdge.first == firstNode || currentEdge.second == firstNode)
            {
                alreadyAddedEdge = true;
                break;
            }
        }
        if (!alreadyAddedEdge)
        {
            m_nodesEdges[secondNode][m_nodesNumEdges[secondNode]] = e;
            m_nodesNumEdges[secondNode]++;
        }
    }

    // resize
    for (auto n = 0; n < GetNumNodes(); n++)
    {
        m_nodesEdges[n].resize(m_nodesNumEdges[n]);
    }
}

void meshkernel::Mesh::DeleteInvalidNodesAndEdges()
{

    // Mask nodes connected to valid edges
    std::vector<bool> connectedNodes(m_nodes.size(), false);
    size_t numInvalidEdges = 0;

    for (const auto& [firstNode, secondNode] : m_edges)
    {
        if (firstNode == sizetMissingValue || secondNode == sizetMissingValue)
        {
            numInvalidEdges++;
            continue;
        }
        connectedNodes[firstNode] = true;
        connectedNodes[secondNode] = true;
    }

    // Count all invalid nodes (note: there might be nodes that are not connected to an edge)
    size_t numInvalidNodes = 0;
    for (auto n = 0; n < m_nodes.size(); ++n)
    {
        // invalidate nodes that are not connected
        if (!connectedNodes[n])
        {
            m_nodes[n] = {doubleMissingValue, doubleMissingValue};
        }

        if (!m_nodes[n].IsValid())
        {
            numInvalidNodes++;
        }
    }

    // If nothing to invalidate return
    if (numInvalidEdges == 0 && numInvalidNodes == 0)
    {
        m_numNodes = m_nodes.size();
        m_numEdges = m_edges.size();
        return;
    }

    // Flag invalid nodes
    std::vector<size_t> validNodesIndices(m_nodes.size());
    std::fill(validNodesIndices.begin(), validNodesIndices.end(), sizetMissingValue);
    size_t validIndex = 0;
    for (auto n = 0; n < m_nodes.size(); ++n)
    {
        if (m_nodes[n].IsValid())
        {
            validNodesIndices[n] = validIndex;
            validIndex++;
        }
    }

    // Flag invalid edges
    for (auto& [firstNode, secondNode] : m_edges)
    {
        if (firstNode != sizetMissingValue && secondNode != sizetMissingValue && validNodesIndices[firstNode] != sizetMissingValue && validNodesIndices[secondNode] != sizetMissingValue)
        {
            firstNode = validNodesIndices[firstNode];
            secondNode = validNodesIndices[secondNode];
            continue;
        }

        firstNode = sizetMissingValue;
        secondNode = sizetMissingValue;
    }

    // Remove invalid nodes, without reducing capacity
    const auto endNodeVector = std::remove_if(m_nodes.begin(), m_nodes.end(), [](const Point& n) { return !n.IsValid(); });
    m_nodes.erase(endNodeVector, m_nodes.end());
    m_numNodes = m_nodes.size();

    // Remove invalid edges, without reducing capacity
    const auto endEdgeVector = std::remove_if(m_edges.begin(), m_edges.end(), [](const Edge& e) { return e.first == sizetMissingValue || e.second == sizetMissingValue; });
    m_edges.erase(endEdgeVector, m_edges.end());
    m_numEdges = m_edges.size();
}

void meshkernel::Mesh::MergeTwoNodes(size_t firstNodeIndex, size_t secondNodeIndex)
{
    if (firstNodeIndex >= GetNumNodes() || secondNodeIndex >= GetNumNodes())
    {
        throw std::invalid_argument("Mesh::MergeTwoNodes: Either the first or the second node-index is invalid.");
    }

    auto edgeIndex = FindEdge(firstNodeIndex, secondNodeIndex);
    if (edgeIndex != sizetMissingValue)
    {
        m_edges[edgeIndex].first = sizetMissingValue;
        m_edges[edgeIndex].second = sizetMissingValue;
    }

    // check if there is another edge starting at firstEdgeOtherNode and ending at secondNode
    for (auto n = 0; n < m_nodesNumEdges[firstNodeIndex]; n++)
    {
        const auto firstEdgeIndex = m_nodesEdges[firstNodeIndex][n];
        const auto firstEdge = m_edges[firstEdgeIndex];
        const auto firstEdgeOtherNode = OtherNodeOfEdge(firstEdge, firstNodeIndex);
        if (firstEdgeOtherNode != sizetMissingValue && firstEdgeOtherNode != secondNodeIndex)
        {
            for (auto nn = 0; nn < m_nodesNumEdges[firstEdgeOtherNode]; nn++)
            {
                const auto secondEdgeIndex = m_nodesEdges[firstEdgeOtherNode][nn];
                auto secondEdge = m_edges[secondEdgeIndex];
                const auto secondNodeSecondEdge = OtherNodeOfEdge(secondEdge, firstEdgeOtherNode);
                if (secondNodeSecondEdge == secondNodeIndex)
                {
                    m_edges[secondEdgeIndex].first = sizetMissingValue;
                    m_edges[secondEdgeIndex].second = sizetMissingValue;
                }
            }
        }
    }

    // add all valid edges starting at secondNode
    std::vector<size_t> secondNodeEdges(maximumNumberOfEdgesPerNode, sizetMissingValue);
    size_t numSecondNodeEdges = 0;
    for (auto n = 0; n < m_nodesNumEdges[secondNodeIndex]; n++)
    {
        edgeIndex = m_nodesEdges[secondNodeIndex][n];
        if (m_edges[edgeIndex].first != sizetMissingValue)
        {
            secondNodeEdges[numSecondNodeEdges] = edgeIndex;
            numSecondNodeEdges++;
        }
    }

    // add all valid edges starting at firstNode are assigned to the second node
    for (auto n = 0; n < m_nodesNumEdges[firstNodeIndex]; n++)
    {
        edgeIndex = m_nodesEdges[firstNodeIndex][n];
        if (m_edges[edgeIndex].first != sizetMissingValue)
        {
            secondNodeEdges[numSecondNodeEdges] = edgeIndex;
            if (m_edges[edgeIndex].first == firstNodeIndex)
            {
                m_edges[edgeIndex].first = secondNodeIndex;
            }
            if (m_edges[edgeIndex].second == firstNodeIndex)
            {
                m_edges[edgeIndex].second = secondNodeIndex;
            }
            numSecondNodeEdges++;
        }
    }

    // re-assign edges to second node
    m_nodesEdges[secondNodeIndex] = std::vector<size_t>(secondNodeEdges.begin(), secondNodeEdges.begin() + numSecondNodeEdges);
    m_nodesNumEdges[secondNodeIndex] = numSecondNodeEdges;

    // remove edges to first node
    m_nodesEdges[firstNodeIndex] = std::vector<size_t>(0);
    m_nodesNumEdges[firstNodeIndex] = 0;
    m_nodes[firstNodeIndex] = {doubleMissingValue, doubleMissingValue};

    m_nodesRTreeRequiresUpdate = true;
    m_edgesRTreeRequiresUpdate = true;
}

size_t meshkernel::Mesh::ConnectNodes(size_t startNode, size_t endNode)
{
    const auto edgeIndex = FindEdge(startNode, endNode);

    // The nodes are already connected
    if (edgeIndex != sizetMissingValue)
        return sizetMissingValue;

    // increment the edges container
    const auto newEdgeIndex = GetNumEdges();
    m_edges.resize(newEdgeIndex + 1);
    m_edges[newEdgeIndex].first = startNode;
    m_edges[newEdgeIndex].second = endNode;
    m_numEdges++;

    m_edgesRTreeRequiresUpdate = true;

    return newEdgeIndex;
}

size_t meshkernel::Mesh::InsertNode(const Point& newPoint)
{
    const auto newSize = GetNumNodes() + 1;
    const auto newNodeIndex = GetNumNodes();

    m_nodes.resize(newSize);
    m_nodeMask.resize(newSize);
    m_nodesNumEdges.resize(newSize);
    m_nodesEdges.resize(newSize);

    m_numNodes++;

    m_nodes[newNodeIndex] = newPoint;
    m_nodeMask[newNodeIndex] = static_cast<int>(newNodeIndex);
    m_nodesNumEdges[newNodeIndex] = 0;

    m_nodesRTreeRequiresUpdate = true;

    return newNodeIndex;
}

void meshkernel::Mesh::DeleteNode(size_t nodeIndex)
{
    if (nodeIndex >= GetNumNodes())
    {
        throw std::invalid_argument("Mesh::DeleteNode: The index of the node to be deleted does not exist.");
    }

    for (auto e = 0; e < m_nodesNumEdges[nodeIndex]; e++)
    {
        const auto edgeIndex = m_nodesEdges[nodeIndex][e];
        DeleteEdge(edgeIndex);
    }
    m_nodes[nodeIndex] = {doubleMissingValue, doubleMissingValue};
    m_numNodes--;

    m_nodesRTreeRequiresUpdate = true;
}

void meshkernel::Mesh::DeleteEdge(size_t edgeIndex)
{
    if (edgeIndex == sizetMissingValue)
    {
        throw std::invalid_argument("Mesh::DeleteEdge: The index of the edge to be deleted does not exist.");
    }

    m_edges[edgeIndex].first = sizetMissingValue;
    m_edges[edgeIndex].second = sizetMissingValue;

    m_edgesRTreeRequiresUpdate = true;
}

void meshkernel::Mesh::ComputeEdgesLengths()
{
    auto const numEdges = GetNumEdges();
    m_edgeLengths.resize(numEdges, doubleMissingValue);
    for (auto e = 0; e < numEdges; e++)
    {
        auto const first = m_edges[e].first;
        auto const second = m_edges[e].second;
        m_edgeLengths[e] = ComputeDistance(m_nodes[first], m_nodes[second], m_projection);
    }
}

void meshkernel::Mesh::ComputeEdgesCenters()
{
    m_edgesCenters = ComputeEdgeCenters(m_nodes, m_edges);
}

size_t meshkernel::Mesh::FindCommonNode(size_t firstEdgeIndex, size_t secondEdgeIndex) const
{
    const auto firstEdgeFirstNode = m_edges[firstEdgeIndex].first;
    const auto firstEdgeEdgeSecondNode = m_edges[firstEdgeIndex].second;

    const auto secondEdgeFirstNode = m_edges[secondEdgeIndex].first;
    const auto secondEdgeSecondNode = m_edges[secondEdgeIndex].second;

    if (firstEdgeFirstNode == sizetMissingValue || firstEdgeEdgeSecondNode == sizetMissingValue || secondEdgeFirstNode == sizetMissingValue || secondEdgeSecondNode == sizetMissingValue)
    {
        throw std::invalid_argument("Mesh::FindCommonNode: At least one of the given edges is invalid.");
    }

    if (firstEdgeFirstNode == secondEdgeFirstNode || firstEdgeFirstNode == secondEdgeSecondNode)
    {
        return firstEdgeFirstNode;
    }
    if (firstEdgeEdgeSecondNode == secondEdgeFirstNode || firstEdgeEdgeSecondNode == secondEdgeSecondNode)
    {
        return firstEdgeEdgeSecondNode;
    }
    return sizetMissingValue;
}

size_t meshkernel::Mesh::FindEdge(size_t firstNodeIndex, size_t secondNodeIndex) const
{
    if (firstNodeIndex == sizetMissingValue || secondNodeIndex == sizetMissingValue)
    {
        throw std::invalid_argument("Mesh::FindEdge: Invalid node index.");
    }

    size_t edgeIndex = sizetMissingValue;
    for (auto n = 0; n < m_nodesNumEdges[firstNodeIndex]; n++)
    {
        const auto localEdgeIndex = m_nodesEdges[firstNodeIndex][n];
        const auto firstEdgeOtherNode = OtherNodeOfEdge(m_edges[localEdgeIndex], firstNodeIndex);
        if (firstEdgeOtherNode == secondNodeIndex)
        {
            edgeIndex = localEdgeIndex;
            break;
        }
    }
    return edgeIndex;
}

size_t meshkernel::Mesh::FindNodeCloseToAPoint(Point point, double searchRadius)
{
    if (GetNumNodes() <= 0)
    {
        throw std::invalid_argument("Mesh::FindNodeCloseToAPoint: There are no valid nodes.");
    }

    SearchNearestNeighboursOnSquaredDistance(point, searchRadius * searchRadius, MeshLocations::Nodes);

    if (GetNumNearestNeighbors(MeshLocations::Nodes) > 0)
    {
<<<<<<< HEAD
        return GetNearestNeighborIndex(0, MeshLocations::Nodes);
=======
        return m_nodesRTree.GetQueryIndex(0);
    }

    throw AlgorithmError("Mesh::FindNodeCloseToAPoint: Could not find the node index close to a point.");
}

size_t meshkernel::Mesh::FindNodeCloseToAPoint(Point point, const std::vector<bool>& oneDNodeMask)
{
    if (GetNumNodes() <= 0)
    {
        throw std::invalid_argument("Mesh::FindNodeCloseToAPoint: There are no valid nodes.");
    }

    // create rtree a first time
    if (m_nodesRTree.Empty())
    {
        m_nodesRTree.BuildTree(m_nodes);
        m_nodesRTreeRequiresUpdate = false;
    }

    m_nodesRTree.NearestNeighbors(point);
    const auto resultSize = m_nodesRTree.GetQueryResultSize();

    // no results found
    if (resultSize <= 0)
    {
        throw AlgorithmError("Mesh::FindNodeCloseToAPoint: query result size <= 0.");
    }

    // resultSize > 0, no node mask applied
    if (oneDNodeMask.empty())
    {
        return m_nodesRTree.GetQueryIndex(0);
    }

    // resultSize > 0, a mask is applied
    for (auto index = 0; index < resultSize; ++index)
    {
        const auto nodeIndex = m_nodesRTree.GetQueryIndex(index);
        if (oneDNodeMask[nodeIndex])
        {
            return nodeIndex;
        }
>>>>>>> ed621230
    }

    throw AlgorithmError("Mesh::FindNodeCloseToAPoint: Could not find the node index close to a point.");
}

size_t meshkernel::Mesh::FindEdgeCloseToAPoint(Point point)
{
    if (GetNumEdges() == 0)
    {
        throw std::invalid_argument("Mesh::GetNodeIndex: There are no valid edges.");
    }

    SearchNearestNeighbors(point, MeshLocations::Edges);

    if (GetNumNearestNeighbors(MeshLocations::Edges) >= 1)
    {
<<<<<<< HEAD
        return GetNearestNeighborIndex(0, MeshLocations::Edges);
=======
        const auto edgeIndex = m_edgesRTree.GetQueryIndex(0);
        return edgeIndex;
>>>>>>> ed621230
    }

    throw AlgorithmError("Mesh::FindEdgeCloseToAPoint: Could not find the closest edge to a point.");
}

void meshkernel::Mesh::MoveNode(Point newPoint, size_t nodeindex)
{
    const Point nodeToMove = m_nodes[nodeindex];

    const auto dx = GetDx(nodeToMove, newPoint, m_projection);
    const auto dy = GetDy(nodeToMove, newPoint, m_projection);

    const auto distanceNodeToMoveFromNewPoint = std::sqrt(dx * dx + dy * dy);
    for (auto n = 0; n < GetNumNodes(); ++n)
    {
        const auto nodeDx = GetDx(m_nodes[n], nodeToMove, m_projection);
        const auto nodeDy = GetDy(m_nodes[n], nodeToMove, m_projection);
        const double distanceCurrentNodeFromNewPoint = std::sqrt(nodeDx * nodeDx + nodeDy * nodeDy);

        const auto factor = 0.5 * (1.0 + std::cos(std::min(distanceCurrentNodeFromNewPoint / distanceNodeToMoveFromNewPoint, 1.0) * M_PI));

        m_nodes[n].x += dx * factor;
        m_nodes[n].y += dy * factor;
    }

    m_nodesRTreeRequiresUpdate = true;
    m_edgesRTreeRequiresUpdate = true;
}

bool meshkernel::Mesh::IsFaceOnBoundary(size_t face) const
{
    bool isFaceOnBoundary = false;

    for (auto e = 0; e < GetNumFaceEdges(face); ++e)
    {
        const auto edge = m_facesEdges[face][e];
        if (IsEdgeOnBoundary(edge))
        {
            isFaceOnBoundary = true;
            break;
        }
    }
    return isFaceOnBoundary;
}

void meshkernel::Mesh::SortEdgesInCounterClockWiseOrder(size_t node)
{
    if (!m_nodes[node].IsValid())
    {
        throw std::invalid_argument("Mesh::SortEdgesInCounterClockWiseOrder: Invalid nodes.");
    }

    double phi0 = 0.0;
    double phi;
    std::vector<double> edgeAngles(maximumNumberOfEdgesPerNode);
    std::fill(edgeAngles.begin(), edgeAngles.end(), 0.0);
    for (auto edgeIndex = 0; edgeIndex < m_nodesNumEdges[node]; edgeIndex++)
    {

        auto firstNode = m_edges[m_nodesEdges[node][edgeIndex]].first;
        auto secondNode = m_edges[m_nodesEdges[node][edgeIndex]].second;
        if (firstNode == sizetMissingValue || secondNode == sizetMissingValue)
        {
            continue;
        }

        if (secondNode == node)
        {
            secondNode = firstNode;
            firstNode = node;
        }

        const auto deltaX = GetDx(m_nodes[secondNode], m_nodes[firstNode], m_projection);
        const auto deltaY = GetDy(m_nodes[secondNode], m_nodes[firstNode], m_projection);
        if (abs(deltaX) < minimumDeltaCoordinate && abs(deltaY) < minimumDeltaCoordinate)
        {
            if (deltaY < 0.0)
            {
                phi = -M_PI / 2.0;
            }
            else
            {
                phi = M_PI / 2.0;
            }
        }
        else
        {
            phi = atan2(deltaY, deltaX);
        }

        if (edgeIndex == 0)
        {
            phi0 = phi;
        }

        edgeAngles[edgeIndex] = phi - phi0;
        if (edgeAngles[edgeIndex] < 0.0)
        {
            edgeAngles[edgeIndex] = edgeAngles[edgeIndex] + 2.0 * M_PI;
        }
    }

    // Performing sorting
    std::vector<std::size_t> indices(m_nodesNumEdges[node]);
    std::vector<size_t> edgeNodeCopy{m_nodesEdges[node]};
    iota(indices.begin(), indices.end(), 0);
    sort(indices.begin(), indices.end(), [&](std::size_t i1, std::size_t i2) { return edgeAngles[i1] < edgeAngles[i2]; });

    for (std::size_t edgeIndex = 0; edgeIndex < m_nodesNumEdges[node]; edgeIndex++)
    {
        m_nodesEdges[node][edgeIndex] = edgeNodeCopy[indices[edgeIndex]];
    }
}

void meshkernel::Mesh::BuildTree(MeshLocations meshLocation)
{
    if (meshLocation == MeshLocations::Nodes && m_nodesRTree.Empty())
    {
        m_nodesRTree.BuildTree(m_nodes);
        m_nodesRTreeRequiresUpdate = false;
    }

    if (meshLocation == MeshLocations::Edges && m_edgesRTree.Empty())
    {
        ComputeEdgesCenters();
        m_edgesRTree.BuildTree(m_edgesCenters);
        m_edgesRTreeRequiresUpdate = false;
    }

    if (meshLocation == MeshLocations::Faces && m_facesRTree.Empty())
    {
        m_facesRTree.BuildTree(m_facesCircumcenters);
    }
}

void meshkernel::Mesh::SearchNearestNeighbors(Point point, MeshLocations meshLocation)
{
    BuildTree(meshLocation);
    if (meshLocation == MeshLocations::Nodes)
    {
        m_nodesRTree.NearestNeighbors(point);
    }

    if (meshLocation == MeshLocations::Edges)
    {
        m_edgesRTree.NearestNeighbors(point);
    }

    if (meshLocation == MeshLocations::Faces)
    {
        m_facesRTree.NearestNeighbors(point);
    }
}

void meshkernel::Mesh::SearchNearestNeighboursOnSquaredDistance(Point point, double squaredRadius, MeshLocations meshLocation)
{
    BuildTree(meshLocation);
    if (meshLocation == MeshLocations::Nodes)
    {
        m_nodesRTree.NearestNeighborsOnSquaredDistance(point, squaredRadius);
    }

    if (meshLocation == MeshLocations::Edges)
    {
        m_edgesRTree.NearestNeighborsOnSquaredDistance(point, squaredRadius);
    }

    if (meshLocation == MeshLocations::Faces)
    {
        m_facesRTree.NearestNeighborsOnSquaredDistance(point, squaredRadius);
    }
}

size_t meshkernel::Mesh::GetNumNearestNeighbors(MeshLocations meshLocation) const
{
    if (meshLocation == MeshLocations::Nodes)
    {
        return m_nodesRTree.GetQueryResultSize();
    }

    if (meshLocation == MeshLocations::Edges)
    {
        return m_edgesRTree.GetQueryResultSize();
    }

    if (meshLocation == MeshLocations::Faces)
    {
        return m_facesRTree.GetQueryResultSize();
    }

    return sizetMissingValue;
}

size_t meshkernel::Mesh::GetNearestNeighborIndex(size_t index, MeshLocations meshLocation)
{
    if (meshLocation == MeshLocations::Nodes)
    {
        return m_nodesRTree.GetQueryResult(index);
    }

    if (meshLocation == MeshLocations::Edges)
    {
        return m_edgesRTree.GetQueryResult(index);
    }

    if (meshLocation == MeshLocations::Faces)
    {
        return m_facesRTree.GetQueryResult(index);
    }

    return sizetMissingValue;
}

void meshkernel::Mesh::AdministrateNodesEdges()
{
    DeleteInvalidNodesAndEdges();

    if (m_nodesRTreeRequiresUpdate && !m_nodesRTree.Empty())
    {
        m_nodesRTree.BuildTree(m_nodes);
        m_nodesRTreeRequiresUpdate = false;
    }

    if (m_edgesRTreeRequiresUpdate && !m_edgesRTree.Empty())
    {
        ComputeEdgesCenters();
        m_edgesRTree.BuildTree(m_edgesCenters);
        m_edgesRTreeRequiresUpdate = false;
    }

    // return if there are no nodes or no edges
    if (m_numNodes == 0 || m_numEdges == 0)
    {
        return;
    }

    m_nodesEdges.resize(m_nodes.size());
    std::fill(m_nodesEdges.begin(), m_nodesEdges.end(), std::vector<size_t>(maximumNumberOfEdgesPerNode, sizetMissingValue));

    m_nodesNumEdges.resize(m_nodes.size());
    std::fill(m_nodesNumEdges.begin(), m_nodesNumEdges.end(), 0);

    NodeAdministration();

    for (auto n = 0; n < GetNumNodes(); n++)
    {
        SortEdgesInCounterClockWiseOrder(n);
    }
}<|MERGE_RESOLUTION|>--- conflicted
+++ resolved
@@ -403,10 +403,7 @@
 
     if (GetNumNearestNeighbors(MeshLocations::Nodes) > 0)
     {
-<<<<<<< HEAD
         return GetNearestNeighborIndex(0, MeshLocations::Nodes);
-=======
-        return m_nodesRTree.GetQueryIndex(0);
     }
 
     throw AlgorithmError("Mesh::FindNodeCloseToAPoint: Could not find the node index close to a point.");
@@ -449,7 +446,6 @@
         {
             return nodeIndex;
         }
->>>>>>> ed621230
     }
 
     throw AlgorithmError("Mesh::FindNodeCloseToAPoint: Could not find the node index close to a point.");
@@ -466,12 +462,7 @@
 
     if (GetNumNearestNeighbors(MeshLocations::Edges) >= 1)
     {
-<<<<<<< HEAD
         return GetNearestNeighborIndex(0, MeshLocations::Edges);
-=======
-        const auto edgeIndex = m_edgesRTree.GetQueryIndex(0);
-        return edgeIndex;
->>>>>>> ed621230
     }
 
     throw AlgorithmError("Mesh::FindEdgeCloseToAPoint: Could not find the closest edge to a point.");
@@ -669,17 +660,17 @@
 {
     if (meshLocation == MeshLocations::Nodes)
     {
-        return m_nodesRTree.GetQueryResult(index);
+        return m_nodesRTree.GetQueryIndex(index);
     }
 
     if (meshLocation == MeshLocations::Edges)
     {
-        return m_edgesRTree.GetQueryResult(index);
+        return m_edgesRTree.GetQueryIndex(index);
     }
 
     if (meshLocation == MeshLocations::Faces)
     {
-        return m_facesRTree.GetQueryResult(index);
+        return m_facesRTree.GetQueryIndex(index);
     }
 
     return sizetMissingValue;
