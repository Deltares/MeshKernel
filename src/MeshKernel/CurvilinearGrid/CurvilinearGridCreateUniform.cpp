--- conflicted
+++ resolved
@@ -81,13 +81,8 @@
         return {};
     }
 
-<<<<<<< HEAD
     Point referencePoint{constants::missing::doubleValue, constants::missing::doubleValue};
-    auto const& [startPolygonIndex, endPolygonIndex] = polygons->m_outer_polygons_indices[polygonIndex];
-=======
-    Point referencePoint{doubleMissingValue, doubleMissingValue};
     auto const& [startPolygonIndex, endPolygonIndex] = polygons->OuterIndices(polygonIndex);
->>>>>>> f93c090b
     for (auto i = startPolygonIndex; i <= endPolygonIndex; ++i)
     {
         auto const& polygonNode = polygons->Node(i);
