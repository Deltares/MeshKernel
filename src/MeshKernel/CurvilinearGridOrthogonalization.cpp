--- conflicted
+++ resolved
@@ -105,11 +105,7 @@
         int nextVertical = 0;
         for (auto m = 0; m < m_grid.m_numM; ++m)
         {
-<<<<<<< HEAD
-            const auto nodeType = m_grid->m_gridNodesTypes[m][n];
-=======
-            const auto nodeType = m_grid.m_gridNodesMask[m][n];
->>>>>>> d22c6407
+            const auto nodeType = m_grid.m_gridNodesTypes[m][n];
             if (nodeType == CurvilinearGrid::NodeType::BottomLeft || nodeType == CurvilinearGrid::NodeType::UpperLeft)
             {
                 startM = m;
@@ -139,11 +135,7 @@
                     {
                         continue;
                     }
-<<<<<<< HEAD
-                    if (m_grid->m_gridNodesTypes[mm][n] == CurvilinearGrid::NodeType::Invalid)
-=======
-                    if (m_grid.m_gridNodesMask[mm][n] == CurvilinearGrid::NodeType::Invalid)
->>>>>>> d22c6407
+                    if (m_grid.m_gridNodesTypes[mm][n] == CurvilinearGrid::NodeType::Invalid)
                     {
                         continue;
                     }
@@ -192,11 +184,7 @@
         int nextHorizontal = 0;
         for (auto n = 0; n < m_grid.m_numN; ++n)
         {
-<<<<<<< HEAD
-            const auto nodeType = m_grid->m_gridNodesTypes[m][n];
-=======
-            const auto nodeType = m_grid.m_gridNodesMask[m][n];
->>>>>>> d22c6407
+            const auto nodeType = m_grid.m_gridNodesTypes[m][n];
             if (nodeType == CurvilinearGrid::NodeType::BottomLeft || nodeType == CurvilinearGrid::NodeType::BottomRight)
             {
                 startN = n;
@@ -226,11 +214,7 @@
                     {
                         continue;
                     }
-<<<<<<< HEAD
-                    if (m_grid->m_gridNodesTypes[m][nn] == CurvilinearGrid::NodeType::Invalid)
-=======
-                    if (m_grid.m_gridNodesMask[m][nn] == CurvilinearGrid::NodeType::Invalid)
->>>>>>> d22c6407
+                    if (m_grid.m_gridNodesTypes[m][nn] == CurvilinearGrid::NodeType::Invalid)
                     {
                         continue;
                     }
@@ -290,16 +274,12 @@
         {
             for (auto n = minNInternal; n < maxNInternal; ++n)
             {
-<<<<<<< HEAD
-                if (m_grid->m_gridNodesTypes[m][n] != CurvilinearGrid::NodeType::InternalValid)
-=======
-                if (m_grid.m_gridNodesMask[m][n] != CurvilinearGrid::NodeType::InternalValid)
+                if (m_grid.m_gridNodesTypes[m][n] != CurvilinearGrid::NodeType::InternalValid)
                 {
                     continue;
                 }
 
                 if (m_isGridNodeFrozen[m][n])
->>>>>>> d22c6407
                 {
                     continue;
                 }
@@ -409,11 +389,7 @@
     {
         for (auto n = m_lowerLeft.m_n + 1; n < m_upperRight.m_n; ++n)
         {
-<<<<<<< HEAD
-            if (m_grid->m_gridNodesTypes[m][n] != CurvilinearGrid::NodeType::InternalValid)
-=======
-            if (m_grid.m_gridNodesMask[m][n] != CurvilinearGrid::NodeType::InternalValid)
->>>>>>> d22c6407
+            if (m_grid.m_gridNodesTypes[m][n] != CurvilinearGrid::NodeType::InternalValid)
             {
                 continue;
             }
@@ -543,35 +519,19 @@
         for (auto n = m_lowerLeft.m_n + 1; n < m_upperRight.m_n; ++n)
         {
             int step = 0;
-<<<<<<< HEAD
-            if (m_grid->m_gridNodesTypes[m][n] == CurvilinearGrid::NodeType::BottomLeft)
+            if (m_grid.m_gridNodesTypes[m][n] == CurvilinearGrid::NodeType::BottomLeft)
             {
                 step = -1;
             }
-            if (m_grid->m_gridNodesTypes[m][n] == CurvilinearGrid::NodeType::BottomRight)
+            if (m_grid.m_gridNodesTypes[m][n] == CurvilinearGrid::NodeType::BottomRight)
             {
                 step = 1;
             }
-            if (m_grid->m_gridNodesTypes[m][n] == CurvilinearGrid::NodeType::UpperRight)
+            if (m_grid.m_gridNodesTypes[m][n] == CurvilinearGrid::NodeType::UpperRight)
             {
                 step = 1;
             }
-            if (m_grid->m_gridNodesTypes[m][n] == CurvilinearGrid::NodeType::UpperLeft)
-=======
-            if (m_grid.m_gridNodesMask[m][n] == CurvilinearGrid::NodeType::BottomLeft)
-            {
-                step = -1;
-            }
-            if (m_grid.m_gridNodesMask[m][n] == CurvilinearGrid::NodeType::BottomRight)
-            {
-                step = 1;
-            }
-            if (m_grid.m_gridNodesMask[m][n] == CurvilinearGrid::NodeType::UpperRight)
-            {
-                step = 1;
-            }
-            if (m_grid.m_gridNodesMask[m][n] == CurvilinearGrid::NodeType::UpperLeft)
->>>>>>> d22c6407
+            if (m_grid.m_gridNodesTypes[m][n] == CurvilinearGrid::NodeType::UpperLeft)
             {
                 step = -1;
             }
@@ -582,13 +542,8 @@
 
             auto lastValidM = m + step;
             while (lastValidM > 0 &&
-<<<<<<< HEAD
-                   lastValidM < m_grid->m_numM &&
-                   m_grid->m_gridNodesTypes[lastValidM][n] == CurvilinearGrid::NodeType::InternalValid)
-=======
                    lastValidM < m_grid.m_numM &&
-                   m_grid.m_gridNodesMask[lastValidM][n] == CurvilinearGrid::NodeType::InternalValid)
->>>>>>> d22c6407
+                   m_grid.m_gridNodesTypes[lastValidM][n] == CurvilinearGrid::NodeType::InternalValid)
             {
                 lastValidM += step;
             }
@@ -613,35 +568,19 @@
         for (auto n = m_lowerLeft.m_n + 1; n < m_upperRight.m_n; ++n)
         {
             int step = 0;
-<<<<<<< HEAD
-            if (m_grid->m_gridNodesTypes[m][n] == CurvilinearGrid::NodeType::BottomLeft)
+            if (m_grid.m_gridNodesTypes[m][n] == CurvilinearGrid::NodeType::BottomLeft)
             {
                 step = -1;
             }
-            if (m_grid->m_gridNodesTypes[m][n] == CurvilinearGrid::NodeType::BottomRight)
+            if (m_grid.m_gridNodesTypes[m][n] == CurvilinearGrid::NodeType::BottomRight)
             {
                 step = -1;
             }
-            if (m_grid->m_gridNodesTypes[m][n] == CurvilinearGrid::NodeType::UpperRight)
+            if (m_grid.m_gridNodesTypes[m][n] == CurvilinearGrid::NodeType::UpperRight)
             {
                 step = 1;
             }
-            if (m_grid->m_gridNodesTypes[m][n] == CurvilinearGrid::NodeType::UpperLeft)
-=======
-            if (m_grid.m_gridNodesMask[m][n] == CurvilinearGrid::NodeType::BottomLeft)
-            {
-                step = -1;
-            }
-            if (m_grid.m_gridNodesMask[m][n] == CurvilinearGrid::NodeType::BottomRight)
-            {
-                step = -1;
-            }
-            if (m_grid.m_gridNodesMask[m][n] == CurvilinearGrid::NodeType::UpperRight)
-            {
-                step = 1;
-            }
-            if (m_grid.m_gridNodesMask[m][n] == CurvilinearGrid::NodeType::UpperLeft)
->>>>>>> d22c6407
+            if (m_grid.m_gridNodesTypes[m][n] == CurvilinearGrid::NodeType::UpperLeft)
             {
                 step = 1;
             }
@@ -651,13 +590,8 @@
             }
             auto lastValidN = n + step;
             while (lastValidN > 0 &&
-<<<<<<< HEAD
-                   lastValidN < m_grid->m_numN &&
-                   m_grid->m_gridNodesTypes[m][lastValidN] == CurvilinearGrid::NodeType::InternalValid)
-=======
                    lastValidN < m_grid.m_numN &&
-                   m_grid.m_gridNodesMask[m][lastValidN] == CurvilinearGrid::NodeType::InternalValid)
->>>>>>> d22c6407
+                   m_grid.m_gridNodesTypes[m][lastValidN] == CurvilinearGrid::NodeType::InternalValid)
             {
                 lastValidN += step;
             }
