//---- GPL ---------------------------------------------------------------------
//
// Copyright (C)  Stichting Deltares, 2011-2020.
//
// This program is free software: you can redistribute it and/or modify
// it under the terms of the GNU General Public License as published by
// the Free Software Foundation version 3.
//
// This program is distributed in the hope that it will be useful,
// but WITHOUT ANY WARRANTY; without even the implied warranty of
// MERCHANTABILITY or FITNESS FOR A PARTICULAR PURPOSE.  See the
// GNU General Public License for more details.
//
// You should have received a copy of the GNU General Public License
// along with this program.  If not, see <http://www.gnu.org/licenses/>.
//
// contact: delft3d.support@deltares.nl
// Stichting Deltares
// P.O. Box 177
// 2600 MH Delft, The Netherlands
//
// All indications and logos of, and references to, "Delft3D" and "Deltares"
// are registered trademarks of Stichting Deltares, and remain the property of
// Stichting Deltares. All rights reserved.
//
//------------------------------------------------------------------------------

#pragma once
#include "MeshGeometryDimensions.hpp"
#include "MeshGeometry.hpp"
#include "GeometryListNative.hpp"
#include "OrthogonalizationParametersNative.hpp"
#include "CurvilinearParametersNative.hpp"
#include "SplinesToCurvilinearParametersNative.hpp"
#include "MakeGridParametersNative.hpp"
#include "InterpolationParametersNative.hpp"
#include "SampleRefineParametersNative.hpp"

#if defined(_WIN32)
#if !defined(MKERNEL_API)
#define MKERNEL_API __declspec(dllexport)
#endif
#else
#define MKERNEL_API __attribute__((visibility("default")))
#endif

// contains all mesh instances
namespace meshkernelapi
{
#ifdef __cplusplus
    extern "C"
    {
#endif
        /// <summary>
        /// Create a new mesh state and return the generated <param name="meshKernelId"/>
        /// </summary>
        /// <param name="meshKernelId">Identifier for the created grid state</param>
        /// <returns>Error code</returns>
        MKERNEL_API int mkernel_new_mesh(int& meshKernelId);

        /// <summary>
        /// Deallocate mesh state
        /// </summary>
        /// <param name="meshKernelId">Id of the grid state</param>
        /// <returns>Error code</returns>
        MKERNEL_API int mkernel_deallocate_state(int meshKernelId);

        /// <summary>
        /// Deletes a mesh in a polygon using several options
        /// </summary>
        /// <param name="meshKernelId">Id of the grid state</param>
        /// <param name="disposableGeometryList">The polygon where to perform the operation</param>
        /// <param name="deletionOption">The deletion option (to be detailed)</param>
        /// <param name="invertDeletion">Inverts the deletion of selected features</param>
        /// <returns>If the method succeeded</returns>
        MKERNEL_API int mkernel_delete_mesh(int meshKernelId, GeometryListNative& disposableGeometryList, int deletionOption, bool invertDeletion);

        /// <summary>
        /// Synchronize provided mesh (<param name="meshGeometryDimensions"/> and <param name="meshGeometry"/>) with the grid state with <param name="meshKernelId"/>
        /// </summary>
        /// <param name="meshKernelId">Id of the grid state</param>
        /// <param name="meshGeometryDimensions">Mesh dimensions</param>
        /// <param name="meshGeometry">Mesh data</param>
        /// <param name="isGeographic">Cartesian or spherical mesh</param>
        /// <returns>Error code</returns>
        MKERNEL_API int mkernel_set_state(int meshKernelId, const MeshGeometryDimensions& meshGeometryDimensions, const MeshGeometry& meshGeometry, bool isGeographic);

        /// <summary>
        /// Gets the mesh state as a <see cref="MeshGeometry"/> structure
        /// </summary>
        /// <param name="meshKernelId">Id of the grid state</param>
        /// <param name="meshGeometryDimensions">Mesh dimensions</param>
        /// <param name="meshGeometry">Grid data</param>
        /// <returns>Error code</returns>
        MKERNEL_API int mkernel_get_mesh(int meshKernelId, MeshGeometryDimensions& meshGeometryDimensions, MeshGeometry& meshGeometry);

        /// <summary>
        /// Gets the mesh state as a <see cref="MeshGeometry"/> structure including faces information
        /// </summary>
        /// <param name="meshKernelId">Id of the mesh state</param>
        /// <param name="meshGeometryDimensions">Grid dimensions</param>
        /// <param name="meshGeometry">Mesh data</param>
        /// <returns>Error code</returns>
        MKERNEL_API int mkernel_find_faces(int meshKernelId, MeshGeometryDimensions& meshGeometryDimensions, MeshGeometry& meshGeometry);

        /// <summary>
        /// Orthogonalization
        /// </summary>
        /// <param name="meshKernelId">Id of the mesh state</param>
        /// <param name="isTriangulationRequired">The option to triangulate also non triangular cells (if activated squares becomes triangles) </param>
        /// <param name="isAccountingForLandBoundariesRequired">The option to account for land boundaries</param>
        /// <param name="projectToLandBoundaryOption">The option to determine how to snap to land boundaries</param>
        /// <param name="orthogonalizationParametersNative">The structure containing the orthogonalization parameters</param>
        /// <param name="geometryListNativePolygon">The polygon where to perform the orthogonalization</param>
        /// <param name="geometryListNativeLandBoundaries">The land boundaries to account for in the orthogonalization process</param>
        /// <returns>Error code</returns>
        MKERNEL_API int mkernel_orthogonalize(int meshKernelId,
                                              int isTriangulationRequired,
                                              int isAccountingForLandBoundariesRequired,
                                              int projectToLandBoundaryOption,
                                              const OrthogonalizationParametersNative& orthogonalizationParametersNative,
                                              const GeometryListNative& geometryListNativePolygon,
                                              const GeometryListNative& geometryListNativeLandBoundaries);

        /// <summary>
        /// Orthogonalization initialization (first function to use in interactive mode)
        /// </summary>
        /// <param name="meshKernelId">Id of the mesh state</param>
        /// <param name="isTriangulationRequired">The option to triangulate also non triangular cells (if activated squares becomes triangles) </param>
        /// <param name="isAccountingForLandBoundariesRequired">The option to account for land boundaries</param>
        /// <param name="projectToLandBoundaryOption">The option to determine how to snap to land boundaries</param>
        /// <param name="orthogonalizationParameters">The structure containing the user defined orthogonalization parameters</param>
        /// <param name="geometryListNativePolygon">The polygon where to perform the orthogonalization</param>
        /// <param name="geometryListNativeLandBoundaries">The land boundaries to account for in the orthogonalization process</param>
        /// <returns>Error code</returns>
        MKERNEL_API int mkernel_orthogonalize_initialize(int meshKernelId,
                                                         int isTriangulationRequired,
                                                         int isAccountingForLandBoundariesRequired,
                                                         int projectToLandBoundaryOption,
                                                         OrthogonalizationParametersNative& orthogonalizationParametersNative,
                                                         GeometryListNative& geometryListNativePolygon,
                                                         GeometryListNative& geometryListNativeLandBoundaries);

        /// <summary>
        /// Prepare outer orthogonalization iteration (interactive mode)
        /// </summary>
        /// <param name="meshKernelId">Id of the mesh state</param>
        /// <returns>Error code</returns>
        MKERNEL_API int mkernel_orthogonalize_prepare_outer_iteration(int meshKernelId);

        /// <summary>
        /// Perform inner orthogonalization iteration (interactive mode)
        /// </summary>
        /// <param name="meshKernelId">Id of the mesh state</param>
        /// <returns>Error code</returns>
        MKERNEL_API int mkernel_orthogonalize_inner_iteration(int meshKernelId);

        /// <summary>
        /// Finalize orthogonalization outer iteration (interactive mode)
        /// </summary>
        /// <param name="meshKernelId"></param>
        /// <returns>Error code</returns>
        MKERNEL_API int mkernel_orthogonalize_finalize_outer_iteration(int meshKernelId);

        /// <summary>
        /// Clean up back-end orthogonalization algorithm (interactive mode)
        /// </summary>
        /// <param name="meshKernelId">Id of the mesh state</param>
        /// <returns>Error code</returns>
        MKERNEL_API int mkernel_orthogonalize_delete(int meshKernelId);

        /// <summary>
        /// Gets the orthogonality
        /// </summary>
        /// <param name="meshKernelId">Id of the mesh state</param>
        /// <param name="geometryListIn">The orthogonality values of each edge</param>
        /// <returns>Error code</returns>
        MKERNEL_API int mkernel_get_orthogonality(int meshKernelId, GeometryListNative& geometryList);

        /// <summary>
        /// Gets the smoothness
        /// </summary>
        /// <param name="meshKernelId">Id of the mesh state</param>
        /// <param name="geometryListIn">The smoothness values of each edge</param>
        /// <returns>Error code</returns>
        MKERNEL_API int mkernel_get_smoothness(int meshKernelId, GeometryListNative& geometryList);

        /// <summary>
        /// Get spline intermediate points
        /// </summary>
        /// <param name="disposableGeometryListIn">The input corner vertices of the splines</param>
        /// <param name="disposableGeometryListOut">The output spline </param>
        /// <param name="numberOfPointsBetweenVertices">The number of spline vertices between the corners points</param>
        /// <returns>Error code</returns>
        MKERNEL_API int mkernel_get_splines(const GeometryListNative& geometryListIn, GeometryListNative& geometry_list_out, int number_of_points_between_vertices);

        /// <summary>
        /// Get the coordinates of the closest existing vertex
        /// </summary>
        /// <param name="meshKernelId">Id of the grid state</param>
        /// <param name="geometryListIn">Vertex coordinates</param>
        /// <param name="searchRadius">the radius where to search for the vertex</param>
        /// <param name="geometryListOut">Mesh vertex coordinates</param>
        /// <returns>0 if a vertex has been found</returns>
        MKERNEL_API int mkernel_get_node_coordinate(int meshKernelId, GeometryListNative& geometryListIn, double searchRadius, GeometryListNative& geometryListOut);

        /// <summary>
        /// Make curvilinear grid from splines with an advancing front.
        /// </summary>
        /// <param name="meshKernelId">Id of the mesh state</param>
        /// <param name="geometryListNative">The input splines corners</param>
        /// <param name="curvilinearParametersNative">The input parameters to generate the curvilinear grid</param>
        /// <param name="splinesToCurvilinearParametersNative">The parameters of the advancing front algorithm</param>
        /// <returns>Error code</returns>
        MKERNEL_API int mkernel_curvilinear_mesh_from_splines_ortho(int meshKernelId, const GeometryListNative& geometryListNative, const CurvilinearParametersNative& curvilinearParameters, const SplinesToCurvilinearParametersNative& splineToCurvilinearParameters);

        /// <summary>
        /// Generate a curvilinear grid from splines with the advancing front method. Initialization step (interactive)
        /// </summary>
        /// <param name="meshKernelId">Id of the mesh state</param>
        /// <param name="geometryListNative">The input splines corners</param>
        /// <param name="curvilinearParametersNative">The input parameters to generate the curvilinear grid</param>
        /// <param name="splinesToCurvilinearParametersNative">The parameters of the advancing front algorithm</param>
        /// <returns>Error code</returns>
        MKERNEL_API int mkernel_curvilinear_mesh_from_splines_ortho_initialize(int meshKernelId, const GeometryListNative& geometryListNative, const CurvilinearParametersNative& curvilinearParametersNative, const SplinesToCurvilinearParametersNative& splinesToCurvilinearParametersNative);

        /// <summary>
        /// One advancment of the front in curvilinear grid from splines (interactive)
        /// </summary>
        /// <param name="meshKernelId">Id of the mesh state</param>
        /// <param name="layer">The layer index</param>
        /// <returns>Error code</returns>
        MKERNEL_API int mkernel_curvilinear_mesh_from_splines_iteration(int meshKernelId, int layer);

        /// <summary>
        /// Converts curvilinear grid to mesh and refreshes the state (interactive)
        /// </summary>
        /// <param name="meshKernelId"></param>
        /// <returns>Error code</returns>
        MKERNEL_API int mkernel_curvilinear_mesh_from_splines_ortho_refresh_mesh(int meshKernelId);

        /// <summary>
        /// Finalize curvilinear grid from splines algorithm
        /// </summary>
        /// <param name="meshKernelId"></param>
        /// <returns>Error code</returns>
        MKERNEL_API int mkernel_curvilinear_mesh_from_splines_ortho_delete(int meshKernelId);

        /// <summary>
        /// Make a new mesh
        /// </summary>
        /// <param name="meshKernelId">Id of the mesh state</param>
        /// <param name="makeGridParameters">The structure containing the make grid parameters </param>
        /// <param name="geometryListNative">The polygon to account for</param>
        /// <returns>Error code</returns>
        MKERNEL_API int mkernel_make_mesh(int meshKernelId, const MakeGridParametersNative& makeGridParameters, const GeometryListNative& geometryListNative);

        /// <summary>
        /// Make a triangular grid in a polygon
        /// </summary>
        /// <param name="meshKernelId">Id of the mesh state</param>
        /// <param name="geometryListNative">The polygon where to triangulate</param>
        /// <returns>Error code</returns>
        MKERNEL_API int mkernel_make_mesh_from_polygon(int meshKernelId, const GeometryListNative& geometryListNative);

        /// <summary>
        /// Make a triangular mesh from samples
        /// </summary>
        /// <param name="meshKernelId">Id of the mesh state</param>
        /// <param name="geometryListNative">The samples where to triangulate</param>
        /// <returns>Error code</returns>
        MKERNEL_API int mkernel_make_mesh_from_samples(int meshKernelId, GeometryListNative& geometryListNative);

        /// Retrieves the mesh boundary polygon
        /// @param[in] meshKernelId Id of the mesh state
        /// @param[out] geometryListNative The output network boundary polygon
        /// @returns Error code
        MKERNEL_API int mkernel_copy_mesh_boundaries_to_polygon(int meshKernelId, GeometryListNative& geometryListNative);

        /// <summary>
        /// Counts the number of polygon vertices contained in the mesh boundary polygon
        /// </summary>
        /// <param name="meshKernelId">Id of the mesh state</param>
        /// <param name="numberOfPolygonVertices">The number of polygon points</param>
        /// <returns>Error code</returns>
        MKERNEL_API int mkernel_copy_mesh_boundaries_to_polygon_count_vertices(int meshKernelId, int& numberOfPolygonVertices);

        /// <summary>
        /// Gets the refined polygon
        /// </summary>
        /// <param name="meshKernelId">Id of the mesh state</param>
        /// <param name="geometryListIn">The input polygons</param>
        /// <param name="firstIndex">The index of the first vertex</param>
        /// <param name="secondIndex">The index of the second vertex</param>
        /// <param name="distance">The refinement distance</param>
        /// <param name="geometryListOut"></param>
        /// <returns>Error code</returns>
        MKERNEL_API int mkernel_refine_polygon(int meshKernelId, const GeometryListNative& geometryListIn, int firstIndex, int secondIndex, double distance, GeometryListNative& geometryListOut);

        /// Count the number of vertices after polygon refinement
        /// @param[in] meshKernelId Id of the mesh state
        /// @param[in] geometryListIn The input polygon
        /// @param[in] firstIndex The index of the first vertex
        /// @param[in] secondIndex The index of the second vertex
        /// @param[in] distance The refinement distance
        /// @param[out] numberOfPolygonVertices The number of vertices after refinement
        /// @returns Error code
        MKERNEL_API int mkernel_refine_polygon_count(int meshKernelId, GeometryListNative& geometryListIn, int firstIndex, int secondIndex, double distance, int& numberOfPolygonVertices);

        /// <summary>
        /// Merges vertices within a distance of 0.001 m, effectively removing small edges
        /// </summary>
        /// <param name="meshKernelId">Id of the mesh state</param>
        /// <param name="geometryListIn">The polygon where to perform the operation</param>
        /// <returns>Error code</returns>
        MKERNEL_API int mkernel_merge_nodes(int meshKernelId, GeometryListNative& geometryListIn);

        /// <summary>
        /// Merges vertex <param name="startVertexIndex"/> to <param name="endVertexIndex"/>
        /// </summary>
        /// <param name="meshKernelId">Id of the mesh state</param>
        /// <param name="startNode">The index of the first vertex to merge</param>
        /// <param name="endNode">The index of the second vertex to merge</param>
        /// <returns>Error code</returns>
        MKERNEL_API int mkernel_merge_two_nodes(int meshKernelId, int startNode, int endNode);

        /// <summary>
        /// Gets the selected mesh node indexes  (see how to pass arrays in https://www.mono-project.com/docs/advanced/pinvoke/#memory-management)
        /// </summary>
        /// <param name="meshKernelId">Id of the mesh state</param>
        /// <param name="geometryListIn">The input polygons</param>
        /// <param name="numberOfMeshVertices">The number of selected nodes</param>
        /// <param name="selectedVerticesPtr">The selected vertices indexes</param>
        /// <returns>Error code</returns>
        MKERNEL_API int mkernel_nodes_in_polygons(int meshKernelId, GeometryListNative& geometryListIn, int inside, int numberOfMeshVertices, int** selectedVertices);

        /// <summary>
        /// Counts the number of selected mesh node indexes
        /// </summary>
        /// <param name="meshKernelId">Id of the mesh state</param>
        /// <param name="geometryListIn">The input polygons</param>
        /// <param name="numberOfMeshVertices">The number of selected nodes</param>
        /// <returns>Error code</returns>
        MKERNEL_API int mkernel_count_nodes_in_polygons(int meshKernelId, GeometryListNative& geometryListIn, int inside, int& numberOfMeshVertices);

        /// <summary>
        /// Insert a new edge connecting <param name="startVertexIndex"/> and <param name="endVertexIndex"/>
        /// </summary>
        /// <param name="meshKernelId">Id of the mesh state</param>
        /// <param name="startNode">The index of the first node to connect</param>
        /// <param name="endNode">The index of the second node to connect</param>
        /// <param name="newEdgeIndex">The index of the new edge</param>
        /// <returns>Error code</returns>
        MKERNEL_API int mkernel_insert_edge(int meshKernelId, int startNode, int endNode, int& newEdgeIndex);

        /// <summary>
        /// Inserts a new node
        /// </summary>
        /// <param name="meshKernelId">Id of the mesh state</param>
        /// <param name="disposableGeometryList">The polygon where to perform the operation</param>
        /// <param name="vertexIndex">The index of the new mesh node</param>
        /// <returns>Error code</returns>
        MKERNEL_API int mkernel_insert_node(int meshKernelId, double xCoordinate, double yCoordinate, double zCoordinate, int& vertexIndex);

        /// <summary>
        /// Deletes a node with specified <param name="nodeIndex"/>
        /// </summary>
        /// <param name="meshKernelId">Id of the mesh state</param>
        /// <param name="nodeIndex">The nodeIndex to delete</param>
        /// <returns>Error code</returns>
        MKERNEL_API int mkernel_delete_node(int meshKernelId, int nodeIndex);

        /// <summary>
        /// Function to move a selected node to a new position
        /// </summary>
        /// <param name="meshKernelId">Id of the mesh state</param>
        /// <param name="geometryListIn">The new coordinate</param>
        /// <param name="nodeIndex">The node index (to be detailed)</param>
        /// <returns>Error code</returns>
        MKERNEL_API int mkernel_move_node(int meshKernelId, GeometryListNative& geometryListIn, int nodeIndex);

        /// <summary>
        /// Deletes the closest mesh edge within the search radius from the input point
        /// </summary>
        /// <param name="meshKernelId">Id of the mesh state</param>
        /// <param name="geometryListIn">The input point coordinates</param>
        /// <param name="searchRadius">The search radius</param>
        /// <returns>Error code</returns>
        MKERNEL_API int mkernel_delete_edge(int meshKernelId, GeometryListNative& geometryListIn);

        /// <summary>
        /// Deletes the closest mesh edge within the search radius from the input point
        /// </summary>
        /// <param name="meshKernelId">Id of the mesh state</param>
        /// <param name="geometryListIn">The input point coordinates</param>
        /// <param name="searchRadius">The search radius</param>
        /// <param name="edgeIndex">The edge index</param>
        /// <returns>Error code</returns>
        MKERNEL_API int mkernel_find_edge(int meshKernelId, GeometryListNative& geometryListIn, int& edgeIndex);

        /// <summary>
        /// Offset a polygon
        /// </summary>
        /// <param name="meshKernelId">Id of the mesh state</param>
        /// <param name="geometryListIn">The coordinate of the offset point</param>
        /// <param name="innerPolygon">Compute inner/outer polygon</param>
        /// <param name="distance">The offset distance</param>
        /// <param name="geometryListOut">The offsetted polygon</param>
        /// <returns>Error code</returns>
        MKERNEL_API int mkernel_offsetted_polygon(int meshKernelId, GeometryListNative& geometryListIn, bool innerPolygon, double distance, GeometryListNative& geometryListOut);

        /// Get the number of vertices of the offsetted polygon  Count the number of vertices after polygon refinement
        /// @param[in] meshKernelId Id of the mesh state
        /// @param[in] geometryListIn The coordinate of the offset point
        /// @param[in] innerPolygon Compute inner/outer polygon
        /// @param[in] distance The offset distance
        /// @param[out] numberOfPolygonVertices The number of vertices of the generated polygon
        /// @returns Error code
        MKERNEL_API int mkernel_offsetted_polygon_count(int meshKernelId, GeometryListNative& geometryListIn, bool innerPolygon, double distance, int& numberOfPolygonVertices);

        /// <summary>
        /// Refine a grid based on the samples contained in the geometry list
        /// </summary>
        /// <param name="meshKernelId">Id of the mesh state</param>
        /// <param name="geometryListNative">The sample set</param>
        /// <param name="interpolationParametersNative">The interpolation parameters</param>
        /// <param name="sampleRefineParametersNative">The interpolation settings related to the samples</param>
        /// <returns>Error code</returns>
        MKERNEL_API int mkernel_refine_mesh_based_on_samples(int meshKernelId, GeometryListNative& geometryListNative, InterpolationParametersNative& interpolationParametersNative, SampleRefineParametersNative& sampleRefineParametersNative);

        /// <summary>
        /// Refine a grid based on polygon
        /// </summary>
        /// <param name="meshKernelId">Id of the mesh state</param>
        /// <param name="geometryListNative">The closed polygon where to perform the refinement</param>
        /// <param name="interpolationParametersNative">The interpolation parameters</param>
        /// <returns>Error code</returns>
        MKERNEL_API int mkernel_refine_mesh_based_on_polygon(int meshKernelId, GeometryListNative& geometryListNative, InterpolationParametersNative& interpolationParametersNative);

        /// <summary>
        /// Finds the vertex index closest to the input point
        /// </summary>
        /// <param name="meshKernelId"></param>
        /// <param name="geometryListIn"></param>
        /// <param name="searchRadius"></param>
        /// <param name="vertexIndex"></param>
        /// <returns>Error code</returns>
        MKERNEL_API int mkernel_get_node_index(int meshKernelId, GeometryListNative& geometryListIn, double searchRadius, int& vertexIndex);

        /// <summary>
        /// Selects points in polygons
        /// </summary>
        /// <param name="meshKernelId">Id of the mesh state</param>
        /// <param name="inputPolygon">The polygon(s) used for selection</param>
        /// <param name="inputPoints">The points to select</param>
        /// <param name="selectedPoints">The selected points in the zCoordinates field (0.0 not selected, 1.0 selected)</param>
        /// <returns>Error code</returns>
        MKERNEL_API int mkernel_points_in_polygon(int meshKernelId, GeometryListNative& inputPolygon, GeometryListNative& inputPoints, GeometryListNative& selectedPoints);

        /// <summary>
        /// Flip the edges
        /// </summary>
        /// <param name="meshKernelId">Id of the mesh state</param>
        /// <param name="isTriangulationRequired">The option to triangulate also non triangular cells (if activated squares becomes triangles) </param>
        /// <param name="isAccountingForLandBoundariesRequired">The option to account for land boundaries</param>
        /// <param name="projectToLandBoundaryOption">The option to determine how to snap to land boundaries</param>
        /// <returns>Error code</returns>
        MKERNEL_API int mkernel_flip_edges(int meshKernelId, int isTriangulationRequired, int isAccountingForLandBoundariesRequired, int projectToLandBoundaryOption);

        /// <summary>
        /// Generates curvilinear grid from splines with transfinite interpolation
        /// </summary>
        /// <param name="meshKernelId">Id of the mesh state</param>
        /// <param name="geometryListNativeIn"></param>
        /// <param name="curvilinearParametersNative"></param>
        /// <returns>Error code</returns>
        MKERNEL_API int mkernel_curvilinear_mesh_from_splines(int meshKernelId, GeometryListNative& geometryListNativeIn, CurvilinearParametersNative& curvilinearParametersNative);

        /// <summary>
        /// Computes a curvilinear mesh in a polygon. 3 separate polygon nodes need to be selected.
        /// </summary>
        /// <param name="meshKernelId">Id of the mesh state</param>
        /// <param name="polygonNative">The input polygon</param>
        /// <param name="firstNode">The first selected node</param>
        /// <param name="secondNode">The second selected node</param>
        /// <param name="thirdNode">The third node</param>
        /// <param name="useFourthSide">Use (true/false) the fourth polygon side to compute the curvilinear grid</param>
        /// <returns>Error code</returns>
        MKERNEL_API int mkernel_curvilinear_from_polygon(int meshKernelId, GeometryListNative& polygonNative, int firstNode, int secondNode, int thirdNode, bool useFourthSide);

        /// <summary>
        /// Computes a curvilinear mesh in a triangle. 3 separate polygon nodes need to be selected.
        /// </summary>
        /// <param name="meshKernelId">Id of the mesh state</param>
        /// <param name="polygonNative">The input polygons</param>
        /// <param name="firstNode">The first selected node</param>
        /// <param name="secondNode">The second selected node</param>
        /// <param name="thirdNode">The third node</param>
        /// <returns>Error code</returns>
        MKERNEL_API int mkernel_curvilinear_from_triangle(int meshKernelId, GeometryListNative& polygonNative, int firstNode, int secondNode, int thirdNode);

<<<<<<< HEAD
        /// @brief Triangle interpolation (ec_module)
        /// @param meshGeometryDimensions Mesh dimensions
        /// @param meshGeometry Mesh data
        /// @param startIndex start index (not used)
=======
        /// @brief AveragingInterpolation interpolation (ec_module)
        /// @param meshGeometryDimensions Mesh dimensions
        /// @param meshGeometry Mesh data
        /// @param startIndex Mesh data start index (not used)
>>>>>>> 430842fe
        /// @param samplesXCoordinate The sample x coordinates
        /// @param samplesYCoordinate The sample y coordinates
        /// @param samplesValue The sample values
        /// @param numSamples The number of samples
        /// @param results The interpolation results
<<<<<<< HEAD
        /// @param locationType The location type (see \ref InterpolationLocation)
        /// @param spherical Current projection (0 cartesian, 1 spherical)
        /// @param sphericalAccurate Accurate spherical projections (0 default spherical, 1 spherical accurate)
        /// @return Error code (0 Successful)
        MKERNEL_API int triangulation(const MeshGeometryDimensions& meshGeometryDimensions,
                                      const MeshGeometry& meshGeometry,
                                      int& startIndex,
                                      const double** samplesXCoordinate,
                                      const double** samplesYCoordinate,
                                      const double** samplesValue,
                                      int& numSamples,
                                      double** results,
                                      int& locationType,
                                      int& spherical,
                                      int& sphericalAccurate);
=======
        /// @param locationType The location type (see InterpolationLocation enum)
        /// @param Wu1Duni A setting for 1d meshes (not used)
        /// @param averagingMethod The averaging method (see Method enum)
        /// @param minNumberOfSamples The minimum amount of samples (not used)
        /// @param relativeSearchSize The relative search size around the location (larger increases the number of samples considered)
        /// @param spherical Current projection (0 cartesian, 1 spherical)
        /// @param sphericalAccurate Accurate spherical computations (0 default spherical, 1 spherical accurate)
        /// @return Error code (0 Successful)
        MKERNEL_API int averaging(const MeshGeometryDimensions& meshGeometryDimensions,
                                  const MeshGeometry& meshGeometry,
                                  const int& startIndex,
                                  const double** samplesXCoordinate,
                                  const double** samplesYCoordinate,
                                  const double** samplesValue,
                                  const int& numSamples,
                                  double** results,
                                  const int& locationType,
                                  const double& Wu1Duni,
                                  const int& averagingMethod,
                                  const int& minNumberOfSamples,
                                  const double& relativeSearchSize,
                                  const int& spherical,
                                  const int& sphericalAccurate);

        /// @brief Get pointer to error message.
        /// @param[out] error_message
        /// @returns Error code
        MKERNEL_API int mkernel_get_error(const char*& error_message);
>>>>>>> 430842fe

#ifdef __cplusplus
    }
#endif
} // namespace meshkernelapi<|MERGE_RESOLUTION|>--- conflicted
+++ resolved
@@ -499,23 +499,15 @@
         /// <returns>Error code</returns>
         MKERNEL_API int mkernel_curvilinear_from_triangle(int meshKernelId, GeometryListNative& polygonNative, int firstNode, int secondNode, int thirdNode);
 
-<<<<<<< HEAD
         /// @brief Triangle interpolation (ec_module)
         /// @param meshGeometryDimensions Mesh dimensions
         /// @param meshGeometry Mesh data
         /// @param startIndex start index (not used)
-=======
-        /// @brief AveragingInterpolation interpolation (ec_module)
-        /// @param meshGeometryDimensions Mesh dimensions
-        /// @param meshGeometry Mesh data
-        /// @param startIndex Mesh data start index (not used)
->>>>>>> 430842fe
         /// @param samplesXCoordinate The sample x coordinates
         /// @param samplesYCoordinate The sample y coordinates
         /// @param samplesValue The sample values
         /// @param numSamples The number of samples
         /// @param results The interpolation results
-<<<<<<< HEAD
         /// @param locationType The location type (see \ref InterpolationLocation)
         /// @param spherical Current projection (0 cartesian, 1 spherical)
         /// @param sphericalAccurate Accurate spherical projections (0 default spherical, 1 spherical accurate)
@@ -531,7 +523,16 @@
                                       int& locationType,
                                       int& spherical,
                                       int& sphericalAccurate);
-=======
+
+        /// @brief AveragingInterpolation interpolation (ec_module)
+        /// @param meshGeometryDimensions Mesh dimensions
+        /// @param meshGeometry Mesh data
+        /// @param startIndex Mesh data start index (not used)
+        /// @param samplesXCoordinate The sample x coordinates
+        /// @param samplesYCoordinate The sample y coordinates
+        /// @param samplesValue The sample values
+        /// @param numSamples The number of samples
+        /// @param results The interpolation results
         /// @param locationType The location type (see InterpolationLocation enum)
         /// @param Wu1Duni A setting for 1d meshes (not used)
         /// @param averagingMethod The averaging method (see Method enum)
@@ -560,7 +561,6 @@
         /// @param[out] error_message
         /// @returns Error code
         MKERNEL_API int mkernel_get_error(const char*& error_message);
->>>>>>> 430842fe
 
 #ifdef __cplusplus
     }
