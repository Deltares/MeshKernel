--- conflicted
+++ resolved
@@ -53,7 +53,7 @@
 #endif
         /// @brief Create a new mesh state and return the generated <param name="meshKernelId"/>
 
-        /// @param[in,out] meshKernelId Identifier for the created grid state
+        /// @param[out] meshKernelId Identifier for the created grid state
         /// @returns Error code
         MKERNEL_API int mkernel_new_mesh(int& meshKernelId);
 
@@ -410,11 +410,10 @@
         /// @returns Error code
         MKERNEL_API int mkernel_curvilinear_from_triangle(int meshKernelId, GeometryListNative& polygonNative, int firstNode, int secondNode, int thirdNode);
 
-<<<<<<< HEAD
         /// @brief Count the small flow edges (flow edges are the edges connecting the face circumcenters)
         /// @param[in] meshKernelId  Id of the mesh state
         /// @param[in] smallFlowEdgesThreshold The configurable threshold for detecting the small flow edges
-        /// @param[in,out] numSmallFlowEdges The number of the small flow edges
+        /// @param[out] numSmallFlowEdges The number of the small flow edges
         /// @return
         MKERNEL_API int mkernel_get_small_flow_edge_centers_count(int meshKernelId, double smallFlowEdgesThreshold, int& numSmallFlowEdges);
 
@@ -424,7 +423,7 @@
         /// @param[in,out] result The center points of the small flow edges
         /// @return Error code (0 Successful)
         MKERNEL_API int mkernel_get_small_flow_edge_centers(int meshKernelId, double smallFlowEdgesThreshold, GeometryListNative& result);
-=======
+
         /// @brief Triangle interpolation (ec_module)
         /// @param[in] meshGeometryDimensions Mesh dimensions
         /// @param[in] meshGeometry Mesh data
@@ -449,7 +448,6 @@
                                       int& locationType,
                                       int& spherical,
                                       int& sphericalAccurate);
->>>>>>> 482c816f
 
         /// @brief AveragingInterpolation interpolation (ec_module)
         /// @param[in] meshGeometryDimensions Mesh dimensions
