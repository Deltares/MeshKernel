//---- GPL ---------------------------------------------------------------------
//
// Copyright (C)  Stichting Deltares, 2011-2020.
//
// This program is free software: you can redistribute it and/or modify
// it under the terms of the GNU General Public License as published by
// the Free Software Foundation version 3.
//
// This program is distributed in the hope that it will be useful,
// but WITHOUT ANY WARRANTY; without even the implied warranty of
// MERCHANTABILITY or FITNESS FOR A PARTICULAR PURPOSE.  See the
// GNU General Public License for more details.
//
// You should have received a copy of the GNU General Public License
// along with this program.  If not, see <http://www.gnu.org/licenses/>.
//
// contact: delft3d.support@deltares.nl
// Stichting Deltares
// P.O. Box 177
// 2600 MH Delft, The Netherlands
//
// All indications and logos of, and references to, "Delft3D" and "Deltares"
// are registered trademarks of Stichting Deltares, and remain the property of
// Stichting Deltares. All rights reserved.
//
//------------------------------------------------------------------------------

#include <map>
#include <stdexcept>
#include <vector>

#include <MeshKernel/AveragingInterpolation.hpp>
#include <MeshKernel/Constants.hpp>
#include <MeshKernel/CurvilinearGrid.hpp>
#include <MeshKernel/CurvilinearGridFromPolygon.hpp>
#include <MeshKernel/CurvilinearGridFromSplines.hpp>
#include <MeshKernel/CurvilinearGridFromSplinesTransfinite.hpp>
#include <MeshKernel/CurvilinearParameters.hpp>
#include <MeshKernel/Entities.hpp>
#include <MeshKernel/FlipEdges.hpp>
#include <MeshKernel/LandBoundaries.hpp>
#include <MeshKernel/Mesh.hpp>
#include <MeshKernel/MeshKernel.hpp>
#include <MeshKernel/MeshRefinement.hpp>
#include <MeshKernel/Operations.hpp>
#include <MeshKernel/OrthogonalizationAndSmoothing.hpp>
#include <MeshKernel/Orthogonalizer.hpp>
#include <MeshKernel/Polygons.hpp>
#include <MeshKernel/Smoother.hpp>
#include <MeshKernel/Splines.hpp>
#include <MeshKernel/SplinesToCurvilinearParameters.hpp>
#include <MeshKernel/TriangulationInterpolation.hpp>

namespace meshkernelapi
{
    // The vector containing the mesh instances
    static std::vector<std::shared_ptr<meshkernel::Mesh>> meshInstances;

    // For interactivity
    static std::map<int, std::shared_ptr<meshkernel::OrthogonalizationAndSmoothing>> orthogonalizationInstances;
    static std::map<int, std::shared_ptr<meshkernel::CurvilinearGridFromSplines>> curvilinearGridFromSplinesInstances;

    enum error
    {
        Success = 0,         // 0b0000
        Exception = 1,       // 0b0001
        InvalidGeometry = 2, // 0b0010
    };

    static char exceptionMessage[512] = "";

    // TODO: Return result instead of relying on second input parameter
    static void ConvertGeometryListToPointVector(const GeometryList& geometryListIn, std::vector<meshkernel::Point>& result)
    {
        if (geometryListIn.numberOfCoordinates == 0)
        {
            return;
        }
        result.resize(geometryListIn.numberOfCoordinates);

        for (int i = 0; i < geometryListIn.numberOfCoordinates; i++)
        {
            result[i] = {geometryListIn.xCoordinates[i], geometryListIn.yCoordinates[i]};
        }
    }

    // TODO: Return result instead of relying on second input parameter
    static void ConvertGeometryListToSampleVector(const GeometryList& geometryListIn, std::vector<meshkernel::Sample>& result)
    {
        if (geometryListIn.numberOfCoordinates == 0)
        {
            throw std::invalid_argument("MeshKernel: The samples are empty.");
        }
        result.resize(geometryListIn.numberOfCoordinates);

        for (int i = 0; i < geometryListIn.numberOfCoordinates; i++)
        {
            result[i] = {geometryListIn.xCoordinates[i], geometryListIn.yCoordinates[i], geometryListIn.zCoordinates[i]};
        }
    }

    // TODO: Return result instead of relying on second input parameter
    static void ConvertPointVectorToGeometryList(std::vector<meshkernel::Point> pointVector, GeometryList& result)
    {
        if (pointVector.size() < result.numberOfCoordinates)
        {
            throw std::invalid_argument("MeshKernel: Invalid memory allocation, the point-vector size is smaller than the number of coordinates.");
        }

        for (int i = 0; i < result.numberOfCoordinates; i++)
        {
            result.xCoordinates[i] = pointVector[i].x;
            result.yCoordinates[i] = pointVector[i].y;
        }
    }

    static bool SetSplines(const GeometryList& geometryListIn, meshkernel::Splines& spline)
    {
        if (geometryListIn.numberOfCoordinates == 0)
        {
            return false;
        }

        std::vector<meshkernel::Point> splineCornerPoints;
        ConvertGeometryListToPointVector(geometryListIn, splineCornerPoints);

        const auto indexes = FindIndices(splineCornerPoints, 0, splineCornerPoints.size(), meshkernel::doubleMissingValue);

        for (const auto& index : indexes)
        {
            const auto size = index[1] - index[0] + 1;
            if (size > 0)
            {
                spline.AddSpline(splineCornerPoints, index[0], size);
            }
        }

        return true;
    }

    static bool SetMeshGeometry(int meshKernelId, MeshGeometryDimensions& meshGeometryDimensions, MeshGeometry& meshGeometry)
    {
        if (meshKernelId >= meshInstances.size())
        {
            return false;
        }

        meshGeometry.nodex = &(meshInstances[meshKernelId]->m_nodex[0]);
        meshGeometry.nodey = &(meshInstances[meshKernelId]->m_nodey[0]);
        meshGeometry.nodez = &(meshInstances[meshKernelId]->m_nodez[0]);
        meshGeometry.edge_nodes = &(meshInstances[meshKernelId]->m_edgeNodes[0]);

        meshGeometryDimensions.maxnumfacenodes = meshkernel::maximumNumberOfNodesPerFace;
        meshGeometryDimensions.numface = meshInstances[meshKernelId]->GetNumFaces();
        if (meshGeometryDimensions.numface > 0)
        {
            meshGeometry.face_nodes = &(meshInstances[meshKernelId]->m_faceNodes[0]);
            meshGeometry.facex = &(meshInstances[meshKernelId]->m_facesCircumcentersx[0]);
            meshGeometry.facey = &(meshInstances[meshKernelId]->m_facesCircumcentersy[0]);
            meshGeometry.facez = &(meshInstances[meshKernelId]->m_facesCircumcentersz[0]);
        }

        if (meshInstances[meshKernelId]->GetNumNodes() == 1)
        {
            meshGeometryDimensions.numnode = 0;
            meshGeometryDimensions.numedge = 0;
        }
        else
        {
            meshGeometryDimensions.numnode = meshInstances[meshKernelId]->GetNumNodes();
            meshGeometryDimensions.numedge = meshInstances[meshKernelId]->GetNumEdges();
        }

        return true;
    }

    static std::vector<meshkernel::Point> ComputeLocations(const MeshGeometryDimensions& meshGeometryDimensions, const MeshGeometry& meshGeometry, meshkernel::InterpolationLocation interpolationLocation)
    {
        std::vector<meshkernel::Point> locations;
        if (interpolationLocation == meshkernel::InterpolationLocation::Nodes)
        {
            locations = meshkernel::ConvertToNodesVector(meshGeometryDimensions.numnode, meshGeometry.nodex, meshGeometry.nodey);
        }
        if (interpolationLocation == meshkernel::InterpolationLocation::Edges)
        {
            const auto edges = meshkernel::ConvertToEdgeNodesVector(meshGeometryDimensions.numedge, meshGeometry.edge_nodes);
            const auto nodes = meshkernel::ConvertToNodesVector(meshGeometryDimensions.numnode, meshGeometry.nodex, meshGeometry.nodey);
            locations = ComputeEdgeCenters(nodes, edges);
        }
        if (interpolationLocation == meshkernel::InterpolationLocation::Faces)
        {
            locations = meshkernel::ConvertToFaceCentersVector(meshGeometryDimensions.numface, meshGeometry.facex, meshGeometry.facey);
        }

        return locations;
    }

    MKERNEL_API int mkernel_new_mesh(int& meshKernelId)
    {
        meshKernelId = int(meshInstances.size());
        meshInstances.emplace_back(std::make_shared<meshkernel::Mesh>());
        return 0;
    };

    MKERNEL_API int mkernel_deallocate_state(int meshKernelId)
    {
        if (meshKernelId < 0 && meshKernelId >= meshInstances.size())
        {
            return -1;
        }

        meshInstances.erase(meshInstances.begin() + meshKernelId);
        return 0;
    }

    MKERNEL_API int mkernel_delete_mesh(int meshKernelId, const GeometryList& geometryListIn, int deletionOption, bool invertDeletion)
    {
        int exitCode = Success;
        try
        {
            if (meshKernelId >= meshInstances.size())
            {
                throw std::invalid_argument("MeshKernel: The selected mesh does not exist.");
            }
            if (meshInstances[meshKernelId]->GetNumNodes() <= 0)
            {
                return exitCode;
            }
            std::vector<meshkernel::Point> polygonPoints;
            ConvertGeometryListToPointVector(geometryListIn, polygonPoints);

            meshkernel::Polygons polygon(polygonPoints, meshInstances[meshKernelId]->m_projection);
            meshInstances[meshKernelId]->DeleteMesh(polygon, deletionOption, invertDeletion);
        }
        catch (const std::exception& e)
        {
            strcpy_s(exceptionMessage, sizeof exceptionMessage, e.what());
            exitCode |= Exception;
        }
        return exitCode;
    }

    MKERNEL_API int mkernel_set_state(int meshKernelId, const MeshGeometryDimensions& meshGeometryDimensions, const MeshGeometry& meshGeometry, bool isGeographic)
    {
        int exitCode = Success;
        try
        {
            if (meshKernelId >= meshInstances.size())
            {
                throw std::invalid_argument("MeshKernel: The selected mesh does not exist.");
            }

            const auto edges = meshkernel::ConvertToEdgeNodesVector(meshGeometryDimensions.numedge, meshGeometry.edge_nodes);
            const auto nodes = meshkernel::ConvertToNodesVector(meshGeometryDimensions.numnode, meshGeometry.nodex, meshGeometry.nodey);

            // spherical or cartesian
            if (isGeographic)
            {
                meshInstances[meshKernelId] = std::make_shared<meshkernel::Mesh>(edges, nodes, meshkernel::Projection::spherical);
            }
            else
            {
                meshInstances[meshKernelId] = std::make_shared<meshkernel::Mesh>(edges, nodes, meshkernel::Projection::cartesian);
            }
        }
        catch (const std::exception& e)
        {
            strcpy_s(exceptionMessage, sizeof exceptionMessage, e.what());
            exitCode |= Exception;
        }
        return exitCode;
    }

    MKERNEL_API int mkernel_get_mesh(int meshKernelId, MeshGeometryDimensions& meshGeometryDimensions, MeshGeometry& meshGeometry)
    {
        int exitCode = Success;
        try
        {
            if (meshKernelId >= meshInstances.size())
            {
                throw std::invalid_argument("MeshKernel: The selected mesh does not exist.");
            }

            meshInstances[meshKernelId]->SetFlatCopies(meshkernel::Mesh::AdministrationOptions::AdministrateMeshEdges);

            SetMeshGeometry(meshKernelId, meshGeometryDimensions, meshGeometry);
        }
        catch (const std::exception& e)
        {
            strcpy_s(exceptionMessage, sizeof exceptionMessage, e.what());
            exitCode |= Exception;
        }
        return exitCode;
    }

    MKERNEL_API int mkernel_find_faces(int meshKernelId, MeshGeometryDimensions& meshGeometryDimensions, MeshGeometry& meshGeometry)
    {
        int exitCode = Success;
        try
        {
            if (meshKernelId >= meshInstances.size())
            {
                throw std::invalid_argument("MeshKernel: The selected mesh does not exist.");
            }
            meshInstances[meshKernelId]->SetFlatCopies(meshkernel::Mesh::AdministrationOptions::AdministrateMeshEdgesAndFaces);

            SetMeshGeometry(meshKernelId, meshGeometryDimensions, meshGeometry);
        }
        catch (const std::exception& e)
        {
            strcpy_s(exceptionMessage, sizeof exceptionMessage, e.what());
            exitCode |= Exception;
        }
        return exitCode;
    }

    MKERNEL_API int mkernel_orthogonalize(int meshKernelId,
                                          int projectToLandBoundaryOption,
                                          const OrthogonalizationParameters& orthogonalizationParameters,
                                          const GeometryList& geometryListPolygon,
                                          const GeometryList& geometryListLandBoundaries)
    {
        int exitCode = Success;
        try
        {
            if (meshKernelId >= meshInstances.size())
            {
                throw std::invalid_argument("MeshKernel: The selected mesh does not exist.");
            }
            if (meshInstances[meshKernelId]->GetNumNodes() <= 0)
            {
                return exitCode;
            }

            // build enclosing polygon
            std::vector<meshkernel::Point> nodes(geometryListPolygon.numberOfCoordinates);
            for (int i = 0; i < geometryListPolygon.numberOfCoordinates; i++)
            {
                nodes[i].x = geometryListPolygon.xCoordinates[i];
                nodes[i].y = geometryListPolygon.yCoordinates[i];
            }

            auto polygon = std::make_shared<meshkernel::Polygons>(nodes, meshInstances[meshKernelId]->m_projection);

            // build land boundary
            std::vector<meshkernel::Point> landBoundaries(geometryListLandBoundaries.numberOfCoordinates);
            for (int i = 0; i < geometryListLandBoundaries.numberOfCoordinates; i++)
            {
                landBoundaries[i].x = geometryListLandBoundaries.xCoordinates[i];
                landBoundaries[i].y = geometryListLandBoundaries.yCoordinates[i];
            }

            auto orthogonalizer = std::make_shared<meshkernel::Orthogonalizer>(meshInstances[meshKernelId]);
            auto smoother = std::make_shared<meshkernel::Smoother>(meshInstances[meshKernelId]);
            auto landBoundary = std::make_shared<meshkernel::LandBoundaries>(landBoundaries, meshInstances[meshKernelId], polygon);

            meshkernel::OrthogonalizationAndSmoothing ortogonalization(meshInstances[meshKernelId],
                                                                       smoother,
                                                                       orthogonalizer,
                                                                       polygon,
                                                                       landBoundary,
                                                                       static_cast<meshkernel::LandBoundaries::ProjectToLandBoundaryOption>(projectToLandBoundaryOption),
                                                                       orthogonalizationParameters);
            ortogonalization.Initialize();
            ortogonalization.Compute();
        }
        catch (const std::exception& e)
        {
            strcpy_s(exceptionMessage, sizeof exceptionMessage, e.what());
            exitCode |= Exception;
        }
        return exitCode;
    }

    MKERNEL_API int mkernel_orthogonalize_initialize(int meshKernelId,
                                                     int projectToLandBoundaryOption,
                                                     OrthogonalizationParameters& orthogonalizationParameters,
                                                     const GeometryList& geometryListPolygon,
                                                     const GeometryList& geometryListLandBoundaries)
    {
        int exitCode = Success;
        try
        {
            if (meshKernelId >= meshInstances.size())
            {
                throw std::invalid_argument("MeshKernel: The selected mesh does not exist.");
            }

            if (meshInstances[meshKernelId]->GetNumNodes() <= 0)
            {
                return exitCode;
            }

            // build enclosing polygon
            std::vector<meshkernel::Point> nodes(geometryListPolygon.numberOfCoordinates);
            for (int i = 0; i < geometryListPolygon.numberOfCoordinates; i++)
            {
                nodes[i].x = geometryListPolygon.xCoordinates[i];
                nodes[i].y = geometryListPolygon.yCoordinates[i];
            }

            // build land boundary
            std::vector<meshkernel::Point> landBoundaries(geometryListLandBoundaries.numberOfCoordinates);
            for (int i = 0; i < geometryListLandBoundaries.numberOfCoordinates; i++)
            {
                landBoundaries[i].x = geometryListLandBoundaries.xCoordinates[i];
                landBoundaries[i].y = geometryListLandBoundaries.yCoordinates[i];
            }

            auto orthogonalizer = std::make_shared<meshkernel::Orthogonalizer>(meshInstances[meshKernelId]);
            auto smoother = std::make_shared<meshkernel::Smoother>(meshInstances[meshKernelId]);
            auto polygon = std::make_shared<meshkernel::Polygons>(nodes, meshInstances[meshKernelId]->m_projection);
            auto landBoundary = std::make_shared<meshkernel::LandBoundaries>(landBoundaries, meshInstances[meshKernelId], polygon);

            auto orthogonalizationInstance = std::make_shared<meshkernel::OrthogonalizationAndSmoothing>(meshInstances[meshKernelId],
                                                                                                         smoother,
                                                                                                         orthogonalizer,
                                                                                                         polygon,
                                                                                                         landBoundary,
                                                                                                         static_cast<meshkernel::LandBoundaries::ProjectToLandBoundaryOption>(projectToLandBoundaryOption),
                                                                                                         orthogonalizationParameters);
            orthogonalizationInstance->Initialize();

            orthogonalizationInstances.insert({meshKernelId, orthogonalizationInstance});
        }
        catch (const std::exception& e)
        {
            strcpy_s(exceptionMessage, sizeof exceptionMessage, e.what());
            exitCode |= Exception;
        }
        return exitCode;
    }

    MKERNEL_API int mkernel_orthogonalize_prepare_outer_iteration(int meshKernelId)
    {
        int exitCode = Success;
        try
        {
            if (meshKernelId >= meshInstances.size())
            {
                throw std::invalid_argument("MeshKernel: The selected mesh does not exist.");
            }

            if (meshInstances[meshKernelId]->GetNumNodes() <= 0)
            {
                return exitCode;
            }

            orthogonalizationInstances[meshKernelId]->PrepareOuterIteration();
        }
        catch (const std::exception& e)
        {
            strcpy_s(exceptionMessage, sizeof exceptionMessage, e.what());
            exitCode |= Exception;
        }
        return exitCode;
    }

    MKERNEL_API int mkernel_orthogonalize_inner_iteration(int meshKernelId)
    {
        int exitCode = Success;
        try
        {
            if (meshKernelId >= meshInstances.size())
            {
                throw std::invalid_argument("MeshKernel: The selected mesh does not exist.");
            }

            if (meshInstances[meshKernelId]->GetNumNodes() <= 0)
            {
                return exitCode;
            }

            orthogonalizationInstances[meshKernelId]->InnerIteration();
        }
        catch (const std::exception& e)
        {
            strcpy_s(exceptionMessage, sizeof exceptionMessage, e.what());
            exitCode |= Exception;
        }
        return exitCode;
    }

    MKERNEL_API int mkernel_orthogonalize_finalize_outer_iteration(int meshKernelId)
    {
        int exitCode = Success;
        try
        {
            if (meshKernelId >= meshInstances.size())
            {
                throw std::invalid_argument("MeshKernel: The selected mesh does not exist.");
            }

            if (meshInstances[meshKernelId]->GetNumNodes() <= 0)
            {
                return exitCode;
            }

            orthogonalizationInstances[meshKernelId]->FinalizeOuterIteration();
        }
        catch (const std::exception& e)
        {
            strcpy_s(exceptionMessage, sizeof exceptionMessage, e.what());
            exitCode |= Exception;
        }
        return exitCode;
    }

    MKERNEL_API int mkernel_orthogonalize_delete(int meshKernelId)
    {
        int exitCode = Success;
        try
        {
            if (meshKernelId >= meshInstances.size())
            {
                throw std::invalid_argument("MeshKernel: The selected mesh does not exist.");
            }

            if (meshInstances[meshKernelId]->GetNumNodes() <= 0)
            {
                return exitCode;
            }

            orthogonalizationInstances.erase(meshKernelId);
        }
        catch (const std::exception& e)
        {
            strcpy_s(exceptionMessage, sizeof exceptionMessage, e.what());
            exitCode |= Exception;
        }
        return exitCode;
    }

    MKERNEL_API int mkernel_get_orthogonality(int meshKernelId, GeometryList& geometryList)
    {
        int exitCode = Success;
        try
        {
            if (meshKernelId >= meshInstances.size())
            {
                throw std::invalid_argument("MeshKernel: The selected mesh does not exist.");
            }

            if (meshInstances[meshKernelId]->GetNumNodes() <= 0)
            {
                return exitCode;
            }

            meshInstances[meshKernelId]->GetOrthogonality(geometryList.zCoordinates);
        }
        catch (const std::exception& e)
        {
            strcpy_s(exceptionMessage, sizeof exceptionMessage, e.what());
            exitCode |= Exception;
        }
        return exitCode;
    }

    MKERNEL_API int mkernel_get_smoothness(int meshKernelId, GeometryList& geometryList)
    {
        int exitCode = Success;
        try
        {
            if (meshKernelId >= meshInstances.size())
            {
                throw std::invalid_argument("MeshKernel: The selected mesh does not exist.");
            }

            if (meshInstances[meshKernelId]->GetNumNodes() <= 0)
            {
                return exitCode;
            }

            meshInstances[meshKernelId]->GetSmoothness(geometryList.zCoordinates);
        }
        catch (const std::exception& e)
        {
            strcpy_s(exceptionMessage, sizeof exceptionMessage, e.what());
            exitCode |= Exception;
        }
        return exitCode;
    }

    MKERNEL_API int mkernel_get_splines(const GeometryList& geometryListIn,
                                        GeometryList& geometryListOut,
                                        int numberOfPointsBetweenNodes)
    {
        int exitCode = Success;
        try
        {
            if (geometryListIn.numberOfCoordinates == 0)
            {
                throw std::invalid_argument("MeshKernel: The number of coordinates of the given geometry is zero.");
            }

            std::vector<meshkernel::Point> splines(geometryListIn.numberOfCoordinates);
            for (int i = 0; i < geometryListIn.numberOfCoordinates; i++)
            {
                splines[i].x = geometryListIn.xCoordinates[i];
                splines[i].y = geometryListIn.yCoordinates[i];
            }

            const auto indexes = FindIndices(splines, 0, splines.size(), meshkernel::doubleMissingValue);
            const auto numSplines = indexes.size();
            std::vector<meshkernel::Point> coordinatesDerivatives(geometryListIn.numberOfCoordinates);

            int index = 0;
            for (int s = 0; s < numSplines; s++)
            {
                std::vector<meshkernel::Point> coordinates(splines.begin() + indexes[s][0], splines.begin() + int(indexes[s][1]) + 1);
                int numNodes = int(indexes[s][1]) - int(indexes[s][0]) + 1;
                meshkernel::Splines::SecondOrderDerivative(coordinates, numNodes, coordinatesDerivatives);

                for (int n = 0; n < numNodes - 1; n++)
                {
                    for (int p = 0; p <= numberOfPointsBetweenNodes; p++)
                    {

                        double pointAdimensionalCoordinate = n + double(p) / double(numberOfPointsBetweenNodes);
                        meshkernel::Point pointCoordinate{meshkernel::doubleMissingValue, meshkernel::doubleMissingValue};
                        bool successful = InterpolateSplinePoint(coordinates, coordinatesDerivatives, pointAdimensionalCoordinate, pointCoordinate);
                        if (!successful)
                        {
                            break;
                        }

                        geometryListOut.xCoordinates[index] = pointCoordinate.x;
                        geometryListOut.yCoordinates[index] = pointCoordinate.y;
                        geometryListOut.zCoordinates[index] = meshkernel::doubleMissingValue;
                        index++;
                    }
                }

                geometryListOut.xCoordinates[index] = meshkernel::doubleMissingValue;
                geometryListOut.yCoordinates[index] = meshkernel::doubleMissingValue;
                geometryListOut.zCoordinates[index] = meshkernel::doubleMissingValue;
                index++;
            }

            geometryListOut.numberOfCoordinates = index - 1;
        }
        catch (const std::exception& e)
        {
            strcpy_s(exceptionMessage, sizeof exceptionMessage, e.what());
            exitCode |= Exception;
        }
        return exitCode;
    }

    MKERNEL_API int mkernel_make_mesh(int meshKernelId, const MakeMeshParameters& makeGridParameters, const GeometryList& geometryList)
    {
        int exitCode = Success;
        try
        {
            if (meshKernelId >= meshInstances.size())
            {
                throw std::invalid_argument("MeshKernel: The selected mesh does not exist.");
            }
            std::vector<meshkernel::Point> result;
            ConvertGeometryListToPointVector(geometryList, result);

            meshkernel::Polygons polygon(result, meshInstances[meshKernelId]->m_projection);

            meshkernel::Mesh mesh;
            mesh.MakeMesh(makeGridParameters, polygon);

            *meshInstances[meshKernelId] += mesh;
        }
        catch (const std::exception& e)
        {
            strcpy_s(exceptionMessage, sizeof exceptionMessage, e.what());
            exitCode |= Exception;
        }
        return exitCode;
    }

    MKERNEL_API int mkernel_make_mesh_from_polygon(int meshKernelId, const GeometryList& disposableGeometryListIn)
    {
        int exitCode = Success;
        try
        {
            if (meshKernelId >= meshInstances.size())
            {
                throw std::invalid_argument("MeshKernel: The selected mesh does not exist.");
            }
            std::vector<meshkernel::Point> result;
            ConvertGeometryListToPointVector(disposableGeometryListIn, result);

            meshkernel::Polygons polygon(result, meshInstances[meshKernelId]->m_projection);

            // generate samples in all polygons
            const auto generatedPoints = polygon.ComputePointsInPolygons();

            meshkernel::Mesh mesh(generatedPoints[0], polygon, meshInstances[meshKernelId]->m_projection);
            *meshInstances[meshKernelId] += mesh;
        }
        catch (const std::exception& e)
        {
            strcpy_s(exceptionMessage, sizeof exceptionMessage, e.what());
            exitCode |= Exception;
        }
        return exitCode;
    }

    MKERNEL_API int mkernel_make_mesh_from_samples(int meshKernelId, GeometryList& geometryList)
    {
        int exitCode = Success;
        try
        {
            if (meshKernelId >= meshInstances.size())
            {
                throw std::invalid_argument("MeshKernel: The selected mesh does not exist.");
            }
            std::vector<meshkernel::Point> samplePoints;
            ConvertGeometryListToPointVector(geometryList, samplePoints);

            meshkernel::Polygons polygon;
            meshkernel::Mesh mesh(samplePoints, polygon, meshInstances[meshKernelId]->m_projection);
            *meshInstances[meshKernelId] += mesh;
        }
        catch (const std::exception& e)
        {
            strcpy_s(exceptionMessage, sizeof exceptionMessage, e.what());
            exitCode |= Exception;
        }
        return exitCode;
    }

    MKERNEL_API int mkernel_copy_mesh_boundaries_to_polygon(int meshKernelId, GeometryList& geometryList)
    {
        int exitCode = Success;
        try
        {
            if (meshKernelId >= meshInstances.size())
            {
                throw std::invalid_argument("MeshKernel: The selected mesh does not exist.");
            }

            std::vector<meshkernel::Point> polygonNodes;
            const auto meshBoundaryPolygon = meshInstances[meshKernelId]->MeshBoundaryToPolygon(polygonNodes);

            ConvertPointVectorToGeometryList(meshBoundaryPolygon, geometryList);
        }
        catch (const std::exception& e)
        {
            strcpy_s(exceptionMessage, sizeof exceptionMessage, e.what());
            exitCode |= Exception;
        }
        return exitCode;
    }

    MKERNEL_API int mkernel_copy_mesh_boundaries_to_polygon_count_nodes(int meshKernelId, int& numberOfPolygonNodes)
    {
        int exitCode = Success;
        try
        {
            if (meshKernelId >= meshInstances.size())
            {
                throw std::invalid_argument("MeshKernel: The selected mesh does not exist.");
            }

            std::vector<meshkernel::Point> polygonNodes;
            const auto meshBoundaryPolygon = meshInstances[meshKernelId]->MeshBoundaryToPolygon(polygonNodes);
            numberOfPolygonNodes = static_cast<int>(meshBoundaryPolygon.size() - 1); // last value is a separator
        }
        catch (const std::exception& e)
        {
            strcpy_s(exceptionMessage, sizeof exceptionMessage, e.what());
            exitCode |= Exception;
        }
        return exitCode;
    }

    MKERNEL_API int mkernel_refine_polygon(int meshKernelId, const GeometryList& geometryListIn, int firstIndex, int secondIndex, double distance, GeometryList& geometryListOut)
    {
        int exitCode = Success;
        try
        {
            if (meshKernelId >= meshInstances.size())
            {
                throw std::invalid_argument("MeshKernel: The selected mesh does not exist.");
            }
            std::vector<meshkernel::Point> polygonPoints;
            ConvertGeometryListToPointVector(geometryListIn, polygonPoints);

            meshkernel::Polygons polygon(polygonPoints, meshInstances[meshKernelId]->m_projection);
            const auto refinedPolygon = polygon.RefineFirstPolygon(firstIndex, secondIndex, distance);

            ConvertPointVectorToGeometryList(refinedPolygon, geometryListOut);
        }
        catch (const std::exception& e)
        {
            strcpy_s(exceptionMessage, sizeof exceptionMessage, e.what());
            exitCode |= Exception;
        }
        return exitCode;
    }

<<<<<<< HEAD
    MKERNEL_API int mkernel_refine_polygon_count(int meshKernelId, GeometryList& geometryListIn, int firstIndex, int secondIndex, double distance, int& numberOfPolygonNodes)
=======
    MKERNEL_API int mkernel_refine_polygon_count(int meshKernelId,
                                                 const GeometryList& geometryListIn,
                                                 int firstIndex,
                                                 int secondIndex,
                                                 double distance,
                                                 int& numberOfPolygonVertices)
>>>>>>> 6aca627e
    {
        int exitCode = Success;
        try
        {
            if (meshKernelId >= meshInstances.size())
            {
                throw std::invalid_argument("MeshKernel: The selected mesh does not exist.");
            }

            std::vector<meshkernel::Point> polygonPoints;
            ConvertGeometryListToPointVector(geometryListIn, polygonPoints);

            meshkernel::Polygons polygon(polygonPoints, meshInstances[meshKernelId]->m_projection);

            const auto refinedPolygon = polygon.RefineFirstPolygon(firstIndex, secondIndex, distance);

            numberOfPolygonNodes = int(refinedPolygon.size());
        }
        catch (const std::exception& e)
        {
            strcpy_s(exceptionMessage, sizeof exceptionMessage, e.what());
            exitCode |= Exception;
        }
        return exitCode;
    }

    MKERNEL_API int mkernel_merge_nodes(int meshKernelId, const GeometryList& geometryListIn)
    {
        int exitCode = Success;
        try
        {
            if (meshKernelId >= meshInstances.size())
            {
                throw std::invalid_argument("MeshKernel: The selected mesh does not exist.");
            }

            std::vector<meshkernel::Point> polygonPoints;
            ConvertGeometryListToPointVector(geometryListIn, polygonPoints);

            meshkernel::Polygons polygon(polygonPoints, meshInstances[meshKernelId]->m_projection);

            meshInstances[meshKernelId]->MergeNodesInPolygon(polygon);
        }
        catch (const std::exception& e)
        {
            strcpy_s(exceptionMessage, sizeof exceptionMessage, e.what());
            exitCode |= Exception;
        }
        return exitCode;
    }

    MKERNEL_API int mkernel_merge_two_nodes(int meshKernelId, int startNode, int endNode)
    {
        int exitCode = Success;
        try
        {
            if (meshKernelId >= meshInstances.size())
            {
                throw std::invalid_argument("MeshKernel: The selected mesh does not exist.");
            }
            meshInstances[meshKernelId]->MergeTwoNodes(startNode, endNode);
        }
        catch (const std::exception& e)
        {
            strcpy_s(exceptionMessage, sizeof exceptionMessage, e.what());
            exitCode |= Exception;
        }
        return exitCode;
    }
<<<<<<< HEAD
    // TODO: remove numberOfMeshNodes
    MKERNEL_API int mkernel_nodes_in_polygons(int meshKernelId, GeometryList& geometryListIn, int inside, int numberOfMeshNodes, int** selectedNodes)
=======

    MKERNEL_API int mkernel_nodes_in_polygons(int meshKernelId, const GeometryList& geometryListIn, int inside, int** selectedVertices)
>>>>>>> 6aca627e
    {
        int exitCode = Success;
        try
        {
            if (meshKernelId >= meshInstances.size())
            {
                throw std::invalid_argument("MeshKernel: The selected mesh does not exist.");
            }

            std::vector<meshkernel::Point> polygonPoints;
            ConvertGeometryListToPointVector(geometryListIn, polygonPoints);

            meshkernel::Polygons polygon(polygonPoints, meshInstances[meshKernelId]->m_projection);

            bool selectInside = inside == 1 ? true : false;
            meshInstances[meshKernelId]->MaskNodesInPolygons(polygon, selectInside);

            int index = 0;
            for (int i = 0; i < meshInstances[meshKernelId]->GetNumNodes(); ++i)
            {
                if (meshInstances[meshKernelId]->m_nodeMask[i] > 0)
                {
                    (*selectedNodes)[index] = i;
                    index++;
                }
            }
        }
        catch (const std::exception& e)
        {
            strcpy_s(exceptionMessage, sizeof exceptionMessage, e.what());
            exitCode |= Exception;
        }
        return exitCode;
    }

<<<<<<< HEAD
    MKERNEL_API int mkernel_count_nodes_in_polygons(int meshKernelId, GeometryList& geometryListIn, int inside, int& numberOfMeshNodes)
=======
    MKERNEL_API int mkernel_count_nodes_in_polygons(int meshKernelId, const GeometryList& geometryListIn, int inside, int& numberOfMeshVertices)
>>>>>>> 6aca627e
    {
        int exitCode = Success;
        try
        {
            if (meshKernelId >= meshInstances.size())
            {
                throw std::invalid_argument("MeshKernel: The selected mesh does not exist.");
            }
            std::vector<meshkernel::Point> polygonPoints;
            ConvertGeometryListToPointVector(geometryListIn, polygonPoints);

            meshkernel::Polygons polygon(polygonPoints, meshInstances[meshKernelId]->m_projection);

            bool selectInside = inside == 1 ? true : false;
            meshInstances[meshKernelId]->MaskNodesInPolygons(polygon, selectInside);

            numberOfMeshNodes = 0;
            for (auto i = 0; i < meshInstances[meshKernelId]->GetNumNodes(); ++i)
            {
                if (meshInstances[meshKernelId]->m_nodeMask[i] > 0)
                {
                    numberOfMeshNodes++;
                }
            }
        }
        catch (const std::exception& e)
        {
            strcpy_s(exceptionMessage, sizeof exceptionMessage, e.what());
            exitCode |= Exception;
        }
        return exitCode;
    }

    MKERNEL_API int mkernel_insert_edge(int meshKernelId, int startNode, int endNode, int& new_edge_index)
    {
        int exitCode = Success;
        try
        {
            if (meshKernelId >= meshInstances.size())
            {
                throw std::invalid_argument("MeshKernel: The selected mesh does not exist.");
            }

            meshInstances[meshKernelId]->ConnectNodes(startNode, endNode, new_edge_index);
        }
        catch (const std::exception& e)
        {
            strcpy_s(exceptionMessage, sizeof exceptionMessage, e.what());
            exitCode |= Exception;
        }
        return exitCode;
    }

    MKERNEL_API int mkernel_insert_node(int meshKernelId, double xCoordinate, double yCoordinate, int& nodeIndex)
    {
        int exitCode = Success;
        try
        {
            if (meshKernelId >= meshInstances.size())
            {
                //create a valid instance, by default cartesian
                *meshInstances[meshKernelId] = meshkernel::Mesh();
                meshInstances[meshKernelId]->m_projection = meshkernel::Projection::cartesian;
            }

            meshkernel::Point newNode{xCoordinate, yCoordinate};
            meshInstances[meshKernelId]->InsertNode(newNode, nodeIndex);
        }
        catch (const std::exception& e)
        {
            strcpy_s(exceptionMessage, sizeof exceptionMessage, e.what());
            exitCode |= Exception;
        }
        return exitCode;
    }

    MKERNEL_API int mkernel_delete_node(int meshKernelId, int nodeIndex)
    {
        int exitCode = Success;
        try
        {
            if (meshKernelId >= meshInstances.size())
            {
                throw std::invalid_argument("MeshKernel: The selected mesh does not exist.");
            }

            meshInstances[meshKernelId]->DeleteNode(nodeIndex);
        }
        catch (const std::exception& e)
        {
            strcpy_s(exceptionMessage, sizeof exceptionMessage, e.what());
            exitCode |= Exception;
        }
        return exitCode;
    }

    MKERNEL_API int mkernel_move_node(int meshKernelId, const GeometryList& geometryListIn, int nodeIndex)
    {
        int exitCode = Success;
        try
        {
            if (meshKernelId >= meshInstances.size())
            {
                throw std::invalid_argument("MeshKernel: The selected mesh does not exist.");
            }

            std::vector<meshkernel::Point> newPoint;
            ConvertGeometryListToPointVector(geometryListIn, newPoint);

            meshInstances[meshKernelId]->MoveNode(newPoint[0], nodeIndex);
        }
        catch (const std::exception& e)
        {
            strcpy_s(exceptionMessage, sizeof exceptionMessage, e.what());
            exitCode |= Exception;
        }
        return exitCode;
    }

    MKERNEL_API int mkernel_delete_edge(int meshKernelId, const GeometryList& geometryListIn)
    {
        int exitCode = Success;
        try
        {
            if (meshKernelId >= meshInstances.size())
            {
                throw std::invalid_argument("MeshKernel: The selected mesh does not exist.");
            }

            std::vector<meshkernel::Point> newPoint;
            ConvertGeometryListToPointVector(geometryListIn, newPoint);

            int edgeIndex = meshInstances[meshKernelId]->FindEdgeCloseToAPoint(newPoint[0]);

            meshInstances[meshKernelId]->DeleteEdge(edgeIndex);
        }
        catch (const std::exception& e)
        {
            strcpy_s(exceptionMessage, sizeof exceptionMessage, e.what());
            exitCode |= Exception;
        }
        return exitCode;
    }

    MKERNEL_API int mkernel_find_edge(int meshKernelId, const GeometryList& geometryListIn, int& edgeIndex)
    {
        int exitCode = Success;
        try
        {
            if (meshKernelId >= meshInstances.size())
            {
                throw std::invalid_argument("MeshKernel: The selected mesh does not exist.");
            }

            std::vector<meshkernel::Point> newPoint;
            ConvertGeometryListToPointVector(geometryListIn, newPoint);

            edgeIndex = meshInstances[meshKernelId]->FindEdgeCloseToAPoint(newPoint[0]);
        }
        catch (const std::exception& e)
        {
            strcpy_s(exceptionMessage, sizeof exceptionMessage, e.what());
            exitCode |= Exception;
        }
        return exitCode;
    }

    MKERNEL_API int mkernel_offsetted_polygon(int meshKernelId, const GeometryList& geometryListIn, bool innerAndOuter, double distance, GeometryList& geometryListOut)
    {
        int exitCode = Success;
        try
        {
            if (meshKernelId >= meshInstances.size())
            {
                throw std::invalid_argument("MeshKernel: The selected mesh does not exist.");
            }

            std::vector<meshkernel::Point> polygonPoints;
            ConvertGeometryListToPointVector(geometryListIn, polygonPoints);

            meshkernel::Polygons polygon(polygonPoints, meshInstances[meshKernelId]->m_projection);

            const auto newPolygon = polygon.OffsetCopy(distance, innerAndOuter);

            ConvertPointVectorToGeometryList(newPolygon.m_nodes, geometryListOut);
        }
        catch (const std::exception& e)
        {
            strcpy_s(exceptionMessage, sizeof exceptionMessage, e.what());
            exitCode |= Exception;
        }
        return exitCode;
    }

<<<<<<< HEAD
    MKERNEL_API int mkernel_offsetted_polygon_count(int meshKernelId, GeometryList& geometryListIn, bool innerAndOuter, double distance, int& numberOfPolygonNodes)
=======
    MKERNEL_API int mkernel_offsetted_polygon_count(int meshKernelId, const GeometryList& geometryListIn, bool innerAndOuter, double distance, int& numberOfPolygonVertices)
>>>>>>> 6aca627e
    {
        int exitCode = Success;
        try
        {
            if (meshKernelId >= meshInstances.size())
            {
                throw std::invalid_argument("MeshKernel: The selected mesh does not exist.");
            }
            std::vector<meshkernel::Point> polygonPoints;
            ConvertGeometryListToPointVector(geometryListIn, polygonPoints);

            meshkernel::Polygons polygon(polygonPoints, meshInstances[meshKernelId]->m_projection);
            const auto newPolygon = polygon.OffsetCopy(distance, innerAndOuter);

            numberOfPolygonNodes = newPolygon.GetNumNodes();
        }
        catch (const std::exception& e)
        {
            strcpy_s(exceptionMessage, sizeof exceptionMessage, e.what());
            exitCode |= Exception;
        }
        return exitCode;
    }

    MKERNEL_API int mkernel_refine_mesh_based_on_samples(int meshKernelId,
                                                         const GeometryList& geometryListIn,
                                                         const InterpolationParameters& interpolationParameters,
                                                         const SampleRefineParameters& sampleRefineParameters)
    {
        int exitCode = Success;
        try
        {
            if (meshKernelId >= meshInstances.size())
            {
                throw std::invalid_argument("MeshKernel: The selected mesh does not exist.");
            }
            if (meshInstances[meshKernelId]->GetNumNodes() <= 0)
            {
                throw std::invalid_argument("MeshKernel: The selected mesh has no nodes.");
            }
            std::vector<meshkernel::Sample> samples;
            ConvertGeometryListToSampleVector(geometryListIn, samples);

            meshkernel::AveragingInterpolation::Method averagingMethod;
            if (sampleRefineParameters.RefinementType == 2)
            {
                averagingMethod = meshkernel::AveragingInterpolation::Method::MinAbsValue;
            }
            if (sampleRefineParameters.RefinementType == 3)
            {

                averagingMethod = meshkernel::AveragingInterpolation::Method::Max;
            }

            const bool refineOutsideFace = sampleRefineParameters.AccountForSamplesOutside == 1 ? true : false;
            const bool transformSamples = sampleRefineParameters.RefinementType == 3 ? true : false;

            const auto averaging = std::make_shared<meshkernel::AveragingInterpolation>(meshInstances[meshKernelId],
                                                                                        samples,
                                                                                        averagingMethod,
                                                                                        meshkernel::InterpolationLocation::Faces,
                                                                                        1.0,
                                                                                        refineOutsideFace,
                                                                                        transformSamples);

            meshkernel::MeshRefinement meshRefinement(meshInstances[meshKernelId], averaging);

            //TODO: polygon could be passed as api parameter
            meshkernel::Polygons polygon;

            meshRefinement.Refine(polygon, sampleRefineParameters, interpolationParameters);
        }
        catch (const std::exception& e)
        {
            strcpy_s(exceptionMessage, sizeof exceptionMessage, e.what());
            exitCode |= Exception;
        }
        return exitCode;
    }

    MKERNEL_API int mkernel_refine_mesh_based_on_polygon(int meshKernelId, const GeometryList& geometryList, const InterpolationParameters& interpolationParameters)
    {
        int exitCode = Success;
        try
        {
            if (meshKernelId >= meshInstances.size())
            {
                throw std::invalid_argument("MeshKernel: The selected mesh does not exist.");
            }
            if (meshInstances[meshKernelId]->GetNumNodes() <= 0)
            {
                throw std::invalid_argument("MeshKernel: The selected mesh has no nodes.");
            }

            std::vector<meshkernel::Point> points;
            ConvertGeometryListToPointVector(geometryList, points);

            meshkernel::Polygons polygon(points, meshInstances[meshKernelId]->m_projection);

            meshkernel::MeshRefinement meshRefinement(meshInstances[meshKernelId]);

            // polygon could be passed as api parameter
            SampleRefineParameters sampleRefineParameters;
            meshRefinement.Refine(polygon, sampleRefineParameters, interpolationParameters);
        }
        catch (const std::exception& e)
        {
            strcpy_s(exceptionMessage, sizeof exceptionMessage, e.what());
            exitCode |= Exception;
        }
        return exitCode;
    }

    MKERNEL_API int mkernel_get_node_index(int meshKernelId, const GeometryList& geometryListIn, double searchRadius, int& nodeIndex)
    {
        int exitCode = Success;
        try
        {
            if (meshKernelId >= meshInstances.size())
            {
                throw std::invalid_argument("MeshKernel: The selected mesh does not exist.");
            }
            if (meshInstances[meshKernelId]->GetNumNodes() <= 0)
            {
                throw std::invalid_argument("MeshKernel: The selected mesh has no nodes.");
            }

            std::vector<meshkernel::Point> polygonPoints;
            ConvertGeometryListToPointVector(geometryListIn, polygonPoints);

            nodeIndex = meshInstances[meshKernelId]->GetNodeIndex(polygonPoints[0], searchRadius);
        }
        catch (const std::exception& e)
        {
            strcpy_s(exceptionMessage, sizeof exceptionMessage, e.what());
            exitCode |= Exception;
        }
        return exitCode;
    }

    MKERNEL_API int mkernel_get_node_coordinate(int meshKernelId, const GeometryList& geometryListIn, double searchRadius, GeometryList& geometryListOut)
    {
        int exitCode = Success;
        try
        {
            if (meshKernelId >= meshInstances.size())
            {
                throw std::invalid_argument("MeshKernel: The selected mesh does not exist.");
            }
            if (meshInstances[meshKernelId]->GetNumNodes() <= 0)
            {
                throw std::invalid_argument("MeshKernel: The selected mesh has no nodes.");
            }

            if (geometryListOut.numberOfCoordinates <= 0)
            {
                throw std::invalid_argument("MeshKernel: The output-geometry has no coordinates.");
            }

            std::vector<meshkernel::Point> polygonPoints;
            ConvertGeometryListToPointVector(geometryListIn, polygonPoints);

            int nodeIndex = meshInstances[meshKernelId]->GetNodeIndex(polygonPoints[0], searchRadius);

            // Set the node coordinate
            auto node = meshInstances[meshKernelId]->m_nodes[nodeIndex];
            std::vector<meshkernel::Point> pointVector;
            pointVector.emplace_back(node);
            ConvertPointVectorToGeometryList(pointVector, geometryListOut);
        }
        catch (const std::exception& e)
        {
            strcpy_s(exceptionMessage, sizeof exceptionMessage, e.what());
            exitCode |= Exception;
        }
        return exitCode;
    }

    MKERNEL_API int mkernel_curvilinear_mesh_from_splines_ortho(int meshKernelId,
                                                                const GeometryList& geometryListIn,
                                                                const CurvilinearParameters& curvilinearParameters,
                                                                const SplinesToCurvilinearParameters& splinesToCurvilinearParameters)
    {
        int exitCode = Success;
        try
        {
            if (meshKernelId >= meshInstances.size())
            {
                throw std::invalid_argument("MeshKernel: The selected mesh does not exist.");
            }

            // use the default constructor, no instance present
            auto spline = std::make_shared<meshkernel::Splines>(meshInstances[meshKernelId]->m_projection);
            SetSplines(geometryListIn, *spline);

            meshkernel::CurvilinearGridFromSplines curvilinearGridFromSplines(spline, curvilinearParameters, splinesToCurvilinearParameters);

            meshkernel::CurvilinearGrid curvilinearGrid;
            curvilinearGridFromSplines.Compute(curvilinearGrid);
            *meshInstances[meshKernelId] += meshkernel::Mesh(curvilinearGrid, meshInstances[meshKernelId]->m_projection);
        }
        catch (const std::exception& e)
        {
            strcpy_s(exceptionMessage, sizeof exceptionMessage, e.what());
            exitCode |= Exception;
        }
        return exitCode;
    }

    MKERNEL_API int mkernel_curvilinear_mesh_from_splines_ortho_initialize(int meshKernelId, const GeometryList& geometryList, const CurvilinearParameters& curvilinearParameters, const SplinesToCurvilinearParameters& splinesToCurvilinearParameters)
    {
        int exitCode = Success;
        try
        {
            if (meshKernelId >= meshInstances.size())
            {
                throw std::invalid_argument("MeshKernel: The selected mesh does not exist.");
            }

            auto spline = std::make_shared<meshkernel::Splines>(meshInstances[meshKernelId]->m_projection);
            SetSplines(geometryList, *spline);

            auto curvilinearGridFromSplines = std::make_shared<meshkernel::CurvilinearGridFromSplines>(spline, curvilinearParameters, splinesToCurvilinearParameters);

            curvilinearGridFromSplinesInstances.insert({meshKernelId, curvilinearGridFromSplines});

            curvilinearGridFromSplinesInstances[meshKernelId]->Initialize();
        }
        catch (const std::exception& e)
        {
            strcpy_s(exceptionMessage, sizeof exceptionMessage, e.what());
            exitCode |= Exception;
        }
        return exitCode;
    }

    MKERNEL_API int mkernel_curvilinear_mesh_from_splines_iteration(int meshKernelId, int layer)
    {
        int exitCode = Success;
        try
        {
            if (meshKernelId >= meshInstances.size())
            {
                throw std::invalid_argument("MeshKernel: The selected mesh does not exist.");
            }

            curvilinearGridFromSplinesInstances[meshKernelId]->Iterate(layer);
        }
        catch (const std::exception& e)
        {
            strcpy_s(exceptionMessage, sizeof exceptionMessage, e.what());
            exitCode |= Exception;
        }
        return exitCode;
    }

    MKERNEL_API int mkernel_curvilinear_mesh_from_splines_ortho_refresh_mesh(int meshKernelId)
    {
        int exitCode = Success;
        try
        {
            if (meshKernelId >= meshInstances.size())
            {
                throw std::invalid_argument("MeshKernel: The selected mesh does not exist.");
            }

            meshkernel::CurvilinearGrid curvilinearGrid;
            curvilinearGridFromSplinesInstances[meshKernelId]->ComputeCurvilinearGrid(curvilinearGrid);

            *meshInstances[meshKernelId] += meshkernel::Mesh(curvilinearGrid, meshInstances[meshKernelId]->m_projection);
        }
        catch (const std::exception& e)
        {
            strcpy_s(exceptionMessage, sizeof exceptionMessage, e.what());
            exitCode |= Exception;
        }
        return exitCode;
    }

    MKERNEL_API int mkernel_curvilinear_mesh_from_splines_ortho_delete(int meshKernelId)
    {
        int exitCode = Success;
        try
        {
            if (meshKernelId >= meshInstances.size())
            {
                throw std::invalid_argument("MeshKernel: The selected mesh does not exist.");
            }
            curvilinearGridFromSplinesInstances.erase(meshKernelId);
        }
        catch (const std::exception& e)
        {
            strcpy_s(exceptionMessage, sizeof exceptionMessage, e.what());
            exitCode |= Exception;
        }
        return exitCode;
    }

    MKERNEL_API int mkernel_points_in_polygon(int meshKernelId, const GeometryList& polygon, const GeometryList& pointsNative, GeometryList& selectedPointsNative)
    {
        int exitCode = Success;
        try
        {
            if (meshKernelId >= meshInstances.size())
            {
                throw std::invalid_argument("MeshKernel: The selected mesh does not exist.");
            }
            std::vector<meshkernel::Point> polygonNodes;
            ConvertGeometryListToPointVector(polygon, polygonNodes);

            std::vector<meshkernel::Point> points;
            ConvertGeometryListToPointVector(pointsNative, points);
            meshkernel::Polygons localPolygon(polygonNodes, meshInstances[meshKernelId]->m_projection);

            for (int i = 0; i < points.size(); i++)
            {
                selectedPointsNative.zCoordinates[i] = localPolygon.IsPointInPolygon(points[i], 0) ? 1.0 : 0.0;
            }
        }
        catch (const std::exception& e)
        {
            strcpy_s(exceptionMessage, sizeof exceptionMessage, e.what());
            exitCode |= Exception;
        }
        return exitCode;
    }

    MKERNEL_API int mkernel_flip_edges(int meshKernelId,
                                       int isTriangulationRequired,
                                       int projectToLandBoundaryRequired)
    {
        int exitCode = Success;
        try
        {
            if (meshKernelId >= meshInstances.size())
            {
                throw std::invalid_argument("MeshKernel: The selected mesh does not exist.");
            }

            //set landboundaries
            auto polygon = std::make_shared<meshkernel::Polygons>();

            std::vector<meshkernel::Point> landBoundary;
            auto landBoundaries = std::make_shared<meshkernel::LandBoundaries>(landBoundary, meshInstances[meshKernelId], polygon);

            bool triangulateFaces = isTriangulationRequired == 0 ? false : true;
            bool projectToLandBoundary = projectToLandBoundaryRequired == 0 ? false : true;
            meshkernel::FlipEdges flipEdges(meshInstances[meshKernelId], landBoundaries, triangulateFaces, projectToLandBoundary);

            flipEdges.Compute();
        }
        catch (const std::exception& e)
        {
            strcpy_s(exceptionMessage, sizeof exceptionMessage, e.what());
            exitCode |= Exception;
        }
        return exitCode;
    }

    MKERNEL_API int mkernel_curvilinear_mesh_from_splines(int meshKernelId,
                                                          const GeometryList& geometryListIn,
                                                          const CurvilinearParameters& curvilinearParameters)
    {
        int exitCode = Success;
        try
        {
            if (meshKernelId >= meshInstances.size())
            {
                throw std::invalid_argument("MeshKernel: The selected mesh does not exist.");
            }

            // Use the default constructor, no instance present
            auto spline = std::make_shared<meshkernel::Splines>(meshInstances[meshKernelId]->m_projection);
            SetSplines(geometryListIn, *spline);

            // Create algorithm and set the splines
            meshkernel::CurvilinearGridFromSplinesTransfinite curvilinearGridFromSplinesTransfinite(spline, curvilinearParameters);

            // Compute the curvilinear grid
            meshkernel::CurvilinearGrid curvilinearGrid;
            curvilinearGridFromSplinesTransfinite.Compute(curvilinearGrid);

            // Transform and set mesh pointer
            *meshInstances[meshKernelId] += meshkernel::Mesh(curvilinearGrid, meshInstances[meshKernelId]->m_projection);
        }
        catch (const std::exception& e)
        {
            strcpy_s(exceptionMessage, sizeof exceptionMessage, e.what());
            exitCode |= Exception;
        }
        return exitCode;
    }

    MKERNEL_API int mkernel_curvilinear_from_polygon(int meshKernelId,
                                                     const GeometryList& polygon,
                                                     int firstNode,
                                                     int secondNode,
                                                     int thirdNode,
                                                     bool useFourthSide)
    {
        int exitCode = Success;
        try
        {
            if (meshKernelId >= meshInstances.size())
            {
                throw std::invalid_argument("MeshKernel: The selected mesh does not exist.");
            }

            std::vector<meshkernel::Point> polygonPoints;
            ConvertGeometryListToPointVector(polygon, polygonPoints);

            auto localPolygon = std::make_shared<meshkernel::Polygons>(polygonPoints, meshInstances[meshKernelId]->m_projection);

            meshkernel::CurvilinearGrid curvilinearGrid;
            meshkernel::CurvilinearGridFromPolygon curvilinearGridFromPolygon(localPolygon);
            curvilinearGridFromPolygon.Compute(firstNode, secondNode, thirdNode, useFourthSide, curvilinearGrid);

            // convert to curvilinear grid and add it to the current mesh
            *meshInstances[meshKernelId] += meshkernel::Mesh(curvilinearGrid, meshInstances[meshKernelId]->m_projection);
        }
        catch (const std::exception& e)
        {
            strcpy_s(exceptionMessage, sizeof exceptionMessage, e.what());
            exitCode |= Exception;
        }
        return exitCode;
    }

    MKERNEL_API int mkernel_curvilinear_from_triangle(int meshKernelId,
                                                      const GeometryList& polygon,
                                                      int firstNode,
                                                      int secondNode,
                                                      int thirdNode)
    {
        int exitCode = Success;
        try
        {
            if (meshKernelId >= meshInstances.size())
            {
                throw std::invalid_argument("MeshKernel: The selected mesh does not exist.");
            }

            std::vector<meshkernel::Point> polygonPoints;
            ConvertGeometryListToPointVector(polygon, polygonPoints);

            auto localPolygon = std::make_shared<meshkernel::Polygons>(polygonPoints, meshInstances[meshKernelId]->m_projection);

            meshkernel::CurvilinearGrid curvilinearGrid;
            meshkernel::CurvilinearGridFromPolygon curvilinearGridFromPolygon(localPolygon);
            curvilinearGridFromPolygon.Compute(firstNode, secondNode, thirdNode, curvilinearGrid);

            // convert to curvilinear grid and add it to the current mesh
            *meshInstances[meshKernelId] += meshkernel::Mesh(curvilinearGrid, meshInstances[meshKernelId]->m_projection);
        }
        catch (const std::exception& e)
        {
            strcpy_s(exceptionMessage, sizeof exceptionMessage, e.what());
            exitCode |= Exception;
        }
        return exitCode;
    }

    MKERNEL_API int mkernel_get_small_flow_edge_centers_count(int meshKernelId, double smallFlowEdgesThreshold, int& numSmallFlowEdges)
    {
        int exitCode = Success;
        try
        {
            if (meshKernelId >= meshInstances.size())
            {
                throw std::invalid_argument("MeshKernel: The selected mesh does not exist.");
            }
            const auto edgesCrossingSmallFlowEdges = meshInstances[meshKernelId]->GetEdgesCrossingSmallFlowEdges(smallFlowEdgesThreshold);
            const auto smallFlowEdgeCenters = meshInstances[meshKernelId]->GetFlowEdgesCenters(edgesCrossingSmallFlowEdges);

            numSmallFlowEdges = static_cast<int>(smallFlowEdgeCenters.size());
        }
        catch (const std::exception& e)
        {
            strcpy_s(exceptionMessage, sizeof exceptionMessage, e.what());
            exitCode |= Exception;
        }
        return exitCode;
    }

    MKERNEL_API int mkernel_get_small_flow_edge_centers(int meshKernelId, double smallFlowEdgesThreshold, GeometryList& result)
    {
        int exitCode = Success;
        try
        {
            if (meshKernelId >= meshInstances.size())
            {
                throw std::invalid_argument("MeshKernel: The selected mesh does not exist.");
            }

            const auto edgesCrossingSmallFlowEdges = meshInstances[meshKernelId]->GetEdgesCrossingSmallFlowEdges(smallFlowEdgesThreshold);
            const auto smallFlowEdgeCenters = meshInstances[meshKernelId]->GetFlowEdgesCenters(edgesCrossingSmallFlowEdges);

            ConvertPointVectorToGeometryList(smallFlowEdgeCenters, result);
        }
        catch (const std::exception& e)
        {
            strcpy_s(exceptionMessage, sizeof exceptionMessage, e.what());
            exitCode |= Exception;
        }
        return exitCode;
    }

    MKERNEL_API int mkernel_get_error(const char*& error_message)
    {
        int exitCode = Success;
        error_message = exceptionMessage;
        return exitCode;
    }

    MKERNEL_API int mkernel_get_obtuse_triangles_count(int meshKernelId, int& numObtuseTriangles)
    {
        int exitCode = Success;
        try
        {
            if (meshKernelId >= meshInstances.size())
            {
                throw std::invalid_argument("MeshKernel: The selected mesh does not exist.");
            }

            const auto obtuseTriangles = meshInstances[meshKernelId]->GetObtuseTrianglesCenters();

            numObtuseTriangles = static_cast<int>(obtuseTriangles.size());
        }
        catch (const std::exception& e)
        {
            strcpy_s(exceptionMessage, sizeof exceptionMessage, e.what());
            exitCode |= Exception;
        }
        return exitCode;
    }

    MKERNEL_API int mkernel_get_obtuse_triangles(int meshKernelId, GeometryList& result)
    {
        int exitCode = Success;
        try
        {
            if (meshKernelId >= meshInstances.size())
            {
                throw std::invalid_argument("MeshKernel: The selected mesh does not exist.");
            }

            const auto obtuseTriangles = meshInstances[meshKernelId]->GetObtuseTrianglesCenters();

            ConvertPointVectorToGeometryList(obtuseTriangles, result);
        }
        catch (const std::exception& e)
        {
            strcpy_s(exceptionMessage, sizeof exceptionMessage, e.what());
            exitCode |= Exception;
        }
        return exitCode;
    }

    MKERNEL_API int mkernel_remove_small_flow_edges(int meshKernelId, double smallFlowEdgesThreshold, double minFractionalAreaTriangles)
    {
        int exitCode = Success;
        try
        {
            if (meshKernelId >= meshInstances.size())
            {
                throw std::invalid_argument("MeshKernel: The selected mesh does not exist.");
            }

            meshInstances[meshKernelId]->RemoveSmallFlowEdges(smallFlowEdgesThreshold);
            meshInstances[meshKernelId]->RemoveSmallTrianglesAtBoundaries(minFractionalAreaTriangles);
        }
        catch (const std::exception& e)
        {
            strcpy_s(exceptionMessage, sizeof exceptionMessage, e.what());
            exitCode |= Exception;
        }
        return exitCode;
    }

    MKERNEL_API double mkernel_get_separator()
    {
        return meshkernel::doubleMissingValue;
    }

    MKERNEL_API double mkernel_get_inner_outer_separator()
    {
        return meshkernel::innerOuterSeparator;
    }

    MKERNEL_API int averaging(const MeshGeometryDimensions& meshGeometryDimensions,
                              const MeshGeometry& meshGeometry,
                              const int& startIndex,
                              const double** samplesXCoordinate,
                              const double** samplesYCoordinate,
                              const double** samplesValue,
                              const int& numSamples,
                              double** results,
                              const int& locationType,
                              const double& Wu1Duni,
                              const int& averagingMethod,
                              const int& minNumberOfSamples,
                              const double& relativeSearchSize,
                              const int& spherical,
                              const int& sphericalAccurate)
    {
        int exitCode = Success;
        try
        {
            // Projection
            auto projection = meshkernel::Projection::cartesian;
            if (spherical == 1)
            {
                projection = meshkernel::Projection::spherical;
            }
            if (sphericalAccurate == 1)
            {
                projection = meshkernel::Projection::sphericalAccurate;
            }

            // Set the mesh
            const auto edges = meshkernel::ConvertToEdgeNodesVector(meshGeometryDimensions.numedge, meshGeometry.edge_nodes);
            const auto nodes = meshkernel::ConvertToNodesVector(meshGeometryDimensions.numnode, meshGeometry.nodex, meshGeometry.nodey);
            const auto mesh = std::make_shared<meshkernel::Mesh>(edges, nodes, projection);

            // Build the samples
            std::vector<meshkernel::Sample> samples(numSamples);
            for (auto i = 0; i < samples.size(); ++i)
            {
                samples[i].x = (*samplesXCoordinate)[i];
                samples[i].y = (*samplesYCoordinate)[i];
                samples[i].value = (*samplesValue)[i];
            }

            // Execute averaging
            meshkernel::AveragingInterpolation averaging(mesh,
                                                         samples,
                                                         static_cast<meshkernel::AveragingInterpolation::Method>(averagingMethod),
                                                         static_cast<meshkernel::InterpolationLocation>(locationType),
                                                         relativeSearchSize,
                                                         false,
                                                         false);
            averaging.Compute();

            // Get the results and copy them to the result vector
            auto interpolationResults = averaging.GetResults();
            for (auto i = 0; i < interpolationResults.size(); ++i)
            {
                (*results)[i] = interpolationResults[i];
            }
        }
        catch (const std::exception& e)
        {
            strcpy_s(exceptionMessage, sizeof exceptionMessage, e.what());
            exitCode |= Exception;
        }
        return exitCode;
    }

    // ec_module dll (stateless)
    MKERNEL_API int triangulation(const MeshGeometryDimensions& meshGeometryDimensions,
                                  const MeshGeometry& meshGeometry,
                                  int& startIndex,
                                  const double** samplesXCoordinate,
                                  const double** samplesYCoordinate,
                                  const double** samplesValue,
                                  int& numSamples,
                                  double** results,
                                  int& locationType,
                                  int& spherical,
                                  int& sphericalAccurate)
    {
        // Projection
        auto projection = meshkernel::Projection::cartesian;
        if (spherical == 1)
        {
            projection = meshkernel::Projection::spherical;
        }
        if (sphericalAccurate == 1)
        {
            projection = meshkernel::Projection::sphericalAccurate;
        }

        // Locations
        const auto location = static_cast<meshkernel::InterpolationLocation>(locationType);
        const auto locations = ComputeLocations(meshGeometryDimensions, meshGeometry, location);

        // Build the samples
        const auto samples = meshkernel::Sample::ConvertToSamples(numSamples, samplesXCoordinate, samplesYCoordinate, samplesValue);

        // Execute triangulation
        meshkernel::TriangulationInterpolation triangulationInterpolation(locations, samples, projection);
        triangulationInterpolation.Compute();

        // Get the results and copy them back to the results vector
        auto interpolationResults = triangulationInterpolation.GetResults();
        for (auto i = 0; i < interpolationResults.size(); ++i)
        {
            (*results)[i] = interpolationResults[i];
        }

        return 0;
    }

} // namespace meshkernelapi<|MERGE_RESOLUTION|>--- conflicted
+++ resolved
@@ -796,16 +796,7 @@
         return exitCode;
     }
 
-<<<<<<< HEAD
     MKERNEL_API int mkernel_refine_polygon_count(int meshKernelId, GeometryList& geometryListIn, int firstIndex, int secondIndex, double distance, int& numberOfPolygonNodes)
-=======
-    MKERNEL_API int mkernel_refine_polygon_count(int meshKernelId,
-                                                 const GeometryList& geometryListIn,
-                                                 int firstIndex,
-                                                 int secondIndex,
-                                                 double distance,
-                                                 int& numberOfPolygonVertices)
->>>>>>> 6aca627e
     {
         int exitCode = Success;
         try
@@ -875,13 +866,8 @@
         }
         return exitCode;
     }
-<<<<<<< HEAD
-    // TODO: remove numberOfMeshNodes
+
     MKERNEL_API int mkernel_nodes_in_polygons(int meshKernelId, GeometryList& geometryListIn, int inside, int numberOfMeshNodes, int** selectedNodes)
-=======
-
-    MKERNEL_API int mkernel_nodes_in_polygons(int meshKernelId, const GeometryList& geometryListIn, int inside, int** selectedVertices)
->>>>>>> 6aca627e
     {
         int exitCode = Success;
         try
@@ -917,11 +903,7 @@
         return exitCode;
     }
 
-<<<<<<< HEAD
     MKERNEL_API int mkernel_count_nodes_in_polygons(int meshKernelId, GeometryList& geometryListIn, int inside, int& numberOfMeshNodes)
-=======
-    MKERNEL_API int mkernel_count_nodes_in_polygons(int meshKernelId, const GeometryList& geometryListIn, int inside, int& numberOfMeshVertices)
->>>>>>> 6aca627e
     {
         int exitCode = Success;
         try
@@ -1116,11 +1098,7 @@
         return exitCode;
     }
 
-<<<<<<< HEAD
     MKERNEL_API int mkernel_offsetted_polygon_count(int meshKernelId, GeometryList& geometryListIn, bool innerAndOuter, double distance, int& numberOfPolygonNodes)
-=======
-    MKERNEL_API int mkernel_offsetted_polygon_count(int meshKernelId, const GeometryList& geometryListIn, bool innerAndOuter, double distance, int& numberOfPolygonVertices)
->>>>>>> 6aca627e
     {
         int exitCode = Success;
         try
