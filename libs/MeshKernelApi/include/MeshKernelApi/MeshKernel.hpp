//---- GPL ---------------------------------------------------------------------
//
// Copyright (C)  Stichting Deltares, 2011-2021.
//
// This program is free software: you can redistribute it and/or modify
// it under the terms of the GNU General Public License as published by
// the Free Software Foundation version 3.
//
// This program is distributed in the hope that it will be useful,
// but WITHOUT ANY WARRANTY; without even the implied warranty of
// MERCHANTABILITY or FITNESS FOR A PARTICULAR PURPOSE.  See the
// GNU General Public License for more details.
//
// You should have received a copy of the GNU General Public License
// along with this program.  If not, see <http://www.gnu.org/licenses/>.
//
// contact: delft3d.support@deltares.nl
// Stichting Deltares
// P.O. Box 177
// 2600 MH Delft, The Netherlands
//
// All indications and logos of, and references to, "Delft3D" and "Deltares"
// are registered trademarks of Stichting Deltares, and remain the property of
// Stichting Deltares. All rights reserved.
//
//------------------------------------------------------------------------------

#pragma once

#include <MeshKernel/Parameters.hpp>

#include <MeshKernelApi/Contacts.hpp>
#include <MeshKernelApi/CurvilinearGrid.hpp>
#include <MeshKernelApi/GeometryList.hpp>
#include <MeshKernelApi/GriddedSamples.hpp>
#include <MeshKernelApi/Mesh1D.hpp>
#include <MeshKernelApi/Mesh2D.hpp>

#if defined(_WIN32)
#if !defined(MKERNEL_API)
#define MKERNEL_API __declspec(dllexport)
#endif
#else
#define MKERNEL_API __attribute__((visibility("default")))
#endif

/// \namespace meshkernelapi
/// @brief Contains all structs and functions exposed at the API level
namespace meshkernelapi
{
#ifdef __cplusplus
    extern "C"
    {
#endif
        /// @brief Creates a new mesh state and returns the generated \p meshKernelId
        /// @param[in] projectionType  Cartesian (0), spherical (1) or spherical accurate(2) state
        /// @param[out] meshKernelId The id of the mesh state
        /// @returns Error code
        MKERNEL_API int mkernel_allocate_state(int projectionType, int& meshKernelId);

<<<<<<< HEAD
        /// @brief Attempt to undo by one undo-action.
        /// @param[in] meshKernelId The id of the mesh state.
        /// @param[out] undone Indicates if the undo action was actually undone
        /// @returns Error code
        MKERNEL_API int mkernel_undo_state(int meshKernelId, bool& undone);

        /// @brief Attempt to redo by one undo-action.
        /// @param[in] meshKernelId The id of the mesh state.
        /// @param[out] redone Indicates if the redo action was actually redone
        /// @returns Error code
        MKERNEL_API int mkernel_redo_state(int meshKernelId, bool& redone);

=======
>>>>>>> 197d1d57
        /// @brief Clear the undo state.
        /// @param[in] meshKernelId The id of the mesh state.
        /// @returns Error code
        MKERNEL_API int mkernel_clear_undo_state(int meshKernelId);

        /// @brief Computes 1d-2d contacts, where 1d nodes are connected to the closest 2d faces at the boundary (ggeo_make1D2DRiverLinks_dll)
        ///
        /// \see meshkernel::Contacts::ComputeBoundaryContacts
        /// @param[in] meshKernelId The id of the mesh state.
        /// @param[in] oneDNodeMask The mask to apply to 1d nodes (1 = generate a connection, 0 = do not generate a connection)
        /// @param[in] polygons     The points selecting the faces to connect.
        /// @param[in] searchRadius The radius used for searching neighboring faces, if equal to constants::missing::doubleValue, the search radius will be calculated internally.
        /// @return Error code
        MKERNEL_API int mkernel_contacts_compute_boundary(int meshKernelId,
                                                          const int* oneDNodeMask,
                                                          const GeometryList& polygons,
                                                          double searchRadius);

        /// @brief Computes 1d-2d contacts, where a single 1d node is connected to multiple 2d face circumcenters (ggeo_make1D2Dembeddedlinks_dll)
        ///
        /// \see meshkernel::Contacts::ComputeMultipleContacts
        /// @param[in] meshKernelId  The id of the mesh state
        /// @param[in] oneDNodeMask  The mask to apply to 1d nodes (1 = generate a connection, 0 = do not generate a connection)
        /// @return Error code
        MKERNEL_API int mkernel_contacts_compute_multiple(int meshKernelId,
                                                          const int* oneDNodeMask);

        /// @brief Computes 1d-2d contacts, where each single 1d node is connected to one mesh2d face circumcenter (ggeo_make1D2Dinternalnetlinks_dll)
        ///
        /// \see meshkernel::Contacts::ComputeSingleContacts
        /// @param[in]  meshKernelId  The id of the mesh state
        /// @param[in]  oneDNodeMask  The mask to apply to 1d nodes (1 = connect node, 0 = do not connect)
        /// @param[in]  polygons      The polygons selecting the area where the 1d-2d contacts will be generated.
        /// @param[in] projectionFactor     The projection factor used for generating links when 1d nodes are not inside mesh2d
        /// @return Error code
        MKERNEL_API int mkernel_contacts_compute_single(int meshKernelId,
                                                        const int* oneDNodeMask,
                                                        const GeometryList& polygons,
                                                        double projectionFactor);

        /// @brief Computes 1d-2d contacts, where 1d nodes are connected to the 2d faces mass centers containing the input point (ggeo_make1D2Dstreetinletpipes_dll)
        ///
        /// \see meshkernel::Contacts::ComputeContactsWithPoints
        /// @param[in] meshKernelId  The id of the mesh state
        /// @param[in] oneDNodeMask  The mask to apply to 1d nodes (1 = generate a connection, 0 = do not generate a connection)
        /// @param[in] points        The points selecting the faces to connect
        /// @return Error code
        MKERNEL_API int mkernel_contacts_compute_with_points(int meshKernelId,
                                                             const int* oneDNodeMask,
                                                             const GeometryList& points);

        /// @brief Computes 1d-2d contacts, where a 2d face per polygon is connected to the closest 1d node (ggeo_make1D2Droofgutterpipes_dll)
        ///
        /// \see meshkernel::Contacts::ComputeContactsWithPolygons
        /// @param[in] meshKernelId The id of the mesh state
        /// @param[in] oneDNodeMask The mask to apply to 1d nodes (1 = generate a connection, 0 = do not generate a connection)
        /// @param[in] polygons     The polygons to connect
        /// @return Error code
        MKERNEL_API int mkernel_contacts_compute_with_polygons(int meshKernelId,
                                                               const int* oneDNodeMask,
                                                               const GeometryList& polygons);

        /// @brief Gets the 1d-2d contacts indices (from index / to indices)
        /// @param[in]  meshKernelId           The id of the mesh state
        /// @param[out] contacts               Contacts data
        /// @returns                           Error code
        MKERNEL_API int mkernel_contacts_get_data(int meshKernelId, Contacts& contacts);

        /// @brief Gets the number of 1d-2d contacts
        /// @param[in]  meshKernelId           The id of the mesh state
        /// @param[out] contacts               Contacts data
        /// @returns                           Error code
        MKERNEL_API int mkernel_contacts_get_dimensions(int meshKernelId, Contacts& contacts);

        /// @brief Sets the 1d-2d contacts
        /// @param[in]  meshKernelId           The id of the mesh state
        /// @param[out] contacts               Contacts data
        /// @returns                           Error code
        MKERNEL_API int mkernel_contacts_set(int meshKernelId, const Contacts& contacts);

        /// @brief Computes the curvature of a curvilinear grid.
        /// @param[in] meshKernelId  The id of the mesh state
        /// @param[in] direction  The direction in which to compute the curvature
        /// @param[out] curvature The grid curvature values in the selected direction
        /// @returns Error code
        MKERNEL_API int mkernel_curvilinear_compute_curvature(int meshKernelId, int direction, double* curvature);

        /// @brief Generates curvilinear grid from splines with the advancing front method.
        /// @param[in] meshKernelId                   The id of the mesh state
        /// @param[in] geometryList                   The input splines corners
        /// @param[in] curvilinearParameters          The input parameters to generate the curvilinear grid
        /// @param[in] splinesToCurvilinearParameters The parameters of the advancing front algorithm
        /// @returns Error code
        MKERNEL_API int mkernel_curvilinear_compute_orthogonal_grid_from_splines(int meshKernelId,
                                                                                 const GeometryList& geometryList,
                                                                                 const meshkernel::CurvilinearParameters& curvilinearParameters,
                                                                                 const meshkernel::SplinesToCurvilinearParameters& splinesToCurvilinearParameters);

        /// @brief Computes the smoothness of a curvilinear grid.
        /// @param[in] meshKernelId  The id of the mesh state
        /// @param[in] direction  The direction in which to compute the smoothness
        /// @param[out] smoothness The grid smoothness values in the selected direction
        /// @returns Error code
        MKERNEL_API int mkernel_curvilinear_compute_smoothness(int meshKernelId, int direction, double* smoothness);

        /// @brief Computes a curvilinear grid in a polygon. 3 separate polygon nodes need to be selected.
        /// @param[in] meshKernelId  The id of the mesh state
        /// @param[in] polygons      The input polygons
        /// @param[in] firstNode     The first selected node
        /// @param[in] secondNode    The second selected node
        /// @param[in] thirdNode     The third selected node
        /// @param[in] useFourthSide Use the fourth polygon side to compute the curvilinear grid (0 no, 1 yes)
        /// @returns Error code
        MKERNEL_API int mkernel_curvilinear_compute_transfinite_from_polygon(int meshKernelId,
                                                                             const GeometryList& polygons,
                                                                             int firstNode,
                                                                             int secondNode,
                                                                             int thirdNode,
                                                                             int useFourthSide);

        /// @brief Generates curvilinear grid from splines with transfinite interpolation
        /// @param[in] meshKernelId          The id of the mesh state
        /// @param[in] splines               The splines to use for curvilinear grid generation
        /// @param[in] curvilinearParameters The curvilinear parameters
        /// @returns                         Error code
        MKERNEL_API int mkernel_curvilinear_compute_transfinite_from_splines(int meshKernelId,
                                                                             const GeometryList& splines,
                                                                             const meshkernel::CurvilinearParameters& curvilinearParameters);

        /// @brief Computes a curvilinear grid in a triangle. 3 separate polygon nodes need to be selected.
        /// @param[in] meshKernelId The id of the mesh state
        /// @param[in] polygon      The input polygons
        /// @param[in] firstNode    The first selected node
        /// @param[in] secondNode   The second selected node
        /// @param[in] thirdNode    The third node
        /// @returns Error code
        MKERNEL_API int mkernel_curvilinear_compute_transfinite_from_triangle(int meshKernelId,
                                                                              const GeometryList& polygon,
                                                                              int firstNode,
                                                                              int secondNode,
                                                                              int thirdNode);

        /// @brief Converts a curvilinear grid to an unstructured mesh
        MKERNEL_API int mkernel_curvilinear_convert_to_mesh2d(int meshKernelId);

        /// @brief Delete the exterior part of a curvilinear gris
        /// @param meshKernelId The id of the mesh state
        /// @param[in] xFirstPointCoordinate The x coordinate of the first point
        /// @param[in] yFirstPointCoordinate The y coordinate of the first point
        /// @param[in] xSecondPointCoordinate The x coordinate of the second point
        /// @param[in] ySecondPointCoordinate The y coordinate of the second point
        /// @return  Error code
        MKERNEL_API int mkernel_curvilinear_delete_exterior(int meshKernelId,
                                                            double xFirstPointCoordinate,
                                                            double yFirstPointCoordinate,
                                                            double xSecondPointCoordinate,
                                                            double ySecondPointCoordinate);

        /// @brief Delete the interior part of a curvilinear gris
        /// @param meshKernelId The id of the mesh state
        /// @param[in] xFirstPointCoordinate The x coordinate of the first point
        /// @param[in] yFirstPointCoordinate The y coordinate of the first point
        /// @param[in] xSecondPointCoordinate The x coordinate of the second point
        /// @param[in] ySecondPointCoordinate The y coordinate of the second point
        /// @return  Error code
        MKERNEL_API int mkernel_curvilinear_delete_interior(int meshKernelId,
                                                            double xFirstPointCoordinate,
                                                            double yFirstPointCoordinate,
                                                            double xSecondPointCoordinate,
                                                            double ySecondPointCoordinate);

        /// @brief Delete the node closest to a point
        /// @param meshKernelId The id of the mesh state
        /// @param[in] xPointCoordinate The x coordinate of the point
        /// @param[in] yPointCoordinate The y coordinate of the point
        /// @return  Error code
        MKERNEL_API int mkernel_curvilinear_delete_node(int meshKernelId,
                                                        double xPointCoordinate,
                                                        double yPointCoordinate);

        /// @brief Finalizes curvilinear grid from splines algorithm
        /// @param[in] meshKernelId The id of the mesh state
        /// @returns Error code
        MKERNEL_API int mkernel_curvilinear_delete_orthogonal_grid_from_splines(int meshKernelId);

        /// @brief Directional curvilinear grid de-refinement. Grid lines are removed perpendicularly to the segment defined by lowerLeftCorner and xUpperRightCorner.
        ///
        /// \p firstPoint and \p secondPoint must lie on the same grid line.
        /// @param meshKernelId          The id of the mesh state.
        /// @param[in] xLowerLeftCorner  The x coordinate of the lower left corner of the block to de-refine
        /// @param[in] yLowerLeftCorner  The y coordinate of the lower left corner of the block to de-refine
        /// @param[in] xUpperRightCorner The x coordinate of the upper right corner of the block to de-refine
        /// @param[in] yUpperRightCorner The y coordinate of the upper right corner of the block to de-refine
        /// @return Error code
        MKERNEL_API int mkernel_curvilinear_derefine(int meshKernelId,
                                                     double xLowerLeftCorner,
                                                     double yLowerLeftCorner,
                                                     double xUpperRightCorner,
                                                     double yUpperRightCorner);

        /// @brief Resets the instance of the line shift algorithm in MeshKernelState
        /// @param[in] meshKernelId The id of the mesh state
        /// @return  Error code
        MKERNEL_API int mkernel_curvilinear_finalize_line_shift(int meshKernelId);

        /// @brief Resets the CurvilinearGridOrthogonalization instance in MeshKernelState
        /// @param[in] meshKernelId The id of the mesh state
        /// @return  Error code
        MKERNEL_API int mkernel_curvilinear_finalize_orthogonalize(int meshKernelId);

        /// @brief Gets the curvilinear grid data as a CurvilinearGrid struct (converted as set of edges and nodes)
        ///
        /// This function ought to be called after `mkernel_get_curvilinear_dimension` has been called
        /// and the pointers have been set to correctly sized memory.
        /// @param[in]  meshKernelId    The id of the mesh state
        /// @param[out] curvilinearGrid The structure containing the curvilinear grid arrays.
        /// @returns Error code
        MKERNEL_API int mkernel_curvilinear_get_data(int meshKernelId, CurvilinearGrid& curvilinearGrid);

        /// @brief Gets the curvilinear grid dimensions as a CurvilinearGrid struct (converted as set of edges and nodes).
        ///
        /// The integer parameters of the CurvilinearGrid struct are set to the corresponding dimensions
        /// The pointers are set to null, and must be set to correctly sized memory
        /// before passing the struct to `mkernel_curvilinear_get_data`.
        /// @param[in]  meshKernelId    The id of the mesh state.
        /// @param[out] curvilinearGrid The structure containing the dimensions of the curvilinear grid.
        /// @returns Error code
        MKERNEL_API int mkernel_curvilinear_get_dimensions(int meshKernelId, CurvilinearGrid& curvilinearGrid);

        /// @brief Initializes the curvilinear line shift algorithm
        /// @param[in] meshKernelId The id of the mesh state
        /// @returns Error code
        MKERNEL_API int mkernel_curvilinear_initialize_line_shift(int meshKernelId);

        /// @brief Generates a curvilinear grid from splines with the advancing front method. Initialization step (interactive)
        /// @param[in] meshKernelId                    The id of the mesh state
        /// @param[in] geometryList                    The input splines corners
        /// @param[in] curvilinearParameters           The input parameters to generate the curvilinear grid
        /// @param[in] splinesToCurvilinearParameters  The parameters of the advancing front algorithm
        /// @returns Error code
        MKERNEL_API int mkernel_curvilinear_initialize_orthogonal_grid_from_splines(int meshKernelId,
                                                                                    const GeometryList& geometryList,
                                                                                    const meshkernel::CurvilinearParameters& curvilinearParameters,
                                                                                    const meshkernel::SplinesToCurvilinearParameters& splinesToCurvilinearParameters);

        /// @brief Initializes the orthogonal curvilinear algorithm
        /// @param[in] meshKernelId                The id of the mesh state
        /// @param[in] orthogonalizationParameters The orthogonalization parameters to use in the algorithm
        /// @returns Error code
        MKERNEL_API int mkernel_curvilinear_initialize_orthogonalize(int meshKernelId,
                                                                     const meshkernel::OrthogonalizationParameters& orthogonalizationParameters);

        /// @brief Inserts a new face on a curvilinear grid. The new face will be inserted on top of the closest edge by linear extrapolation.
        /// @param[in] meshKernelId The id of the mesh state
        /// @param[in] xCoordinate  The x coordinate of the point used for finding the closest face.
        /// @param[in] yCoordinate  The y coordinate of the point used for finding the closest face.
        /// @returns Error code
        MKERNEL_API int mkernel_curvilinear_insert_face(int meshKernelId, double xCoordinate, double yCoordinate);

        /// @brief One advancement of the front in curvilinear grid from splines (interactive)
        /// @param[in] meshKernelId The id of the mesh state
        /// @param[in] layer        The layer index
        /// @returns Error code
        MKERNEL_API int mkernel_curvilinear_iterate_orthogonal_grid_from_splines(int meshKernelId, int layer);

        /// @brief Attracts/repulses grid lines in a block towards another set grid line
        /// @param[in] meshKernelId         The id of the mesh state
        /// @param[in] repulsionParameter   The attraction/repulsion parameter. If positive the grid lines will be attracted towards the set line, if negative the lines will be repulsed
        /// @param[in] xFirstNodeOnTheLine  The x coordinate of the first node of the set line
        /// @param[in] yFirstNodeOnTheLine  The y coordinate of the first node of the set line
        /// @param[in] xSecondNodeOnTheLine The x coordinate of the second node of the set line
        /// @param[in] ySecondNodeOnTheLine The y coordinate of the second node of the set line
        /// @param[in] xLowerLeftCorner     The x coordinate of the lower left corner of the block where the operation is performed
        /// @param[in] yLowerLeftCorner     The y coordinate of the lower left corner of the block where the operation is performed
        /// @param[in] xUpperRightCorner    The x coordinate of the upper right corner of the block where the operation is performed
        /// @param[in] yUpperRightCorner    The y coordinate of the upper right corner of the block where the operation is performed
        /// @return  Error code
        MKERNEL_API int mkernel_curvilinear_line_attraction_repulsion(int meshKernelId,
                                                                      double repulsionParameter,
                                                                      double xFirstNodeOnTheLine,
                                                                      double yFirstNodeOnTheLine,
                                                                      double xSecondNodeOnTheLine,
                                                                      double ySecondNodeOnTheLine,
                                                                      double xLowerLeftCorner,
                                                                      double yLowerLeftCorner,
                                                                      double xUpperRightCorner,
                                                                      double yUpperRightCorner);

        /// @brief Mirrors a boundary gridline outwards. The boundary grid line is defined by its starting and ending points
        /// @param[in] meshKernelId The id of the mesh state
        /// @param[in] mirroringFactor       The mirroring factor
        /// @param[in] xFirstGridLineNode    The x coordinate of the first grid line point
        /// @param[in] yFirstGridLineNode    The y coordinate of the first grid line point
        /// @param[in] xSecondGridLineNode   The x coordinate of the second grid line point
        /// @param[in] ySecondGridLineNode   The y coordinate of the second grid line point
        /// @return Error code
        MKERNEL_API int mkernel_curvilinear_line_mirror(int meshKernelId,
                                                        double mirroringFactor,
                                                        double xFirstGridLineNode,
                                                        double yFirstGridLineNode,
                                                        double xSecondGridLineNode,
                                                        double ySecondGridLineNode);

        /// @brief Computes the new grid, shifting the line towards the moved nodes and distributing the shifting in block specified before
        /// @param[in] meshKernelId The id of the mesh state
        /// @return  Error code
        MKERNEL_API int mkernel_curvilinear_line_shift(int meshKernelId);

        /// @brief Computes a rectangular curvilinear grid
        /// @param[in] meshKernelId       The id of the mesh state
        /// @param[in] makeGridParameters The structure containing the make grid parameters
        /// @returns Error code
        MKERNEL_API int mkernel_curvilinear_compute_rectangular_grid(int meshKernelId,
                                                                     const meshkernel::MakeGridParameters& makeGridParameters);

        /// @brief Computes a rectangular curvilinear grid from polygon
        /// @param[in] meshKernelId       The id of the mesh state
        /// @param[in] makeGridParameters The structure containing the make grid parameters
        /// @param[in] geometryList       The polygons to account for
        /// @returns Error code
        MKERNEL_API int mkernel_curvilinear_compute_rectangular_grid_from_polygon(int meshKernelId,
                                                                                  const meshkernel::MakeGridParameters& makeGridParameters,
                                                                                  const GeometryList& geometryList);

        /// @brief Computes a rectangular curvilinear grid on a defined extension
        /// @param[in] meshKernelId       The id of the mesh state
        /// @param[in] makeGridParameters The structure containing the make grid parameters
        /// @returns Error code
        MKERNEL_API int mkernel_curvilinear_compute_rectangular_grid_on_extension(int meshKernelId,
                                                                                  const meshkernel::MakeGridParameters& makeGridParameters);

        /// @brief Moves a point of a curvilinear grid from one location to another
        /// @param meshKernelId The id of the mesh state
        /// @param[in] xFromPoint The x coordinate of point to move
        /// @param[in] yFromPoint The y coordinate of point to move
        /// @param[in] xToPoint The new x coordinate of the point
        /// @param[in] yToPoint The new y coordinate of the point
        /// @return Error code
        MKERNEL_API int mkernel_curvilinear_move_node(int meshKernelId,
                                                      double xFromPoint,
                                                      double yFromPoint,
                                                      double xToPoint,
                                                      double yToPoint);

        /// @brief Moves a node of the line to shift, the operation can be performed multiple times.
        /// @param[in] meshKernelId    The id of the mesh state
        /// @param[in] xFromCoordinate The x coordinate of the node to move (the closest curvilinear grid node will be found)
        /// @param[in] yFromCoordinate The y coordinate of the node to move (the closest curvilinear grid node will be found)
        /// @param[in] xToCoordinate   The x coordinate of the new node position
        /// @param[in] yToCoordinate   The y coordinate of the new node position
        /// @return  Error code
        MKERNEL_API int mkernel_curvilinear_move_node_line_shift(int meshKernelId,
                                                                 double xFromCoordinate,
                                                                 double yFromCoordinate,
                                                                 double xToCoordinate,
                                                                 double yToCoordinate);

        /// @brief Orthogonalize a curvilinear grid
        /// @param[in] meshKernelId       The id of the mesh state
        /// @returns Error code
        MKERNEL_API int mkernel_curvilinear_orthogonalize(int meshKernelId);

        /// @brief Directional curvilinear grid refinement. Additional gridlines are added perpendicularly to the segment defined by lowerLeftCorner and xUpperRightCorner.
        ///
        /// \p firstPoint and \p secondPoint must lie on the same grid line.
        /// @param[in] meshKernelId      The id of the mesh state.
        /// @param[in] xLowerLeftCorner  The x coordinate of the lower left corner of the block to refine
        /// @param[in] yLowerLeftCorner  The y coordinate of the lower left corner of the block to refine
        /// @param[in] xUpperRightCorner The x coordinate of the upper right corner of the block to refine
        /// @param[in] yUpperRightCorner The y coordinate of the upper right corner of the block to refine
        /// @param[in] refinement        The number of grid lines to add between \p firstPoint and \p secondPoint
        /// @return                            Error code
        MKERNEL_API int mkernel_curvilinear_refine(int meshKernelId,
                                                   double xLowerLeftCorner,
                                                   double yLowerLeftCorner,
                                                   double xUpperRightCorner,
                                                   double yUpperRightCorner,
                                                   int refinement);

        /// @brief Converts curvilinear grid to mesh and refreshes the state (interactive)
        /// @param[in] meshKernelId The id of the mesh state
        /// @returns Error code
        MKERNEL_API int mkernel_curvilinear_refresh_orthogonal_grid_from_splines(int meshKernelId);

        /// @brief Sets the curvilinear grid
        /// @param[in] meshKernelId The id of the mesh state
        /// @param[in] grid         The curvilinear grid
        /// @returns Error code
        MKERNEL_API int mkernel_curvilinear_set(int meshKernelId, const CurvilinearGrid& grid);

        /// @brief Defines a block on the curvilinear where the shifting is distributed
        /// @param[in] meshKernelId      The id of the mesh state
        /// @param[in] xLowerLeftCorner  The x coordinate of the lower left corner of the block
        /// @param[in] yLowerLeftCorner  The y coordinate of the lower left corner of the block
        /// @param[in] xUpperRightCorner The x coordinate of the upper right corner of the block
        /// @param[in] yUpperRightCorner The y coordinate of the upper right corner of the block
        /// @return  Error code
        MKERNEL_API int mkernel_curvilinear_set_block_line_shift(int meshKernelId,
                                                                 double xLowerLeftCorner,
                                                                 double yLowerLeftCorner,
                                                                 double xUpperRightCorner,
                                                                 double yUpperRightCorner);

        /// @brief Define a block on the curvilinear grid where to perform orthogonalization
        /// @param[in] meshKernelId      The id of the mesh state
        /// @param[in] xLowerLeftCorner  The x coordinate of the lower left corner of the block to orthogonalize
        /// @param[in] yLowerLeftCorner  The y coordinate of the lower left corner of the block to orthogonalize
        /// @param[in] xUpperRightCorner The x coordinate of the upper right corner of the block to orthogonalize
        /// @param[in] yUpperRightCorner The y coordinate of the upper right corner of the block to orthogonalize
        /// @return  Error code
        MKERNEL_API int mkernel_curvilinear_set_block_orthogonalize(int meshKernelId,
                                                                    double xLowerLeftCorner,
                                                                    double yLowerLeftCorner,
                                                                    double xUpperRightCorner,
                                                                    double yUpperRightCorner);

        /// @brief Freezes a line in the curvilinear orthogonalization process
        /// @param[in] meshKernelId        The id of the mesh state
        /// @param[in] xFirstGridLineNode  The x coordinate of the first point of the line to freeze
        /// @param[in] yFirstGridLineNode  The y coordinate of the first point of the line to freeze
        /// @param[in] xSecondGridLineNode The x coordinate of the second point of the line to freeze
        /// @param[in] ySecondGridLineNode The y coordinate of the second point of the line to freeze
        /// @returns  Error code
        MKERNEL_API int mkernel_curvilinear_set_frozen_lines_orthogonalize(int meshKernelId,
                                                                           double xFirstGridLineNode,
                                                                           double yFirstGridLineNode,
                                                                           double xSecondGridLineNode,
                                                                           double ySecondGridLineNode);

        /// @brief Sets the start and end nodes of the line to shift
        /// @param[in] meshKernelId        The id of the mesh state
        /// @param[in] xFirstGridLineNode  The x coordinate of the first curvilinear grid node to shift
        /// @param[in] yFirstGridLineNode  The y coordinate of the first curvilinear grid node to shift
        /// @param[in] xSecondGridLineNode The x coordinate of the second curvilinear grid node to shift
        /// @param[in] ySecondGridLineNode The y coordinate of the second curvilinear grid node to shift
        /// @returns  Error code
        MKERNEL_API int mkernel_curvilinear_set_line_line_shift(int meshKernelId,
                                                                double xFirstGridLineNode,
                                                                double yFirstGridLineNode,
                                                                double xSecondGridLineNode,
                                                                double ySecondGridLineNode);

        /// @brief Smooths a curvilinear grid
        /// @param[in] meshKernelId        The id of the mesh state
        /// @param[in] smoothingIterations The number of smoothing iterations to perform
        /// @param[in] xLowerLeftCorner    The x coordinate of the lower left corner of the block to smooth
        /// @param[in] yLowerLeftCorner    The y coordinate of the lower left corner of the block to smooth
        /// @param[in] xUpperRightCorner   The x coordinate of the right corner of the block to smooth
        /// @param[in] yUpperRightCorner   The y coordinate of the upper right corner of the block to smooth
        /// @return Error code
        MKERNEL_API int mkernel_curvilinear_smoothing(int meshKernelId,
                                                      int smoothingIterations,
                                                      double xLowerLeftCorner,
                                                      double yLowerLeftCorner,
                                                      double xUpperRightCorner,
                                                      double yUpperRightCorner);

        /// @brief Smooths a curvilinear grid along the direction specified by a segment
        /// @param[in] meshKernelId                  The id of the mesh state
        /// @param[in] smoothingIterations           The number of smoothing iterations to perform
        /// @param[in] xFirstGridlineNode            The x coordinate of the first curvilinear grid node
        /// @param[in] yFirstGridlineNode            The y coordinate of the first curvilinear grid node
        /// @param[in] xSecondGridLineNode           The x coordinate of the second curvilinear grid node
        /// @param[in] ySecondGridLineNode           The y coordinate of the second curvilinear grid node
        /// @param[in] xLowerLeftCornerSmoothingArea The x coordinate of the lower left corner of the smoothing area
        /// @param[in] yLowerLeftCornerSmoothingArea The y coordinate of the lower left corner of the smoothing area
        /// @param[in] xUpperRightCornerSmootingArea The x coordinate of the upper right corner of the smoothing area
        /// @param[in] yUpperRightCornerSmootingArea The y coordinate of the upper right corner of the smoothing area
        /// @return Error code
        MKERNEL_API int mkernel_curvilinear_smoothing_directional(int meshKernelId,
                                                                  int smoothingIterations,
                                                                  double xFirstGridlineNode,
                                                                  double yFirstGridlineNode,
                                                                  double xSecondGridLineNode,
                                                                  double ySecondGridLineNode,
                                                                  double xLowerLeftCornerSmoothingArea,
                                                                  double yLowerLeftCornerSmoothingArea,
                                                                  double xUpperRightCornerSmootingArea,
                                                                  double yUpperRightCornerSmootingArea);

        /// @brief Deallocate mesh state
        /// @param[in] meshKernelId The id of the mesh state
        /// @returns Error code
        MKERNEL_API int mkernel_deallocate_state(int meshKernelId);

        /// @brief Gets an int indicating the closest point averaging method type
        /// @param[out] method The int indicating the closest point averaging method type
        /// @returns Error code
        MKERNEL_API int mkernel_get_averaging_method_closest_point(int& method);

        /// @brief Gets an int indicating the inverse distance weights averaging method type
        /// @param[out] method The int indicating the inverse weight distance averaging method type
        /// @returns Error code
        MKERNEL_API int mkernel_get_averaging_method_inverse_distance_weighting(int& method);

        /// @brief Gets an int indicating the max value averaging method type
        /// @param[out] method The int indicating the max value averaging method type
        /// @returns Error code
        MKERNEL_API int mkernel_get_averaging_method_max(int& method);

        /// @brief Gets an int indicating the minimum averaging method type
        /// @param[out] method The int indicating the minimum averaging method type
        /// @returns Error code
        MKERNEL_API int mkernel_get_averaging_method_min(int& method);

        /// @brief Gets an int indicating the minimum absolute value averaging method type
        /// @param[out] method The int indicating the minimum absolute value averaging method type
        /// @returns Error code
        MKERNEL_API int mkernel_get_averaging_method_min_absolute_value(int& method);

        /// @brief Gets an int indicating the simple averaging method type
        /// @param[out] method The int indicating the averaging method type
        /// @returns Error code
        MKERNEL_API int mkernel_get_averaging_method_simple_averaging(int& method);

        /// @brief Gets an int indicating the edge location type
        /// @param[out] type The int indicating the edge location type
        /// @returns Error code
        MKERNEL_API int mkernel_get_edges_location_type(int& type);

        /// @brief Gets pointer to error message.
        /// @param[out] errorMessage The pointer to the latest error message
        /// @returns Error code
        MKERNEL_API int mkernel_get_error(char* errorMessage);

        /// @brief Gets the success exit code
        /// @param[in,out] exitCode The exit code
        /// @return Error code
        MKERNEL_API int mkernel_get_exit_code_success(int& exitCode);

        /// @brief Gets the exit code of an exception of type MeshKernelError
        /// @param[in,out] exitCode The exit code
        /// @return Error code
        MKERNEL_API int mkernel_get_exit_code_meshkernel_error(int& exitCode);

        /// @brief Gets the exit code of an exception of type NotImplementedCode
        /// @param[in,out] exitCode The exit code
        /// @return Error code
        MKERNEL_API int mkernel_get_exit_code_not_implemented_error(int& exitCode);

        /// @brief Gets the exit code of an exception of type AlgorithmexitCode
        /// @param[in,out] exitCode The exit code
        /// @return Error code
        MKERNEL_API int mkernel_get_exit_code_algorithm_error(int& exitCode);

        /// @brief Gets the exit code of an exception of type ConstraintexitCode
        /// @param[in,out] exitCode The exit code
        /// @return Error code
        MKERNEL_API int mkernel_get_exit_code_constraint_error(int& exitCode);

        /// @brief Gets the exit code of an exception of type MeshGeometryexitCode
        /// @param[in,out] exitCode The exit code
        /// @return Error code
        MKERNEL_API int mkernel_get_exit_code_mesh_geometry_error(int& exitCode);

        /// @brief Gets the exit code of an exception of type LinearAlgebraexitCode
        /// @param[in,out] exitCode The exit code
        /// @return Error code
        MKERNEL_API int mkernel_get_exit_code_linear_algebra_error(int& exitCode);

        /// @brief Gets the exit code of an exception of type RangeexitCode
        /// @param[in,out] exitCode The exit code
        /// @return Error code
        MKERNEL_API int mkernel_get_exit_code_range_error(int& exitCode);

        /// @brief Gets the exit code of an exception of type std::exception
        /// @param[in,out] exitCode The exit code
        /// @return Error code
        MKERNEL_API int mkernel_get_exit_code_stdlib_exception(int& exitCode);

        /// @brief Gets the exit code of an exception of unknown type
        /// @param[in,out] exitCode The exit code
        /// @return Error code
        MKERNEL_API int mkernel_get_exit_code_unknown_exception(int& exitCode);

        /// @brief Gets an int indicating the faces location type
        /// @param[out] type The int indicating the face location type
        /// @returns Error code
        MKERNEL_API int mkernel_get_faces_location_type(int& type);

        /// @brief Gets the index of the erroneous entity.
        /// @param[out] invalidIndex The index of the erroneous entity
        /// @param[out] type         The entity type (node, edge or face, see MeshLocations)
        /// @returns Error code
        MKERNEL_API int mkernel_get_geometry_error(int& invalidIndex, int& type);

        /// @brief Get the integer indicating the interpolation type short
        /// @param[out] type The integer indicating the interpolation type short
        /// @returns Error code
        MKERNEL_API int mkernel_get_interpolation_type_short(int& type);

        /// @brief Get the integer indicating the interpolation type float
        /// @param[out] type The integer indicating the interpolation type float
        /// @returns Error code
        MKERNEL_API int mkernel_get_interpolation_type_float(int& type);

        /// @brief Get the integer indicating the interpolation type int
        /// @param[out] type The integer indicating the interpolation type int
        /// @returns Error code
        MKERNEL_API int mkernel_get_interpolation_type_int(int& type);

        /// @brief Get the integer indicating the interpolation type double
        /// @param[out] type The integer indicating the interpolation type double
        /// @returns Error code
        MKERNEL_API int mkernel_get_interpolation_type_double(int& type);

        /// @brief Gets an int indicating the node location type
        /// @param[out] type The int indicating the node location type
        /// @returns Error code
        MKERNEL_API int mkernel_get_nodes_location_type(int& type);

        /// @brief Gets the coordinate projection of the meshkernel state
        /// @param[in] meshKernelId The id of the mesh state
        /// @param[out] projection The int indicating the projection type
        /// @return Error code
        MKERNEL_API int mkernel_get_projection(int meshKernelId, int& projection);

        /// @brief Gets an int indicating the cartesian projection
        /// @param[out] projection The int indicating the cartesian projection
        /// @return Error code
        MKERNEL_API int mkernel_get_projection_cartesian(int& projection);

        /// @brief Gets an int indicating the spherical projection
        /// @param[out] projection The int indicating the spherical projection
        /// @return Error code
        MKERNEL_API int mkernel_get_projection_spherical(int& projection);

        /// @brief Gets an int indicating the spherical accurate projection
        /// @param[out] projection The int indicating the spherical accurate projection
        /// @return Error code
        MKERNEL_API int mkernel_get_projection_spherical_accurate(int& projection);

        /// @brief Get the computed spline points between two corner nodes
        /// @param[in]  geometryListIn  The input corner nodes of the splines
        /// @param[out] geometryListOut The output spline
        /// @param[out] numberOfPointsBetweenNodes The number of spline points to generate between two corner nodes.
        /// @returns Error code
        MKERNEL_API int mkernel_get_splines(const GeometryList& geometryListIn,
                                            GeometryList& geometryListOut,
                                            int numberOfPointsBetweenNodes);

        /// @brief Gets pointer to version string.
        /// @param[out] version Version string
        /// @returns Error code
        MKERNEL_API int mkernel_get_version(char* version);

        /// @brief Gets the Mesh1D data
        ///
        /// This function ought to be called after `mkernel_mesh1d_get_dimensions` has been called
        /// and the pointers have been set to correctly sized memory
        /// @param[in]     meshKernelId The id of the mesh state
        /// @param[in,out] mesh1d       The structure containing the Mesh1D arrays.
        /// @returns Error code
        MKERNEL_API int mkernel_mesh1d_get_data(int meshKernelId, Mesh1D& mesh1d);

        /// @brief Gets the Mesh1D data dimensions
        ///
        /// The integer parameters of the Mesh1D struct are set to the corresponding dimensions
        /// The pointers are set to null, and must be set to correctly sized memory
        /// before passing the struct to `mkernel_mesh1d_get_dimensions`
        /// @param[in]  meshKernelId The id of the mesh state
        /// @param[out] mesh1d       The structure containing the dimensions of the Mesh1D.
        /// @returns Error code
        MKERNEL_API int mkernel_mesh1d_get_dimensions(int meshKernelId, Mesh1D& mesh1d);

        /// @brief Sets the meshkernel::Mesh1D state
        /// @param[in] meshKernelId The id of the mesh state
        /// @param[in] mesh1d       The Mesh1D data
        /// @returns Error code
        MKERNEL_API int mkernel_mesh1d_set(int meshKernelId, const Mesh1D& mesh1d);

        /// @brief Adds a mesh to the meshkernel::Mesh1D state
        /// @param[in] meshKernelId The id of the mesh state
        /// @param[in] mesh1d       The Mesh1D data
        /// @returns Error code
        MKERNEL_API int mkernel_mesh1d_add(int meshKernelId, const Mesh1D& mesh1d);

        /// @brief AveragingInterpolation interpolation (ec_module)
        ///
        /// \see meshkernel::AveragingInterpolation
        /// @param[in] meshKernelId           The id of the mesh state
        /// @param[in] samples                The samples coordinates and values
        /// @param[in] locationType           The location type (see \ref meshkernel::Location enum)
        /// @param[in] averagingMethodType    The averaging method (see Method enum)
        /// @param[in] relativeSearchSize     The relative search size around the location (larger increases the number of samples considered)
        /// @param[in] minNumSamples          The minimum number of samples used for some interpolation algorithms to perform a valid interpolation
        /// @param[in] results                The interpolation results with x and y coordinates
        /// @return Error code
        MKERNEL_API int mkernel_mesh2d_averaging_interpolation(int meshKernelId,
                                                               const GeometryList& samples,
                                                               int locationType,
                                                               int averagingMethodType,
                                                               double relativeSearchSize,
                                                               size_t minNumSamples,
                                                               GeometryList& results);

        /// @brief Performs inner orthogonalization iteration, by slowly moving the mesh nodes to new optimal positions (interactive mode).
        ///
        /// `mkernel_mesh2d_prepare_outer_iteration_orthogonalization` function must be called before.
        /// @param[in] meshKernelId The id of the mesh state
        /// @returns Error code
        MKERNEL_API int mkernel_mesh2d_compute_inner_ortogonalization_iteration(int meshKernelId);

        /// @brief Rotate a mesh2d about a point.
        ///
        /// @param[in] meshKernelId The id of the mesh state
        /// @param[in] centreX X-coordinate of the centre of rotation
        /// @param[in] centreY Y-coordinate of the centre of rotation
        /// @param[in] theta  Angle of rotation
        /// @returns Error code
        MKERNEL_API int mkernel_mesh2d_rotate(int meshKernelId, double centreX, double centreY, double theta);

        /// @brief Snaps the spline (or splines) to the land boundary
        ///
        /// @param[in] meshKernelId     The id of the mesh state
        /// @param[in] land             The land boundary
        /// @param[in] splines          The spline values to be snapped
        /// @param[in] startSplineIndex The start index of the splines to be snapped
        /// @param[in] endSplineIndex   The end index of the splines to be snapped
        /// @returns Error code
        MKERNEL_API int mkernel_splines_snap_to_landboundary(int meshKernelId,
                                                             const GeometryList& land,
                                                             GeometryList& splines,
                                                             int startSplineIndex,
                                                             int endSplineIndex);

        /// @brief Translate a mesh2d
        ///
        /// @param[in] meshKernelId The id of the mesh state
        /// @param[in] translationX X-component of the translation vector
        /// @param[in] translationY Y-component of the translation vector
        /// @returns Error code
        MKERNEL_API int mkernel_mesh2d_translate(int meshKernelId, double translationX, double translationY);

        /// @brief Refine mesh using the Casulli refinement algorithm
        /// @param[in]  meshKernelId  The id of the mesh state
        /// @returns Error code
        MKERNEL_API int mkernel_mesh2d_casulli_refinement(int meshKernelId);

        /// The function modifies the mesh for achieving orthogonality between the edges and the segments connecting the face circumcenters.
        /// The amount of orthogonality is traded against the mesh smoothing (in this case the equality of face areas).
        /// The parameter to regulate the amount of orthogonalization is contained in  \ref meshkernel::OrthogonalizationParameters::orthogonalization_to_smoothing_factor
        /// @param[in] meshKernelId                The id of the mesh state
        /// @param[in] projectToLandBoundaryOption The option to determine how to snap to land boundaries
        /// @param[in] orthogonalizationParameters The structure containing the orthogonalization parameters \ref meshkernel::OrthogonalizationParameters
        /// @param[in] selectingPolygon            The polygon where to perform the orthogonalization  (num_coordinates = 0 for an empty polygon)
        /// @param[in] landBoundaries              The land boundaries to account for in the orthogonalization process (num_coordinates = 0 for no land boundaries)
        /// @returns Error code
        MKERNEL_API int mkernel_mesh2d_compute_orthogonalization(int meshKernelId,
                                                                 int projectToLandBoundaryOption,
                                                                 const meshkernel::OrthogonalizationParameters& orthogonalizationParameters,
                                                                 const GeometryList& selectingPolygon,
                                                                 const GeometryList& landBoundaries);

        /// @brief Connect two or more disconnected regions along boundary
        /// @param[in]  meshKernelId  The id of the mesh states
        /// @param[in]  mesh2d  The mesh we want to connect to the main mesh
        /// @param[in]  searchFraction  Fraction of the shortest edge (along an edge to be connected) to use when determining neighbour edge closeness
        /// @returns Error code
        MKERNEL_API int mkernel_mesh2d_connect_meshes(int meshKernelId, const Mesh2D& mesh2d, double searchFraction);

        /// @brief Converts the projection of a mesh2d.
        ///
        /// @param[in] meshKernelId The id of the mesh state
        /// @param[in] projectionType The new projection for the mesh
        /// @param[in] zoneString The UTM zone and information string
        /// @returns Error code
        MKERNEL_API int mkernel_mesh2d_convert_projection(int meshKernelId, int projectionType, const char* const zoneString);

        /// @brief Count the number of hanging edges in a mesh2d.
        /// An hanging edge is an edge where one of the two nodes is not connected.
        /// @param[in] meshKernelId The id of the mesh state
        /// @param[out] numEdges The number of hanging edges
        /// @returns Error code
        MKERNEL_API int mkernel_mesh2d_count_hanging_edges(int meshKernelId, int& numEdges);

        /// @brief Counts the number of polygon nodes contained in the mesh boundary polygons computed in function `mkernel_mesh2d_get_mesh_boundaries_as_polygons`
        /// @param[in]  meshKernelId         The id of the mesh state
        /// @param[out] numberOfPolygonNodes The number of polygon nodes
        /// @returns Error code
        MKERNEL_API int mkernel_mesh2d_count_mesh_boundaries_as_polygons(int meshKernelId, int& numberOfPolygonNodes);

        /// @brief Counts the number of selected mesh node indices.
        ///
        /// This function should be used by clients before `mkernel_mesh2d_get_nodes_in_polygons` for allocating an integer array storing the selection results.
        /// @param[in]  meshKernelId      The id of the mesh state
        /// @param[in]  geometryListIn    The input polygon
        /// @param[in]  inside            Selection of the nodes inside the polygon (1) or outside (0)
        /// @param[out] numberOfMeshNodes The number of selected nodes
        /// @returns Error code
        MKERNEL_API int mkernel_mesh2d_count_nodes_in_polygons(int meshKernelId,
                                                               const GeometryList& geometryListIn,
                                                               int inside,
                                                               int& numberOfMeshNodes);

        /// @brief Gets the number of obtuse mesh2d triangles. Obtuse triangles are those having one edge longer than the sum of the other two.
        /// @param[in]  meshKernelId       The id of the mesh state
        /// @param[out] numObtuseTriangles The number of obtuse triangles
        /// @return Error code
        MKERNEL_API int mkernel_mesh2d_count_obtuse_triangles(int meshKernelId, int& numObtuseTriangles);

        /// @brief Counts the number of small mesh2d flow edges. The flow edges are the edges connecting faces circumcenters.
        /// @param[in] meshKernelId                  The id of the mesh state
        /// @param[in] smallFlowEdgesLengthThreshold The configurable length for detecting a small flow edge
        /// @param[out] numSmallFlowEdges            The number of the small flow edges
        /// @return Error code
        MKERNEL_API int mkernel_mesh2d_count_small_flow_edge_centers(int meshKernelId,
                                                                     double smallFlowEdgesLengthThreshold,
                                                                     int& numSmallFlowEdges);

        /// @brief Deletes a mesh in a polygon using several options
        /// @param[in] meshKernelId   The id of the mesh state
        /// @param[in] polygon        The polygon where to perform the operation
        /// @param[in] deletionOption The deletion option \ref meshkernel::Mesh2D::DeleteMeshOptions
        /// @param[in] invertDeletion Whether to invert the deletion of selected features (0 no, 1 yes)
        /// @returns Error code
        MKERNEL_API int mkernel_mesh2d_delete(int meshKernelId,
                                              const GeometryList& polygon,
                                              int deletionOption,
                                              int invertDeletion);

        /// @brief Deletes the closest mesh2d edge to a point.
        /// The coordinates of the edge middle points are used for calculating the distances to the point.
        /// @param[in] meshKernelId   The id of the mesh state
        /// @param[in] xCoordinate    The x coordinate of the point
        /// @param[in] yCoordinate    The y coordinate of the point
        /// @param[in]  xLowerLeftBoundingBox  The x coordinate of the lower left corner of the bounding box
        /// @param[in]  yLowerLeftBoundingBox  The y coordinate of the lower left corner of the bounding box
        /// @param[in]  xUpperRightBoundingBox The x coordinate of the upper right corner of the bounding box
        /// @param[in]  yUpperRightBoundingBox The y coordinate of the upper right corner of the bounding box
        /// @returns Error code
        MKERNEL_API int mkernel_mesh2d_delete_edge(int meshKernelId,
                                                   double xCoordinate,
                                                   double yCoordinate,
                                                   double xLowerLeftBoundingBox,
                                                   double yLowerLeftBoundingBox,
                                                   double xUpperRightBoundingBox,
                                                   double yUpperRightBoundingBox);

        /// @brief Deletes all hanging edges. An hanging edge is an edge where one of the two nodes is not connected.
        /// @param[in] meshKernelId The id of the mesh state
        /// @returns Error code
        MKERNEL_API int mkernel_mesh2d_delete_hanging_edges(int meshKernelId);

        /// @brief Deletes a mesh2d node
        /// @param[in] meshKernelId The id of the mesh state
        /// @param[in] nodeIndex    The index of the node to delete
        /// @returns Error code
        MKERNEL_API int mkernel_mesh2d_delete_node(int meshKernelId, int nodeIndex);

        /// @brief Cleans the orthogonalization algorithm state, allocated in `mkernel_mesh2d_initialize_orthogonalization` (interactive mode)
        /// @param[in] meshKernelId The id of the mesh state
        /// @returns Error code
        MKERNEL_API int mkernel_mesh2d_delete_orthogonalization(int meshKernelId);

        /// @brief Deletes all small mesh2d flow edges and small triangles. The flow edges are the edges connecting faces circumcenters.
        /// @param[in] meshKernelId               The id of the mesh state
        /// @param[in] smallFlowEdgesThreshold    The configurable threshold for detecting the small flow edges
        /// @param[in] minFractionalAreaTriangles The ratio of the face area to the average area of neighboring non triangular faces.
        ///                                       This parameter is used for determining if a triangular face is small.
        /// @return Error code
        MKERNEL_API int mkernel_mesh2d_delete_small_flow_edges_and_small_triangles(int meshKernelId,
                                                                                   double smallFlowEdgesThreshold,
                                                                                   double minFractionalAreaTriangles);

        /// @brief Finalizes the orthogonalization outer iteration, computing the new coefficients for grid adaption and the new face circumcenters (interactive mode).
        /// @param[in] meshKernelId  The id of the mesh state
        /// @returns Error code
        MKERNEL_API int mkernel_mesh2d_finalize_inner_ortogonalization_iteration(int meshKernelId);

        /// @brief Flips mesh2d edges, to optimize the mesh smoothness. This operation is usually performed after `mkernel_mesh2d_refine_based_on_samples` or `mkernel_mesh2d_refine_based_on_polygon`.
        ///
        /// Nodes that are connected to more than six other nodes are typically enclosed by faces of highly non-uniform shape and wildly varying areas.
        /// @param[in] meshKernelId                  The id of the mesh state
        /// @param[in] isTriangulationRequired       The option to triangulate also non triangular cells (if activated squares becomes triangles)
        /// @param[in] projectToLandBoundaryRequired The option to determine how to snap to land boundaries
        /// @param[in] selectingPolygon              The polygon where to perform the edge flipping (num_coordinates = 0 for an empty polygon)
        /// @param[in] landBoundaries                The land boundaries to account for when flipping the edges (num_coordinates = 0 for no land boundaries)
        /// @returns Error code
        MKERNEL_API int mkernel_mesh2d_flip_edges(int meshKernelId,
                                                  int isTriangulationRequired,
                                                  int projectToLandBoundaryRequired,
                                                  const GeometryList& selectingPolygon,
                                                  const GeometryList& landBoundaries);

        /// @brief Gets the closest mesh2d node coordinates to a point, searching within a radius.
        /// @param[in]  meshKernelId    Id of the grid state
        /// @param[in]  xCoordinateIn   The x coordinate of the node to insert
        /// @param[in]  yCoordinateIn   The y coordinate of the node to insert
        /// @param[in]  searchRadius    The radii where to search for mesh nodes
        /// @param[in]  xLowerLeftBoundingBox  The x coordinate of the lower left corner of the bounding box
        /// @param[in]  yLowerLeftBoundingBox  The y coordinate of the lower left corner of the bounding box
        /// @param[in]  xUpperRightBoundingBox The x coordinate of the upper right corner of the bounding box
        /// @param[in]  yUpperRightBoundingBox The y coordinate of the upper right corner of the bounding box
        /// @param[out] xCoordinateOut  The x coordinate of the found Mesh2D node
        /// @param[out] yCoordinateOut  The y coordinate of the found Mesh2D node
        /// @returns Error code
        MKERNEL_API int mkernel_mesh2d_get_closest_node(int meshKernelId,
                                                        double xCoordinateIn,
                                                        double yCoordinateIn,
                                                        double searchRadius,
                                                        double xLowerLeftBoundingBox,
                                                        double yLowerLeftBoundingBox,
                                                        double xUpperRightBoundingBox,
                                                        double yUpperRightBoundingBox,
                                                        double& xCoordinateOut,
                                                        double& yCoordinateOut);

        /// @brief Gets the Mesh2D dimensions data
        ///
        /// This function ought to be called after `mkernel_mesh2d_get_dimensions` has been called
        /// and the pointers have been set to correctly sized memory.
        /// @param[in]     meshKernelId The id of the mesh state
        /// @param[in,out] mesh2d       The Mesh2D data
        /// @returns Error code
        MKERNEL_API int mkernel_mesh2d_get_data(int meshKernelId, Mesh2D& mesh2d);

        /// @brief Gets the Mesh2D dimensions
        ///
        /// The integer parameters of the Mesh2D struct are set to the corresponding dimensions
        /// The pointers are set to null, and must be set to correctly sized memory
        /// before passing the struct to `mkernel_mesh2d_get_data`.
        /// @param[in]  meshKernelId The id of the mesh state
        /// @param[out] mesh2d       The Mesh2D dimensions
        /// @returns Error code
        MKERNEL_API int mkernel_mesh2d_get_dimensions(int meshKernelId,
                                                      Mesh2D& mesh2d);

        /// @brief Gets the closest mesh2d edge to a point in a bounding box
        /// @param[in]  meshKernelId  The id of the mesh state
        /// @param[in]  xCoordinate   The x coordinate of the point
        /// @param[in]  yCoordinate   The y coordinate of the point
        /// @param[in]  xLowerLeftBoundingBox  The x coordinate of the lower left corner of the bounding box
        /// @param[in]  yLowerLeftBoundingBox  The y coordinate of the lower left corner of the bounding box
        /// @param[in]  xUpperRightBoundingBox The x coordinate of the upper right corner of the bounding box
        /// @param[in]  yUpperRightBoundingBox The y coordinate of the upper right corner of the bounding box
        /// @param[out] edgeIndex   The found edge index
        /// @returns Error code
        MKERNEL_API int mkernel_mesh2d_get_edge(int meshKernelId,
                                                double xCoordinate,
                                                double yCoordinate,
                                                double xLowerLeftBoundingBox,
                                                double yLowerLeftBoundingBox,
                                                double xUpperRightBoundingBox,
                                                double yUpperRightBoundingBox,
                                                int& edgeIndex);

        /// @brief Gets the indices of hanging edges. An hanging edge is an edge where one of the two nodes is not connected.
        /// @param[in]     meshKernelId        The id of the mesh state
        /// @param[in,out] edges Pointer to memory where the indices of the hanging edges will be stored
        /// @returns Error code
        MKERNEL_API int mkernel_mesh2d_get_hanging_edges(int meshKernelId, int* edges);

        /// @brief Retrieves the boundaries of a mesh as a series of separated polygons.
        ///
        /// For example, if a mesh has an single inner hole, two polygons will be generated, one for the inner boundary and one for the outer boundary.
        /// @param[in]  meshKernelId The id of the mesh state
        /// @param[out] boundaryPolygons The output network boundary polygon
        /// @returns Error code
        MKERNEL_API int mkernel_mesh2d_get_mesh_boundaries_as_polygons(int meshKernelId, GeometryList& boundaryPolygons);

        /// @brief Finds the mesh2d node closest to a point, within a search radius.
        /// @param[in]  meshKernelId  The id of the mesh state
        /// @param[in]  xCoordinate   The x coordinate of the point
        /// @param[in]  yCoordinate   The y coordinate of the point
        /// @param[in]  searchRadius  The search radius
        /// @param[in]  xLowerLeftBoundingBox  The x coordinate of the lower left corner of the bounding box
        /// @param[in]  yLowerLeftBoundingBox  The y coordinate of the lower left corner of the bounding box
        /// @param[in]  xUpperRightBoundingBox The x coordinate of the upper right corner of the bounding box
        /// @param[in]  yUpperRightBoundingBox The y coordinate of the upper right corner of the bounding box
        /// @param[out] nodeIndex     The index of the found node
        /// @returns Error code
        MKERNEL_API int mkernel_mesh2d_get_node_index(int meshKernelId,
                                                      double xCoordinate,
                                                      double yCoordinate,
                                                      double searchRadius,
                                                      double xLowerLeftBoundingBox,
                                                      double yLowerLeftBoundingBox,
                                                      double xUpperRightBoundingBox,
                                                      double yUpperRightBoundingBox,
                                                      int& nodeIndex);

        /// @brief Gets the indices of the mesh2d nodes selected with a polygon.
        /// @param[in]  meshKernelId   The id of the mesh state
        /// @param[in]  geometryListIn The input polygon
        /// @param[in]  inside         Selection of the nodes inside the polygon (1) or outside (0)
        /// @param[out] selectedNodes  The selected nodes indices
        /// @returns Error code
        MKERNEL_API int mkernel_mesh2d_get_nodes_in_polygons(int meshKernelId,
                                                             const GeometryList& geometryListIn,
                                                             int inside,
                                                             int* selectedNodes);

        /// @brief Gets the mass centers of obtuse mesh2d triangles. Obtuse triangles are those having one edge longer than the sum of the other two.
        /// @param[in]  meshKernelId  The id of the mesh state
        /// @param[out] result        The coordinates of the obtuse triangles mass centers stored in coordinates_x and coordinates_y of a \ref GeometryList
        /// @return Error code
        MKERNEL_API int mkernel_mesh2d_get_obtuse_triangles_mass_centers(int meshKernelId, GeometryList& result);

        /// @brief Gets the mesh orthogonality, expressed as the ratio between the edges and the segments connecting the face circumcenters.
        /// @param[in]  meshKernelId The id of the mesh state
        /// @param[out] geometryList The orthogonality values of each edge
        /// @returns Error code
        MKERNEL_API int mkernel_mesh2d_get_orthogonality(int meshKernelId, GeometryList& geometryList);

        /// @brief Gets the small mesh2d flow edges. The flow edges are the edges connecting faces circumcenters.
        /// @param[in]  meshKernelId            The id of the mesh state
        /// @param[in]  smallFlowEdgesThreshold The configurable threshold for detecting a small flow edge
        /// @param[out] result                  The middle points of the small flow edges, stored in coordinates_x and coordinates_y of a \ref GeometryList
        /// @return Error code
        MKERNEL_API int mkernel_mesh2d_get_small_flow_edge_centers(int meshKernelId,
                                                                   double smallFlowEdgesThreshold,
                                                                   GeometryList& result);

        /// @brief Gets the smoothness, expressed as the ratio between the values of two neighboring faces areas.
        /// @param[in]  meshKernelId The id of the mesh state
        /// @param[out] geometryList The smoothness values at each edge
        /// @returns Error code
        MKERNEL_API int mkernel_mesh2d_get_smoothness(int meshKernelId, GeometryList& geometryList);

        /// @brief Initialization of the \ref meshkernel::OrthogonalizationAndSmoothing algorithm.
        ///
        /// This is the first function to call when using orthogonalization in interactive mode (visualizing the grid while it is orthogonalizing),
        /// in order to set the internal state of the algorithm reused during the iterations.
        /// @param[in] meshKernelId                The id of the mesh state
        /// @param[in] projectToLandBoundaryOption The option to determine how to snap to land boundaries
        /// @param[in] orthogonalizationParameters The structure containing the user defined orthogonalization parameters
        /// @param[in] selectingPolygon            The polygon where to perform the orthogonalization (num_coordinates = 0 for an empty polygon)
        /// @param[in] landBoundaries              The land boundaries to account for in the orthogonalization process  (num_coordinates = 0 for no land boundaries)
        /// @returns Error code
        MKERNEL_API int mkernel_mesh2d_initialize_orthogonalization(int meshKernelId,
                                                                    int projectToLandBoundaryOption,
                                                                    meshkernel::OrthogonalizationParameters& orthogonalizationParameters,
                                                                    const GeometryList& selectingPolygon,
                                                                    const GeometryList& landBoundaries);

        /// @brief Insert a new mesh2d edge connecting two nodes
        /// @param[in]  meshKernelId The id of the mesh state
        /// @param[in]  startNode    The index of the first node to connect
        /// @param[in]  endNode      The index of the second node to connect
        /// @param[out] newEdgeIndex The index of the new generated edge
        /// @returns Error code
        MKERNEL_API int mkernel_mesh2d_insert_edge(int meshKernelId, int startNode, int endNode, int& newEdgeIndex);

        /// @brief Insert a new mesh2d node at a specific coordinate.
        /// @param[in]  meshKernelId The id of the mesh state
        /// @param[in]  xCoordinate  The x coordinate of the node to insert
        /// @param[in]  yCoordinate  The y coordinate of the node to insert
        /// @param[out] nodeIndex    The index of the new mesh node
        /// @returns Error code
        MKERNEL_API int mkernel_mesh2d_insert_node(int meshKernelId, double xCoordinate, double yCoordinate, int& nodeIndex);

        /// @brief Gets the edges intersected by a polygon, with additional information on the intersections
        /// @param[in] meshKernelId The id of the mesh state
        /// @param[in] boundaryPolygon An input polygon, defined as a series of points
        /// @param[out] edgeNodes The indices of the intersected edge nodes. The first node of the edge is on the left (the virtual node), the second node of the edge is on the right (the inner node)
        /// @param[out] edgeIndex For each intersected edge, the edge index
        /// @param[out] edgeDistances For each intersection, the location of the intersection expressed as adimensional distance from the edge starting node
        /// @param[out] segmentDistances For each intersection, the location of the intersection expressed as adimensional distance from the polygon segment start
        /// @param[out] segmentIndexes For each intersection, the segment index
        /// @param[out] faceIndexes For each intersection, the face index
        /// @param[out] faceNumEdges For each intersection, the number of intersections
        /// @param[out] faceEdgeIndex For each intersection, the index of the intersected edge
        /// @returns Error code
        MKERNEL_API int mkernel_mesh2d_intersections_from_polygon(int meshKernelId,
                                                                  const GeometryList& boundaryPolygon,
                                                                  int* edgeNodes,
                                                                  int* edgeIndex,
                                                                  double* edgeDistances,
                                                                  double* segmentDistances,
                                                                  int* segmentIndexes,
                                                                  int* faceIndexes,
                                                                  int* faceNumEdges,
                                                                  int* faceEdgeIndex);

        /// @brief Compute the global mesh with a given number of points along the longitude and latitude directions.
        /// @param[in] meshKernelId           The id of the mesh state
        /// @param [in] numLongitudeNodes The number of points along the longitude.
        /// @param [in] numLatitudeNodes The number of points along the latitude (half hemisphere).
        /// @return Error code
        MKERNEL_API int mkernel_mesh2d_make_global(int meshKernelId, int numLongitudeNodes, int numLatitudeNodes);

        /// @brief Generates a triangular mesh2d grid within a polygon. The size of the triangles is determined from the length of the polygon edges.
        /// @param[in] meshKernelId  The id of the mesh state
        /// @param[in] polygonPoints The polygon where to triangulate
        /// @returns Error code
        MKERNEL_API int mkernel_mesh2d_make_triangular_mesh_from_polygon(int meshKernelId, const GeometryList& polygonPoints);

        /// @brief Makes a triangular mesh from  a set of samples, triangulating the sample points.
        /// @param[in] meshKernelId The id of the mesh state
        /// @param[in] samples The samples where to triangulate
        /// @returns Error code
        MKERNEL_API int mkernel_mesh2d_make_triangular_mesh_from_samples(int meshKernelId, const GeometryList& samples);

        /// @brief Makes a rectangular mesh
        /// @param[in] meshKernelId       The id of the mesh state
        /// @param[in] makeGridParameters The structure containing the make grid parameters
        /// @returns Error code
        MKERNEL_API int mkernel_mesh2d_make_rectangular_mesh(int meshKernelId,
                                                             const meshkernel::MakeGridParameters& makeGridParameters);

        /// @brief Makes a rectangular mesh from a polygon
        /// @param[in] meshKernelId       The id of the mesh state
        /// @param[in] makeGridParameters The structure containing the make grid parameters
        /// @param[in] geometryList       The polygons to account for
        /// @returns Error code
        MKERNEL_API int mkernel_mesh2d_make_rectangular_mesh_from_polygon(int meshKernelId,
                                                                          const meshkernel::MakeGridParameters& makeGridParameters,
                                                                          const GeometryList& geometryList);

        /// @brief Makes a rectangular mesh on a defined extension
        /// @param[in] meshKernelId       The id of the mesh state
        /// @param[in] makeGridParameters The structure containing the make grid parameters
        /// @returns Error code
        MKERNEL_API int mkernel_mesh2d_make_rectangular_mesh_on_extension(int meshKernelId,
                                                                          const meshkernel::MakeGridParameters& makeGridParameters);

        /// @brief Merges the mesh2d nodes within a distance of 0.001 m, effectively removing all small edges
        /// @param[in] meshKernelId   The id of the mesh state
        /// @param[in] geometryListIn The polygon defining the area where the operation will be performed
        /// @returns Error code
        MKERNEL_API int mkernel_mesh2d_merge_nodes(int meshKernelId, const GeometryList& geometryListIn);

        /// @brief Merges the mesh2d nodes within a distance of 0.001 m, effectively removing all small edges
        /// @param[in] meshKernelId   The id of the mesh state
        /// @param[in] geometryListIn The polygon defining the area where the operation will be performed
        /// @param[in] mergingDistance The distance below which two nodes will be merged
        /// @returns Error code
        MKERNEL_API int mkernel_mesh2d_merge_nodes_with_merging_distance(int meshKernelId, const GeometryList& geometryListIn, double mergingDistance);

        /// @brief Merges two mesh2d nodes into one.
        /// @param[in] meshKernelId The id of the mesh state
        /// @param[in] firstNode    The index of the first node to merge
        /// @param[in] secondNode   The index of the second node to merge
        /// @returns Error code
        MKERNEL_API int mkernel_mesh2d_merge_two_nodes(int meshKernelId, int firstNode, int secondNode);

        /// @brief Moves a mesh2d node to a new position
        /// @param[in] meshKernelId    The id of the mesh state
        /// @param[in] xCoordinate     The new x coordinate of the node to move
        /// @param[in] yCoordinate     The new y coordinate of the node to move
        /// @param[in] nodeIndex       The index of the mesh2d node to be moved
        /// @returns Error code
        MKERNEL_API int mkernel_mesh2d_move_node(int meshKernelId, double xCoordinate, double yCoordinate, int nodeIndex);

        /// @brief Prepares an outer orthogonalization iteration, computing the new orthogonalization and smoothing weights from the modified mesh geometry (in interactive mode).
        ///
        /// `mkernel_mesh2d_initialize_orthogonalization` function must be called before.
        /// @param[in] meshKernelId The id of the mesh state
        /// @returns Error code
        MKERNEL_API int mkernel_mesh2d_prepare_outer_iteration_orthogonalization(int meshKernelId);

        /// @brief Refine based on gridded samples
        ///
        /// The number of successive splits is indicated on the sample value.
        /// For example a value of 0 means no split and hence no refinement, a value of 1 a single split (a quadrilateral face generates 4 faces),
        /// a value of 2 two splits (a quadrilateral face generates 16 faces).
        /// @param[in] meshKernelId             The id of the mesh state
        /// @param[in] griddedSamples                  The gridded samples
        /// @param[in] meshRefinementParameters The mesh refinement parameters
        /// @param[in] useNodalRefinement       Use nodal refinement
        /// @returns Error code
        MKERNEL_API int mkernel_mesh2d_refine_based_on_gridded_samples(int meshKernelId,
                                                                       const GriddedSamples& griddedSamples,
                                                                       const meshkernel::MeshRefinementParameters& meshRefinementParameters,
                                                                       bool useNodalRefinement);

        /// @brief Refines a mesh2d within a polygon. Refinement is achieved by splitting the edges contained in the polygon by two.
        /// @param[in] meshKernelId             The id of the mesh state
        /// @param[in] geometryList             The closed polygon where to perform the refinement
        /// @param[in] meshRefinementParameters The mesh refinement parameters
        /// @returns Error code
        MKERNEL_API int mkernel_mesh2d_refine_based_on_polygon(int meshKernelId,
                                                               const GeometryList& geometryList,
                                                               const meshkernel::MeshRefinementParameters& meshRefinementParameters);

        /// @brief Refines a mesh2d based on samples. Refinement is achieved by successive splits of the face edges.
        ///
        /// The number of successive splits is indicated on the sample value.
        /// For example a value of 0 means no split and hence no refinement, a value of 1 a single split (a quadrilateral face generates 4 faces),
        /// a value of 2 two splits (a quadrilateral face generates 16 faces).
        /// @param[in] meshKernelId             The id of the mesh state
        /// @param[in] samples                  The sample set
        /// @param[in] relativeSearchRadius     The relative search radius relative to the face size, used for some interpolation algorithms
        /// @param[in] minimumNumSamples        The minimum number of samples used for some averaging algorithms
        /// @param[in] meshRefinementParameters The mesh refinement parameters
        /// @returns Error code
        MKERNEL_API int mkernel_mesh2d_refine_based_on_samples(int meshKernelId,
                                                               const GeometryList& samples,
                                                               double relativeSearchRadius,
                                                               int minimumNumSamples,
                                                               const meshkernel::MeshRefinementParameters& meshRefinementParameters);

        /// @brief Refines a mesh2d based on samples with ridge refinement. This method automatically detects the ridges in a sample set.
        ///
        /// The number of successive splits is indicated on the sample value.
        /// For example a value of 0 means no split and hence no refinement, a value of 1 a single split (a quadrilateral face generates 4 faces),
        /// a value of 2 two splits (a quadrilateral face generates 16 faces).
        /// @param[in] meshKernelId                The id of the mesh state
        /// @param[in] griddedSamples              The gridded samples
        /// @param[in] relativeSearchRadius        The relative search radius relative to the face size, used for some interpolation algorithms
        /// @param[in] minimumNumSamples           The minimum number of samples used for some averaging algorithms
        /// @param[in] numberOfSmoothingIterations The number of smoothing iterations to apply to the input sample set
        /// @param[in] meshRefinementParameters The mesh refinement parameters
        /// @returns Error code
        MKERNEL_API int mkernel_mesh2d_refine_ridges_based_on_gridded_samples(int meshKernelId,
                                                                              const GriddedSamples& griddedSamples,
                                                                              double relativeSearchRadius,
                                                                              int minimumNumSamples,
                                                                              int numberOfSmoothingIterations,
                                                                              const meshkernel::MeshRefinementParameters& meshRefinementParameters);

        /// @brief Remove any disconnected regions from a mesh2d.
        ///
        /// The assumption is that the main region of interest has the largest number of elements.
        /// Regions with fewer elements that this will be removed.
        /// @param[in] meshKernelId The id of the mesh state
        MKERNEL_API int mkernel_mesh2d_remove_disconnected_regions(int meshKernelId);

        /// @brief Sets the meshkernel::Mesh2D state
        /// @param[in] meshKernelId The id of the mesh state
        /// @param[in] mesh2d       The Mesh2D data
        /// @returns Error code
        MKERNEL_API int mkernel_mesh2d_set(int meshKernelId, const Mesh2D& mesh2d);

        /// @brief Adds a mesh to the meshkernel::Mesh2D state
        /// @param[in] meshKernelId The id of the mesh state
        /// @param[in] mesh2d       The Mesh2D data
        /// @returns Error code
        MKERNEL_API int mkernel_mesh2d_add(int meshKernelId, const Mesh2D& mesh2d);

        /// @brief Gets the double value used in the back-end library as separator and missing value
        /// @return The double missing value used in mesh kernel
        MKERNEL_API double mkernel_get_separator();

        /// @brief Gets the double value used to separate the inner part of a polygon from its outer part
        /// @return The double missing value used in mesh kernel
        MKERNEL_API double mkernel_get_inner_outer_separator();

        /// @brief Triangle interpolation (ec_module)
        ///
        /// \see meshkernel::TriangulationInterpolation
        /// @param[in]  meshKernelId       The id of the mesh state
        /// @param[in]  samples            The samples coordinates and values
        /// @param[in]  locationType       The location type (see \ref meshkernel::Location enum)
        /// @param[in]  results            The interpolation results with x and y coordinates
        /// @return Error code
        MKERNEL_API int mkernel_mesh2d_triangulation_interpolation(int meshKernelId,
                                                                   const GeometryList& samples,
                                                                   int locationType,
                                                                   GeometryList& results);

        /// @brief Compute the network chainages from fixed point locations
        /// @param[in] meshKernelId The id of the mesh state
        /// @param[in] fixedChainages The fixed chainages for each polyline. Chunks are separated by the separator, each chunk corresponds to a polyline
        /// @param[in] sizeFixedChainages The size of fixed chainages vector
        /// @param[in] minFaceSize The minimum face size. The distance between two chainages must be no less than this length
        /// @param[in] fixedChainagesOffset The offset to use for fixed chainages
        /// @return Error code
        MKERNEL_API int mkernel_network1d_compute_fixed_chainages(int meshKernelId,
                                                                  double* fixedChainages,
                                                                  int sizeFixedChainages,
                                                                  double minFaceSize,
                                                                  double fixedChainagesOffset);

        /// @brief Compute the network chainages at a regular offset
        /// @param[in] meshKernelId The id of the mesh state
        /// @param[in] offset The offset between points
        /// @return Error code
        MKERNEL_API int mkernel_network1d_compute_offsetted_chainages(int meshKernelId, double offset);

        /// @brief Sets the meshkernel::Network1D state
        /// @param[in] meshKernelId The id of the mesh state
        /// @param[in] polylines    The polylines describing the network
        /// @returns Error code
        MKERNEL_API int mkernel_network1d_set(int meshKernelId, const GeometryList& polylines);

        /// @brief Convert network chainages to mesh1d nodes and edges
        /// @param[in] meshKernelId The id of the mesh state
        /// @param[in] minFaceSize The minimum face size below which two nodes will be merged
        /// @return Error code
        MKERNEL_API int mkernel_network1d_to_mesh1d(int meshKernelId, double minFaceSize);

        /// @brief Counts the number of polygon nodes resulting from polygon offset.
        ///
        /// This function should be used by clients before `mkernel_polygon_get_offset` for allocating the \ref GeometryList containing the offset result.
        /// @param[in] meshKernelId          The id of the mesh state
        /// @param[in] geometryListIn        The polygon to offset
        /// @param[in] innerPolygon          Whether to compute inner (1) or outer offset (0)
        /// @param[in] distance              The offset distance
        /// @param[out] numberOfPolygonNodes The number of nodes in the offset polygon
        /// @returns Error code
        MKERNEL_API int mkernel_polygon_count_offset(int meshKernelId,
                                                     const GeometryList& geometryListIn,
                                                     int innerPolygon,
                                                     double distance,
                                                     int& numberOfPolygonNodes);

        /// @brief Counts the number of polygon nodes resulting from polygon refinement with `mkernel_polygon_refine`.
        ///
        /// This function should be used by clients before `mkernel_polygon_refine` for allocating \ref GeometryList containing the refinement result.
        /// @param[in] meshKernelId          The id of the mesh state
        /// @param[in] polygonToRefine       The input polygon to refine
        /// @param[in] firstIndex            The first index of the refinement interval
        /// @param[in] secondIndex           The second index of the refinement interval
        /// @param[in] distance              The target interval edge length
        /// @param[out] numberOfPolygonNodes The number of nodes after refinement
        /// @returns Error code
        MKERNEL_API int mkernel_polygon_count_refine(int meshKernelId,
                                                     const GeometryList& polygonToRefine,
                                                     int firstIndex,
                                                     int secondIndex,
                                                     double distance,
                                                     int& numberOfPolygonNodes);

        /// @brief Selects the polygon nodes within another polygon.
        /// @param[in]  meshKernelId   The id of the mesh state
        /// @param[in]  selectingPolygon   The selecting polygon (num_coordinates = 0 for an empty polygon)
        /// @param[in]  polygonToSelect    The polygon to select
        /// @param[out] selectionResults   The selection result, contained in the in the values field of \ref GeometryList (0.0 not selected, 1.0 selected).
        /// Note that the selection selectionResults variable must be allocated by the client.
        /// @returns Error code
        MKERNEL_API int mkernel_polygon_get_included_points(int meshKernelId,
                                                            const GeometryList& selectingPolygon,
                                                            const GeometryList& polygonToSelect,
                                                            GeometryList& selectionResults);

        /// @brief Generate a new polygon from an existing one by offsetting the perimeter by a given distance.
        ///
        /// Offsetting can be done inward or outward the existing polygon.
        /// @param[in] meshKernelId     The id of the mesh state
        /// @param[in] geometryListIn   The polygon to offset
        /// @param[in] inWard           Compute the inner offset (1) or outer offset offset (0)
        /// @param[in] distance         The offset distance
        /// @param[out] geometryListOut The resulting offset polygon
        /// @returns Error code
        MKERNEL_API int mkernel_polygon_get_offset(int meshKernelId,
                                                   const GeometryList& geometryListIn,
                                                   int inWard,
                                                   double distance,
                                                   GeometryList& geometryListOut);

        /// @brief Refines the polygon perimeter between two nodes. This interval is refined to achieve a target edge length.
        ///
        /// The function is often used before `mkernel_mesh2d_make_triangular_mesh_from_polygon`, for generating a triangular mesh where edges have a desired length.
        /// @param[in]  meshKernelId       The id of the mesh state
        /// @param[in]  polygonToRefine    The input polygon to refine
        /// @param[in]  firstNodeIndex     The first index of the refinement interval
        /// @param[in]  secondNodeIndex    The second index of the refinement interval
        /// @param[in]  targetEdgeLength   The target interval edge length
        /// @param[out] refinedPolygon     The refined polygon
        /// @returns Error code
        MKERNEL_API int mkernel_polygon_refine(int meshKernelId,
                                               const GeometryList& polygonToRefine,
                                               int firstNodeIndex,
                                               int secondNodeIndex,
                                               double targetEdgeLength,
                                               GeometryList& refinedPolygon);

        /// @brief Snaps the polygon to the land boundary
        ///
        /// @param[in] meshKernelId  The id of the mesh state
        /// @param[in] land          The land boundary
        /// @param[in] polygon       The polygon values to be snapped
        /// @param[in] startIndex    The start index of the polygon points to be snapped
        /// @param[in] endIndex      The end index of the polygon points to be snapped
        /// @returns Error code
        MKERNEL_API int mkernel_polygon_snap_to_landboundary(int meshKernelId,
                                                             const GeometryList& land,
                                                             GeometryList& polygon,
                                                             int startIndex,
                                                             int endIndex);

        /// @brief Attempt to redo by one undo-action.
        /// @param[in] meshKernelId The id of the mesh state.
        /// @param[out] redone Indicates if the redo action was actually redone
        /// @returns Error code
        MKERNEL_API int mkernel_redo_state(int meshKernelId, bool& redone);

        /// @brief Attempt to undo by one undo-action.
        /// @param[in] meshKernelId The id of the mesh state.
        /// @param[out] undone Indicates if the undo action was actually undone
        /// @returns Error code
        MKERNEL_API int mkernel_undo_state(int meshKernelId, bool& undone);

#ifdef __cplusplus
    }
#endif
} // namespace meshkernelapi<|MERGE_RESOLUTION|>--- conflicted
+++ resolved
@@ -58,7 +58,6 @@
         /// @returns Error code
         MKERNEL_API int mkernel_allocate_state(int projectionType, int& meshKernelId);
 
-<<<<<<< HEAD
         /// @brief Attempt to undo by one undo-action.
         /// @param[in] meshKernelId The id of the mesh state.
         /// @param[out] undone Indicates if the undo action was actually undone
@@ -71,8 +70,6 @@
         /// @returns Error code
         MKERNEL_API int mkernel_redo_state(int meshKernelId, bool& redone);
 
-=======
->>>>>>> 197d1d57
         /// @brief Clear the undo state.
         /// @param[in] meshKernelId The id of the mesh state.
         /// @returns Error code
