--- conflicted
+++ resolved
@@ -639,18 +639,6 @@
         /// @returns Error code
         MKERNEL_API int mkernel_mesh2d_compute_inner_ortogonalization_iteration(int meshKernelId);
 
-<<<<<<< HEAD
-        /// @brief Mesh2d orthogonalization.
-        ///
-        /// The function modifies the mesh for achieving orthogonality between the edges and the segments connecting the face circumcenters.
-        /// The amount of orthogonality is traded against the mesh smoothing (in this case the equality of face areas).
-        /// The parameter to regulate the amount of orthogonalization is contained in  \ref meshkernel::OrthogonalizationParameters::orthogonalization_to_smoothing_factor
-        /// @param[in] meshKernelId                The id of the mesh state
-        /// @param[in] projectToLandBoundaryOption The option to determine how to snap to land boundaries
-        /// @param[in] orthogonalizationParameters The structure containing the orthogonalization parameters \ref meshkernel::OrthogonalizationParameters
-        /// @param[in] selectingPolygon            The polygon where to perform the orthogonalization  (num_coordinates = 0 for an empty polygon)
-        /// @param[in] landBoundaries              The land boundaries to account for in the orthogonalization process (num_coordinates = 0 for no land boundaries)
-=======
         /// @brief Snaps the spline (or splines) to the land boundary
         ///
         /// @param[in] meshKernelId     The id of the mesh state
@@ -683,7 +671,6 @@
         /// @param[in] meshKernelId   The id of the mesh state
         /// @param[in] geometryListIn The polygon defining the area where the operation will be performed
         /// @param[in] mergingDistance The distance below which two nodes will be merged
->>>>>>> d7dd2adc
         /// @returns Error code
         MKERNEL_API int mkernel_mesh2d_compute_orthogonalization(int meshKernelId,
                                                                  int projectToLandBoundaryOption,
