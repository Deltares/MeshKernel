//---- GPL ---------------------------------------------------------------------
//
// Copyright (C)  Stichting Deltares, 2011-2021.
//
// This program is free software: you can redistribute it and/or modify
// it under the terms of the GNU General Public License as published by
// the Free Software Foundation version 3.
//
// This program is distributed in the hope that it will be useful,
// but WITHOUT ANY WARRANTY; without even the implied warranty of
// MERCHANTABILITY or FITNESS FOR A PARTICULAR PURPOSE.  See the
// GNU General Public License for more details.
//
// You should have received a copy of the GNU General Public License
// along with this program.  If not, see <http://www.gnu.org/licenses/>.
//
// contact: delft3d.support@deltares.nl
// Stichting Deltares
// P.O. Box 177
// 2600 MH Delft, The Netherlands
//
// All indications and logos of, and references to, "Delft3D" and "Deltares"
// are registered trademarks of Stichting Deltares, and remain the property of
// Stichting Deltares. All rights reserved.
//
//------------------------------------------------------------------------------

#pragma once

<<<<<<< HEAD
#include <map>
=======
#include "ApiCache/MeshBoundariesAsPolygonCache.hpp"

>>>>>>> 1252fd53
#include <memory>

#include "MeshKernel/Contacts.hpp"
#include "MeshKernel/CurvilinearGrid/CurvilinearGridFromSplines.hpp"
#include "MeshKernel/CurvilinearGrid/CurvilinearGridLineShift.hpp"
#include "MeshKernel/CurvilinearGrid/CurvilinearGridOrthogonalization.hpp"
#include "MeshKernel/CurvilinearGrid/CurvilinearGridSmoothing.hpp"
#include "MeshKernel/Mesh1D.hpp"
#include "MeshKernel/Mesh2D.hpp"
#include "MeshKernel/OrthogonalizationAndSmoothing.hpp"

#include "MeshKernelApi/ApiCache/CurvilinearBoundariesAsPolygonCache.hpp"
#include "MeshKernelApi/ApiCache/FacePolygonPropertyCache.hpp"
#include "MeshKernelApi/ApiCache/HangingEdgeCache.hpp"
#include "MeshKernelApi/ApiCache/NodeInPolygonCache.hpp"
#include "MeshKernelApi/ApiCache/ObtuseTriangleCentreCache.hpp"
#include "MeshKernelApi/ApiCache/PolygonRefinementCache.hpp"
#include "MeshKernelApi/ApiCache/SmallFlowEdgeCentreCache.hpp"
#include "MeshKernelApi/PropertyCalculator.hpp"

namespace meshkernelapi
{

    /// @brief The class holding the state of the C API library
    struct MeshKernelState
    {

        /// @brief Default constructor
        MeshKernelState() = default;

        /// @brief Simple constructor
        explicit MeshKernelState(meshkernel::Projection projection) : m_projection(projection)
        {
            m_mesh1d = std::make_shared<meshkernel::Mesh1D>(projection);
            m_mesh2d = std::make_shared<meshkernel::Mesh2D>(projection);
            m_network1d = std::make_shared<meshkernel::Network1D>(projection);
            m_contacts = std::make_shared<meshkernel::Contacts>(*m_mesh1d, *m_mesh2d);
            m_curvilinearGrid = std::make_shared<meshkernel::CurvilinearGrid>(projection);
            m_frozenLinesCounter = 0;
        }

        // Geometrical entities instances
        std::shared_ptr<meshkernel::Mesh1D> m_mesh1d;                   ///< Shared pointer to meshkernel::Mesh1D instance
        std::shared_ptr<meshkernel::Network1D> m_network1d;             ///< Shared pointer to meshkernel::Network1D instance
        std::shared_ptr<meshkernel::Mesh2D> m_mesh2d;                   ///< Shared pointer to meshkernel::Mesh2D instance
        std::shared_ptr<meshkernel::Contacts> m_contacts;               ///< Shared pointer to meshkernel::Contacts instance
        std::shared_ptr<meshkernel::CurvilinearGrid> m_curvilinearGrid; ///< Shared pointer to meshkernel::CurvilinearGrid instance

        // Algorithms instances (interactivity)
<<<<<<< HEAD
        std::shared_ptr<meshkernel::OrthogonalizationAndSmoothing> m_meshOrthogonalization;               ///< Shared pointer to meshkernel::OrthogonalizationAndSmoothing instance
        std::shared_ptr<meshkernel::CurvilinearGridFromSplines> m_curvilinearGridFromSplines;             ///< Shared pointer to meshkernel::CurvilinearGridFromSplines instance
        std::shared_ptr<meshkernel::CurvilinearGridOrthogonalization> m_curvilinearGridOrthogonalization; ///< Shared pointer to meshkernel::CurvilinearGridOrthogonalization instance
        std::shared_ptr<meshkernel::CurvilinearGridLineShift> m_curvilinearGridLineShift;                 ///< Shared pointer to meshkernel::CurvilinearGridLineShift instance
        std::map<int, std::shared_ptr<PropertyCalculator>> m_propertyCalculators;                         ///< Property calculators for the mesh2d
=======
        std::shared_ptr<meshkernel::OrthogonalizationAndSmoothing> m_meshOrthogonalization;                  ///< Shared pointer to meshkernel::OrthogonalizationAndSmoothing instance
        std::shared_ptr<meshkernel::CurvilinearGridFromSplines> m_curvilinearGridFromSplines;                ///< Shared pointer to meshkernel::CurvilinearGridFromSplines instance
        std::shared_ptr<meshkernel::CurvilinearGridLineShift> m_curvilinearGridLineShift;                    ///< Shared pointer to meshkernel::CurvilinearGridLineShift instance
        std::unordered_map<meshkernel::UInt, std::pair<meshkernel::Point, meshkernel::Point>> m_frozenLines; ///< Map for string the frozen lines
        meshkernel::UInt m_frozenLinesCounter = 0;                                                           ///< An increasing counter for returning the id of frozen lines to the client
>>>>>>> 1252fd53

        // Exclusively owned state
        meshkernel::Projection m_projection{meshkernel::Projection::cartesian}; ///< Projection used by the meshes

        // Cached values, used when dimensions are computed first, followed by values being retrieved in a separate call
        std::shared_ptr<FacePolygonPropertyCache> m_facePropertyCache;                   ///< face property cache
        std::shared_ptr<CurvilinearBoundariesAsPolygonCache> m_boundariesAsPolygonCache; ///< boundaries as polygon cache
        std::shared_ptr<MeshBoundariesAsPolygonCache> m_meshBoundariesAsPolygonCache;    ///< boundaries as polygon cache
        std::shared_ptr<PolygonRefinementCache> m_polygonRefinementCache;                ///< polygon refinement cache
        std::shared_ptr<NodeInPolygonCache> m_nodeInPolygonCache;                        ///< node in polygon cache
        std::shared_ptr<SmallFlowEdgeCentreCache> m_smallFlowEdgeCentreCache;            ///< small flow edge centres cache
        std::shared_ptr<HangingEdgeCache> m_hangingEdgeCache;                            ///< hanging edge id cache
        std::shared_ptr<ObtuseTriangleCentreCache> m_obtuseTriangleCentreCache;          ///< centre of obtuse triangles cache
    };

} // namespace meshkernelapi<|MERGE_RESOLUTION|>--- conflicted
+++ resolved
@@ -27,12 +27,7 @@
 
 #pragma once
 
-<<<<<<< HEAD
 #include <map>
-=======
-#include "ApiCache/MeshBoundariesAsPolygonCache.hpp"
-
->>>>>>> 1252fd53
 #include <memory>
 
 #include "MeshKernel/Contacts.hpp"
@@ -52,6 +47,8 @@
 #include "MeshKernelApi/ApiCache/PolygonRefinementCache.hpp"
 #include "MeshKernelApi/ApiCache/SmallFlowEdgeCentreCache.hpp"
 #include "MeshKernelApi/PropertyCalculator.hpp"
+
+#include "ApiCache/MeshBoundariesAsPolygonCache.hpp"
 
 namespace meshkernelapi
 {
@@ -82,19 +79,13 @@
         std::shared_ptr<meshkernel::CurvilinearGrid> m_curvilinearGrid; ///< Shared pointer to meshkernel::CurvilinearGrid instance
 
         // Algorithms instances (interactivity)
-<<<<<<< HEAD
-        std::shared_ptr<meshkernel::OrthogonalizationAndSmoothing> m_meshOrthogonalization;               ///< Shared pointer to meshkernel::OrthogonalizationAndSmoothing instance
-        std::shared_ptr<meshkernel::CurvilinearGridFromSplines> m_curvilinearGridFromSplines;             ///< Shared pointer to meshkernel::CurvilinearGridFromSplines instance
-        std::shared_ptr<meshkernel::CurvilinearGridOrthogonalization> m_curvilinearGridOrthogonalization; ///< Shared pointer to meshkernel::CurvilinearGridOrthogonalization instance
-        std::shared_ptr<meshkernel::CurvilinearGridLineShift> m_curvilinearGridLineShift;                 ///< Shared pointer to meshkernel::CurvilinearGridLineShift instance
-        std::map<int, std::shared_ptr<PropertyCalculator>> m_propertyCalculators;                         ///< Property calculators for the mesh2d
-=======
         std::shared_ptr<meshkernel::OrthogonalizationAndSmoothing> m_meshOrthogonalization;                  ///< Shared pointer to meshkernel::OrthogonalizationAndSmoothing instance
         std::shared_ptr<meshkernel::CurvilinearGridFromSplines> m_curvilinearGridFromSplines;                ///< Shared pointer to meshkernel::CurvilinearGridFromSplines instance
         std::shared_ptr<meshkernel::CurvilinearGridLineShift> m_curvilinearGridLineShift;                    ///< Shared pointer to meshkernel::CurvilinearGridLineShift instance
+        std::shared_ptr<meshkernel::CurvilinearGridOrthogonalization> m_curvilinearGridOrthogonalization;    ///< Shared pointer to meshkernel::CurvilinearGridOrthogonalization instance
+        std::map<int, std::shared_ptr<PropertyCalculator>> m_propertyCalculators;                            ///< Property calculators for the mesh2d
         std::unordered_map<meshkernel::UInt, std::pair<meshkernel::Point, meshkernel::Point>> m_frozenLines; ///< Map for string the frozen lines
         meshkernel::UInt m_frozenLinesCounter = 0;                                                           ///< An increasing counter for returning the id of frozen lines to the client
->>>>>>> 1252fd53
 
         // Exclusively owned state
         meshkernel::Projection m_projection{meshkernel::Projection::cartesian}; ///< Projection used by the meshes
