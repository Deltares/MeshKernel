//---- GPL ---------------------------------------------------------------------
//
// Copyright (C)  Stichting Deltares, 2011-2021.
//
// This program is free software: you can redistribute it and/or modify
// it under the terms of the GNU General Public License as published by
// the Free Software Foundation version 3.
//
// This program is distributed in the hope that it will be useful,
// but WITHOUT ANY WARRANTY; without even the implied warranty of
// MERCHANTABILITY or FITNESS FOR A PARTICULAR PURPOSE.  See the
// GNU General Public License for more details.
//
// You should have received a copy of the GNU General Public License
// along with this program.  If not, see <http://www.gnu.org/licenses/>.
//
// contact: delft3d.support@deltares.nl
// Stichting Deltares
// P.O. Box 177
// 2600 MH Delft, The Netherlands
//
// All indications and logos of, and references to, "Delft3D" and "Deltares"
// are registered trademarks of Stichting Deltares, and remain the property of
// Stichting Deltares. All rights reserved.
//
//------------------------------------------------------------------------------

#pragma once

#include <MeshKernel/Constants.hpp>
#include <MeshKernel/CurvilinearGrid/CurvilinearGrid.hpp>
#include <MeshKernel/Entities.hpp>
#include <MeshKernel/Mesh1D.hpp>
#include <MeshKernel/Mesh2D.hpp>
#include <MeshKernel/Operations.hpp>
#include <MeshKernel/Splines.hpp>

#include <MeshKernelApi/GeometryList.hpp>
#include <MeshKernelApi/GriddedSamples.hpp>
#include <MeshKernelApi/Mesh1D.hpp>
#include <MeshKernelApi/Mesh2D.hpp>

#include "MeshKernel/BilinearInterpolationOnGriddedSamples.hpp"
#include <MeshKernel/CurvilinearGrid/CurvilinearGridRectangular.hpp>

#include <span>
#include <stdexcept>
#include <vector>

namespace meshkernelapi
{

    /// @brief Converts a GeometryList to a vector<Point>
    /// @param[in] geometryListIn The geometry input list to convert
    /// @returns The converted vector of points
    static std::vector<meshkernel::Point> ConvertGeometryListToPointVector(const GeometryList& geometryListIn)
    {
        std::vector<meshkernel::Point> result;
        if (geometryListIn.num_coordinates == 0)
        {
            return result;
        }
        result.reserve(geometryListIn.num_coordinates);
        result.emplace_back(geometryListIn.coordinates_x[0], geometryListIn.coordinates_y[0]);
        // remove consecutive duplicated point leading to 0 edge length
        for (auto i = 1; i < geometryListIn.num_coordinates; ++i)
        {
            if (meshkernel::IsEqual(geometryListIn.coordinates_x[i], result.back().x) &&
                meshkernel::IsEqual(geometryListIn.coordinates_y[i], result.back().y))
            {
                continue;
            }
            result.emplace_back(geometryListIn.coordinates_x[i], geometryListIn.coordinates_y[i]);
        }
        return result;
    }

    /// @brief Converts a GeometryList to a vector<vector<Point>>
    /// @param[in] geometryListIn The geometry input list to convert
    /// @returns The converted vector of points
    /// @return The resulting vector of vector points
    static std::vector<std::vector<meshkernel::Point>> ConvertGeometryListToVectorOfPointVectors(GeometryList const& geometryListIn)
    {
        std::vector<std::vector<meshkernel::Point>> result;
        std::vector<meshkernel::Point> chunk;
        chunk.reserve(geometryListIn.num_coordinates);
        for (auto i = 0; i < geometryListIn.num_coordinates; ++i)
        {

            if (meshkernel::IsEqual(geometryListIn.coordinates_x[i], geometryListIn.geometry_separator))
            {
                result.emplace_back(chunk);
                chunk.clear();
            }
            else
            {
                chunk.emplace_back(geometryListIn.coordinates_x[i], geometryListIn.coordinates_y[i]);
            }
        }

        if (!chunk.empty())
        {
            result.emplace_back(chunk);
        }

        return result;
    }

    /// @brief Converts an a vector<T> separated by \p separator to a vector<vector<T>>
    /// @param[in]  input The data of the input array
    /// @param[in]  separator  The separator value
    /// @return The resulting vector of vectors
    template <typename T>
    static std::vector<std::vector<T>> ConvertVectorToVectorOfVectors(const std::vector<T> input, T separator)
    {
        std::vector<std::vector<T>> result;
        std::vector<T> chunk;
        for (size_t i = 0; i < input.size(); ++i)
        {
            if (meshkernel::IsEqual(input[i], separator))
            {
                result.emplace_back(chunk);
                chunk.clear();
            }
            else
            {
                chunk.emplace_back(input[i]);
            }
        }
        if (!chunk.empty())
        {
            result.emplace_back(chunk);
        }
        return result;
    }

    /// @brief Converts an int array to a vector<bool>
    /// @param[in]  inputArray The data of the input array
    /// @param[in]  inputSize  The size of the input array
    /// @return The resulting vector of bool
    static std::vector<bool> ConvertIntegerArrayToBoolVector(const int inputArray[], size_t inputSize)
    {
        std::vector<bool> result(inputSize);
        for (size_t i = 0; i < inputSize; ++i)
        {
            switch (inputArray[i])
            {
            case 0:
                result[i] = false;
                break;
            case 1:
                result[i] = true;
                break;
            default:
                throw std::invalid_argument("MeshKernel: Invalid 1D mask.");
            }
        }
        return result;
    }

    /// @brief Converts a GeometryList to a vector<Sample>
    /// @param[in] geometryListIn The geometry input list to convert
    /// @return The converted vector of samples
    static std::vector<meshkernel::Sample> ConvertGeometryListToSampleVector(const GeometryList& geometryListIn)
    {
        if (geometryListIn.num_coordinates == 0)
        {
            throw std::invalid_argument("MeshKernel: The samples are empty.");
        }
        std::vector<meshkernel::Sample> result;
        result.reserve(geometryListIn.num_coordinates);

        for (auto i = 0; i < geometryListIn.num_coordinates; ++i)
        {
            result.push_back({geometryListIn.coordinates_x[i], geometryListIn.coordinates_y[i], geometryListIn.values[i]});
        }
        return result;
    }

    /// @brief Converts a vector<Point> to a GeometryList
    /// @param[in]  pointVector The point vector to convert
    /// @param[out] result      The converted geometry list
    static void ConvertPointVectorToGeometryList(std::vector<meshkernel::Point> const& pointVector, GeometryList& result)
    {
        if (pointVector.size() < static_cast<size_t>(result.num_coordinates))
        {
            throw std::invalid_argument("MeshKernel: Invalid memory allocation, the point-vector size is smaller than the number of coordinates in the result vector.");
        }

        for (auto i = 0; i < result.num_coordinates; ++i)
        {
            result.coordinates_x[i] = pointVector[i].x;
            result.coordinates_y[i] = pointVector[i].y;
        }
    }

    /// @brief Converts valuesCoordinates and values to a GeometryList result
    /// @param[in]  valuesCoordinates The vector of coordinates
    /// @param[in]  values            The vector of values at the coordinate locations
    /// @param[out] result            The converted geometry list
    static void ConvertSampleVectorToGeometryList(std::vector<meshkernel::Point> const& valuesCoordinates, std::vector<double> const& values, GeometryList& result)
    {
        if (valuesCoordinates.size() != values.size())
        {
            throw std::invalid_argument("MeshKernel: The size of the valuesCoordinates-vector is not equal to the size of the values-vector");
        }

        if (values.size() < static_cast<size_t>(result.num_coordinates))
        {
            throw std::invalid_argument("MeshKernel: Invalid memory allocation, the value-vector size is smaller than the number of coordinates in the result vector.");
        }

        for (auto i = 0; i < result.num_coordinates; ++i)
        {
            result.coordinates_x[i] = valuesCoordinates[i].x;
            result.coordinates_y[i] = valuesCoordinates[i].y;
            result.values[i] = values[i];
        }
    }

    /// @brief Computes the samples represented in gridded data in a vector of samples
    /// @param[in] griddedSamples The gridded data to convert
    /// @returns The converted vector of samples
    template <meshkernel::InterpolatableType T>
    static std::vector<meshkernel::Sample> ComputeGriddedDataSamples(const GriddedSamples& griddedSamples)
    {
        std::vector<meshkernel::Sample> result;
        meshkernel::Point origin{griddedSamples.x_origin, griddedSamples.y_origin};
        const auto numSamples = static_cast<size_t>(griddedSamples.num_x * griddedSamples.num_y);
        result.resize(numSamples);
        const T* valuePtr = static_cast<T*>(griddedSamples.values);
        if (griddedSamples.x_coordinates == nullptr || griddedSamples.y_coordinates == nullptr)
        {
            meshkernel::UInt index = 0;

            for (int j = 0; j < griddedSamples.num_x; ++j)
            {
                for (int i = griddedSamples.num_y - 1; i >= 0; --i)
                {
                    const auto griddedIndex = griddedSamples.num_x * i + j;
                    result[index].x = origin.x + j * griddedSamples.cell_size;
                    result[index].y = origin.y + i * griddedSamples.cell_size;
                    result[index].value = static_cast<double>(valuePtr[griddedIndex]);
                    index++;
                }
            }
            return result;
        }

        meshkernel::UInt index = 0;
        for (int j = 0; j < griddedSamples.num_x; ++j)
        {
            for (int i = griddedSamples.num_y - 1; i >= 0; --i)
            {
                const auto griddedIndex = griddedSamples.num_x * i + j;
                result[index].x = origin.x + griddedSamples.x_coordinates[griddedIndex];
                result[index].y = origin.y + griddedSamples.y_coordinates[griddedIndex];
                result[index].value = static_cast<double>(valuePtr[griddedIndex]);
                index++;
            }
        }
        return result;
    }

    /// @brief Converts the samples represented in gridded data in a vector of samples
    /// @param[in] griddedSamples The gridded data to convert
    /// @returns The converted vector of samples
    static std::vector<meshkernel::Sample> ConvertGriddedData(const GriddedSamples& griddedSamples)
    {
        std::vector<meshkernel::Sample> result;
        if (griddedSamples.num_x <= 0 || griddedSamples.num_y <= 0)
        {
            return result;
        }

        if (griddedSamples.value_type == static_cast<int>(meshkernel::InterpolationValues::shortType))
        {
            return ComputeGriddedDataSamples<short>(griddedSamples);
        }
        if (griddedSamples.value_type == static_cast<int>(meshkernel::InterpolationValues::floatType))
        {
            return ComputeGriddedDataSamples<float>(griddedSamples);
        }
        throw meshkernel::MeshKernelError("The value type for the gridded data samples is invalid.");
    }

    /// @brief Sets splines from a geometry list
    /// @param[in]  geometryListIn The input geometry list
    /// @param[out] spline         The spline which will be set
    static void SetSplines(const GeometryList& geometryListIn, meshkernel::Splines& spline)
    {
        if (geometryListIn.num_coordinates == 0)
        {
            return;
        }

        const auto splineCornerPoints = ConvertGeometryListToPointVector(geometryListIn);

        const auto indices = FindIndices(splineCornerPoints,
                                         0,
                                         static_cast<meshkernel::UInt>(splineCornerPoints.size()),
                                         meshkernel::constants::missing::doubleValue);

        for (const auto& index : indices)
        {
            const auto& [startIndex, endIndex] = index;
            const auto size = endIndex - startIndex + 1;
            if (size > 0)
            {
                spline.AddSpline(splineCornerPoints, startIndex, size);
            }
        }
    }

    /// @brief Sets dimensions members of meshkernelapi::Mesh2D instance
    /// @param[in]  mesh2d    The meshkernel::Mesh2D instance
    /// @param[out] mesh2dApi The output meshkernelapi::Mesh2D instance
    static void SetMesh2dApiDimensions(const meshkernel::Mesh& mesh2d, Mesh2D& mesh2dApi)
    {
        size_t num_face_nodes = 0;
        for (size_t f = 0; f < mesh2d.GetNumFaces(); f++)
        {
            num_face_nodes += mesh2d.m_facesNodes[f].size();
        }

        mesh2dApi.num_face_nodes = static_cast<int>(num_face_nodes);
        mesh2dApi.num_faces = static_cast<int>(mesh2d.GetNumFaces());
        mesh2dApi.num_nodes = static_cast<int>(mesh2d.GetNumNodes());
        mesh2dApi.num_valid_nodes = static_cast<int>(mesh2d.GetNumValidNodes());
        mesh2dApi.num_edges = static_cast<int>(mesh2d.GetNumEdges());
        mesh2dApi.num_valid_edges = static_cast<int>(mesh2d.GetNumValidEdges());
    }

    /// @brief Sets the meshkernelapi::Mesh2D data
    /// @param[in]  mesh2d    The meshkernel::Mesh2D instance
    /// @param[out] mesh2dApi The output meshkernelapi::Mesh2D instance
    static void SetMesh2dApiData(meshkernel::Mesh2D& mesh2d, Mesh2D& mesh2dApi)
    {
        mesh2d.ComputeEdgesCenters();
        for (meshkernel::UInt n = 0; n < mesh2d.GetNumNodes(); n++)
        {
            mesh2dApi.node_x[n] = mesh2d.Node(n).x;
            mesh2dApi.node_y[n] = mesh2d.Node(n).y;
        }

        for (meshkernel::UInt edgeIndex = 0; edgeIndex < mesh2d.GetNumEdges(); edgeIndex++)
        {
            mesh2dApi.edge_x[edgeIndex] = mesh2d.m_edgesCenters[edgeIndex].x;
            mesh2dApi.edge_y[edgeIndex] = mesh2d.m_edgesCenters[edgeIndex].y;
            mesh2dApi.edge_nodes[edgeIndex * 2] = static_cast<int>(mesh2d.GetEdge(edgeIndex).first);
            mesh2dApi.edge_nodes[edgeIndex * 2 + 1] = static_cast<int>(mesh2d.GetEdge(edgeIndex).second);

            const auto& firstEdgeFace = mesh2d.m_edgesFaces[edgeIndex][0];
            mesh2dApi.edge_faces[edgeIndex * 2] = firstEdgeFace == meshkernel::constants::missing::uintValue ? -1 : static_cast<int>(firstEdgeFace);
            const auto& secondEdgeFace = mesh2d.m_edgesFaces[edgeIndex][1];
            mesh2dApi.edge_faces[edgeIndex * 2 + 1] = secondEdgeFace == meshkernel::constants::missing::uintValue ? -1 : static_cast<int>(secondEdgeFace);
        }

        int faceIndex = 0;
        for (size_t f = 0; f < mesh2d.GetNumFaces(); f++)
        {
            mesh2dApi.face_x[f] = mesh2d.m_facesMassCenters[f].x;
            mesh2dApi.face_y[f] = mesh2d.m_facesMassCenters[f].y;
            mesh2dApi.nodes_per_face[f] = static_cast<int>(mesh2d.m_facesNodes[f].size());
            for (size_t n = 0; n < mesh2d.m_facesNodes[f].size(); ++n)
            {
                mesh2dApi.face_nodes[faceIndex] = static_cast<int>(mesh2d.m_facesNodes[f][n]);
                mesh2dApi.face_edges[faceIndex] = static_cast<int>(mesh2d.m_facesEdges[f][n]);
                faceIndex++;
            }
        }
    }

    /// @brief Sets the meshkernelapi::CurvilinearGrid data
    /// @param[in]  mesh2d    The meshkernel::Mesh2D instance
    /// @param[out] mesh2dApi The output meshkernelapi::Mesh2D instance
    static void SetCurvilinearGridApiData(const meshkernel::CurvilinearGrid& curvilinearGrid,
                                          CurvilinearGrid& curvilinearGridApi)
    {
<<<<<<< HEAD
        curvilinearGrid.ComputeEdgesCenters();
        for (meshkernel::UInt n = 0; n < curvilinearGrid.GetNumNodes(); n++)
=======
        for (size_t n = 0; n < curvilinearGrid.GetNumNodes(); n++)
>>>>>>> 8204c82d
        {
            curvilinearGridApi.node_x[n] = curvilinearGrid.Node(n).x;
            curvilinearGridApi.node_y[n] = curvilinearGrid.Node(n).y;
        }
    }

    /// @brief Sets a meshkernelapi::Mesh1D data
    /// @param[in]  mesh1d           The input meshkernel::Mesh1D instance
    /// @param[out] mesh1dApi        The output meshkernelapi::Mesh1D instance
    static void SetMesh1dApiData(const meshkernel::Mesh1D& mesh1d,
                                 Mesh1D& mesh1dApi)
    {
        for (meshkernel::UInt n = 0; n < mesh1d.GetNumNodes(); n++)
        {
            mesh1dApi.node_x[n] = mesh1d.Node(n).x;
            mesh1dApi.node_y[n] = mesh1d.Node(n).y;
        }

        size_t edgeIndex = 0;
        for (meshkernel::UInt e = 0; e < mesh1d.GetNumEdges(); e++)
        {
            mesh1dApi.edge_nodes[edgeIndex] = static_cast<int>(mesh1d.GetEdge(e).first);
            edgeIndex++;
            mesh1dApi.edge_nodes[edgeIndex] = static_cast<int>(mesh1d.GetEdge(e).second);
            edgeIndex++;
        }
    }

    /// @brief Generate a rectangular curvilinear grid
    /// @param[in] makeGridParameters The parameters for creating a rectangular curvilinear grid are as follows
    /// @param[in] projection         The projection tu use
    /// @returns The generated curvilinear grid
    static std::unique_ptr<meshkernel::CurvilinearGrid> CreateRectangularCurvilinearGrid(const meshkernel::MakeGridParameters& makeGridParameters,
                                                                                         const meshkernel::Projection& projection)
    {
        meshkernel::CurvilinearGridRectangular grid(projection);

        return grid.Compute(makeGridParameters.num_columns,
                            makeGridParameters.num_rows,
                            makeGridParameters.origin_x,
                            makeGridParameters.origin_y,
                            makeGridParameters.angle,
                            makeGridParameters.block_size_x,
                            makeGridParameters.block_size_y);
    }

    /// @brief Generate a rectangular curvilinear grid from polygons
    /// @param[in] makeGridParameters The parameters for creating a rectangular curvilinear grid are as follows
    /// @param[in] geometryList       The polygon inside which generating the curvilinear grid
    /// @param[in] projection         The projection tu use
    /// @returns The generated curvilinear grid
    static std::unique_ptr<meshkernel::CurvilinearGrid> CreateRectangularCurvilinearGridFromPolygons(const meshkernel::MakeGridParameters& makeGridParameters,
                                                                                                     const GeometryList& geometryList,
                                                                                                     const meshkernel::Projection& projection)
    {
        const meshkernel::CurvilinearGridRectangular grid(projection);

        auto polygonNodes = ConvertGeometryListToPointVector(geometryList);

        const auto polygon = std::make_shared<meshkernel::Polygons>(polygonNodes, projection);

        return grid.Compute(makeGridParameters.angle,
                            makeGridParameters.block_size_x,
                            makeGridParameters.block_size_y,
                            polygon,
                            0);
    }

    /// @brief Generate a rectangular curvilinear grid based on extension
    /// @param[in] makeGridParameters The parameters for creating a rectangular curvilinear grid are as follows
    /// @param[in] projection         The projection tu use
    /// @returns The generated curvilinear grid
    static std::unique_ptr<meshkernel::CurvilinearGrid> CreateRectangularCurvilinearGridOnExtension(const meshkernel::MakeGridParameters& makeGridParameters,
                                                                                                    const meshkernel::Projection& projection)
    {
        const meshkernel::CurvilinearGridRectangular grid(projection);

        if (!meshkernel::IsEqual(makeGridParameters.angle, 0.0))
        {
            throw meshkernel::AlgorithmError("When generating an uniform grid on an defined extension, the grid angle must be equal to 0");
        }

        return grid.Compute(makeGridParameters.origin_x,
                            makeGridParameters.origin_y,
                            makeGridParameters.block_size_x,
                            makeGridParameters.block_size_y,
                            makeGridParameters.upper_right_x,
                            makeGridParameters.upper_right_y);
    }

    template <meshkernel::InterpolatableType T>
    static std::unique_ptr<meshkernel::MeshInterpolation> CreateBilinearInterpolator(const meshkernel::Mesh2D& mesh2d,
                                                                                     const GriddedSamples& griddedSamples)
    {
        meshkernel::Point origin{griddedSamples.x_origin, griddedSamples.y_origin};
        if (griddedSamples.x_coordinates == nullptr || griddedSamples.y_coordinates == nullptr)
        {
            return std::make_unique<meshkernel::BilinearInterpolationOnGriddedSamples<T>>(mesh2d,
                                                                                          griddedSamples.num_x,
                                                                                          griddedSamples.num_y,
                                                                                          origin,
                                                                                          griddedSamples.cell_size,
                                                                                          std::span<T const>{reinterpret_cast<T const* const>(griddedSamples.values),
                                                                                                             static_cast<size_t>(griddedSamples.num_x * griddedSamples.num_y)});
        }
        return std::make_unique<meshkernel::BilinearInterpolationOnGriddedSamples<T>>(mesh2d,
                                                                                      std::span<double const>{griddedSamples.x_coordinates,
                                                                                                              static_cast<size_t>(griddedSamples.num_x)},
                                                                                      std::span<double const>{griddedSamples.y_coordinates,
                                                                                                              static_cast<size_t>(griddedSamples.num_y)},
                                                                                      std::span<T const>{reinterpret_cast<T const* const>(griddedSamples.values),
                                                                                                         static_cast<size_t>(griddedSamples.num_x * griddedSamples.num_y)});
    }

    static std::unique_ptr<meshkernel::MeshInterpolation> CreateBilinearInterpolatorBasedOnType(const GriddedSamples& griddedSamples,
                                                                                                const meshkernel::Mesh2D& mesh2d)
    {
        if (griddedSamples.value_type == static_cast<int>(meshkernel::InterpolationValues::shortType))
        {
            return CreateBilinearInterpolator<short>(mesh2d, griddedSamples);
        }
        if (griddedSamples.value_type == static_cast<int>(meshkernel::InterpolationValues::floatType))
        {
            return CreateBilinearInterpolator<float>(mesh2d, griddedSamples);
        }
        throw meshkernel::MeshKernelError("Invalid value_type for GriddedSamples");
    }

} // namespace meshkernelapi<|MERGE_RESOLUTION|>--- conflicted
+++ resolved
@@ -377,12 +377,7 @@
     static void SetCurvilinearGridApiData(const meshkernel::CurvilinearGrid& curvilinearGrid,
                                           CurvilinearGrid& curvilinearGridApi)
     {
-<<<<<<< HEAD
-        curvilinearGrid.ComputeEdgesCenters();
         for (meshkernel::UInt n = 0; n < curvilinearGrid.GetNumNodes(); n++)
-=======
-        for (size_t n = 0; n < curvilinearGrid.GetNumNodes(); n++)
->>>>>>> 8204c82d
         {
             curvilinearGridApi.node_x[n] = curvilinearGrid.Node(n).x;
             curvilinearGridApi.node_y[n] = curvilinearGrid.Node(n).y;
