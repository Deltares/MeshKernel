//---- GPL ---------------------------------------------------------------------
//
// Copyright (C)  Stichting Deltares, 2011-2021.
//
// This program is free software: you can redistribute it and/or modify
// it under the terms of the GNU General Public License as published by
// the Free Software Foundation version 3.
//
// This program is distributed in the hope that it will be useful,
// but WITHOUT ANY WARRANTY; without even the implied warranty of
// MERCHANTABILITY or FITNESS FOR A PARTICULAR PURPOSE.  See the
// GNU General Public License for more details.
//
// You should have received a copy of the GNU General Public License
// along with this program.  If not, see <http://www.gnu.org/licenses/>.
//
// contact: delft3d.support@deltares.nl
// Stichting Deltares
// P.O. Box 177
// 2600 MH Delft, The Netherlands
//
// All indications and logos of, and references to, "Delft3D" and "Deltares"
// are registered trademarks of Stichting Deltares, and remain the property of
// Stichting Deltares. All rights reserved.
//
//------------------------------------------------------------------------------

#pragma once

#include <MeshKernel/Constants.hpp>
#include <MeshKernel/CurvilinearGrid/CurvilinearGrid.hpp>
#include <MeshKernel/Entities.hpp>
#include <MeshKernel/Exceptions.hpp>
#include <MeshKernel/Mesh1D.hpp>
#include <MeshKernel/Mesh2D.hpp>
#include <MeshKernel/Operations.hpp>
#include <MeshKernel/Splines.hpp>

#include <MeshKernelApi/GeometryList.hpp>
#include <MeshKernelApi/GriddedSamples.hpp>
#include <MeshKernelApi/Mesh1D.hpp>
#include <MeshKernelApi/Mesh2D.hpp>

#include "MeshKernel/BilinearInterpolationOnGriddedSamples.hpp"
#include <MeshKernel/CurvilinearGrid/CurvilinearGridRectangular.hpp>

#include <span>
#include <stdexcept>
#include <vector>

namespace meshkernelapi
{

    /// @brief Converts a GeometryList to a vector<Point>
    /// @param[in] geometryListIn The geometry input list to convert
    /// @returns The converted vector of points
    static std::vector<meshkernel::Point> ConvertGeometryListToPointVector(const GeometryList& geometryListIn)
    {
        std::vector<meshkernel::Point> result;
        if (geometryListIn.num_coordinates == 0)
        {
            return result;
        }
        result.reserve(geometryListIn.num_coordinates);
        result.emplace_back(geometryListIn.coordinates_x[0], geometryListIn.coordinates_y[0]);
        // remove consecutive duplicated point leading to 0 edge length
        for (auto i = 1; i < geometryListIn.num_coordinates; ++i)
        {
            if (meshkernel::IsEqual(geometryListIn.coordinates_x[i], result.back().x) &&
                meshkernel::IsEqual(geometryListIn.coordinates_y[i], result.back().y))
            {
                continue;
            }
            result.emplace_back(geometryListIn.coordinates_x[i], geometryListIn.coordinates_y[i]);
        }
        return result;
    }

    /// @brief Converts a GeometryList to a vector<vector<Point>>
    /// @param[in] geometryListIn The geometry input list to convert
    /// @returns The converted vector of points
    /// @return The resulting vector of vector points
    static std::vector<std::vector<meshkernel::Point>> ConvertGeometryListToVectorOfPointVectors(GeometryList const& geometryListIn)
    {
        std::vector<std::vector<meshkernel::Point>> result;
        std::vector<meshkernel::Point> chunk;
        chunk.reserve(geometryListIn.num_coordinates);
        for (auto i = 0; i < geometryListIn.num_coordinates; ++i)
        {

            if (meshkernel::IsEqual(geometryListIn.coordinates_x[i], geometryListIn.geometry_separator))
            {
                result.emplace_back(chunk);
                chunk.clear();
            }
            else
            {
                chunk.emplace_back(geometryListIn.coordinates_x[i], geometryListIn.coordinates_y[i]);
            }
        }

        if (!chunk.empty())
        {
            result.emplace_back(chunk);
        }

        return result;
    }

    /// @brief Converts an a vector<T> separated by \p separator to a vector<vector<T>>
    /// @param[in]  input The data of the input array
    /// @param[in]  separator  The separator value
    /// @return The resulting vector of vectors
    template <typename T>
    static std::vector<std::vector<T>> ConvertVectorToVectorOfVectors(const std::vector<T> input, T separator)
    {
        std::vector<std::vector<T>> result;
        std::vector<T> chunk;
        for (size_t i = 0; i < input.size(); ++i)
        {
            if (meshkernel::IsEqual(input[i], separator))
            {
                result.emplace_back(chunk);
                chunk.clear();
            }
            else
            {
                chunk.emplace_back(input[i]);
            }
        }
        if (!chunk.empty())
        {
            result.emplace_back(chunk);
        }
        return result;
    }

    /// @brief Converts an int array to a vector<bool>
    /// @param[in]  inputArray The data of the input array
    /// @param[in]  inputSize  The size of the input array
    /// @return The resulting vector of bool
    static std::vector<bool> ConvertIntegerArrayToBoolVector(const int inputArray[], size_t inputSize)
    {
        std::vector<bool> result(inputSize);
        for (size_t i = 0; i < inputSize; ++i)
        {
            switch (inputArray[i])
            {
            case 0:
                result[i] = false;
                break;
            case 1:
                result[i] = true;
                break;
            default:
                throw std::invalid_argument("MeshKernel: Invalid 1D mask.");
            }
        }
        return result;
    }

    /// @brief Converts a GeometryList to a vector<Sample>
    /// @param[in] geometryListIn The geometry input list to convert
    /// @return The converted vector of samples
    static std::vector<meshkernel::Sample> ConvertGeometryListToSampleVector(const GeometryList& geometryListIn)
    {
        if (geometryListIn.num_coordinates == 0)
        {
            throw std::invalid_argument("MeshKernel: The samples are empty.");
        }
        std::vector<meshkernel::Sample> result;
        result.reserve(geometryListIn.num_coordinates);

        for (auto i = 0; i < geometryListIn.num_coordinates; ++i)
        {
            result.push_back({geometryListIn.coordinates_x[i], geometryListIn.coordinates_y[i], geometryListIn.values[i]});
        }
        return result;
    }

    /// @brief Converts a vector<Point> to a GeometryList
    /// @param[in]  pointVector The point vector to convert
    /// @param[out] result      The converted geometry list
    static void ConvertPointVectorToGeometryList(std::vector<meshkernel::Point> const& pointVector, GeometryList& result)
    {
        if (pointVector.size() < static_cast<size_t>(result.num_coordinates))
        {
            throw std::invalid_argument("MeshKernel: Invalid memory allocation, the point-vector size is smaller than the number of coordinates in the result vector.");
        }

        for (auto i = 0; i < result.num_coordinates; ++i)
        {
            result.coordinates_x[i] = pointVector[i].x;
            result.coordinates_y[i] = pointVector[i].y;
        }
    }

    /// @brief Converts valuesCoordinates and values to a GeometryList result
    /// @param[in]  valuesCoordinates The vector of coordinates
    /// @param[in]  values            The vector of values at the coordinate locations
    /// @param[out] result            The converted geometry list
    static void ConvertSampleVectorToGeometryList(std::vector<meshkernel::Point> const& valuesCoordinates, std::vector<double> const& values, GeometryList& result)
    {
        if (valuesCoordinates.size() != values.size())
        {
            throw std::invalid_argument("MeshKernel: The size of the valuesCoordinates-vector is not equal to the size of the values-vector");
        }

        if (values.size() < static_cast<size_t>(result.num_coordinates))
        {
            throw std::invalid_argument("MeshKernel: Invalid memory allocation, the value-vector size is smaller than the number of coordinates in the result vector.");
        }

        for (auto i = 0; i < result.num_coordinates; ++i)
        {
            result.coordinates_x[i] = valuesCoordinates[i].x;
            result.coordinates_y[i] = valuesCoordinates[i].y;
            result.values[i] = values[i];
        }
    }

    /// @brief Computes the samples represented in gridded data in a vector of samples
    /// @param[in] griddedSamples The gridded data to convert
    /// @returns The converted vector of samples
    template <meshkernel::InterpolatableType T>
    static std::vector<meshkernel::Sample> ComputeGriddedDataSamples(const GriddedSamples& griddedSamples)
    {
        std::vector<meshkernel::Sample> result;
        meshkernel::Point origin{griddedSamples.x_origin, griddedSamples.y_origin};
        const auto numSamples = static_cast<size_t>(griddedSamples.num_x * griddedSamples.num_y);
        result.resize(numSamples);
        const T* valuePtr = static_cast<T*>(griddedSamples.values);
        if (griddedSamples.x_coordinates == nullptr || griddedSamples.y_coordinates == nullptr)
        {
            meshkernel::UInt index = 0;

            for (int j = 0; j < griddedSamples.num_x; ++j)
            {
                for (int i = griddedSamples.num_y - 1; i >= 0; --i)
                {
                    const auto griddedIndex = griddedSamples.num_x * i + j;
                    result[index].x = origin.x + j * griddedSamples.cell_size;
                    result[index].y = origin.y + i * griddedSamples.cell_size;
                    result[index].value = static_cast<double>(valuePtr[griddedIndex]);
                    index++;
                }
            }
            return result;
        }

        meshkernel::UInt index = 0;
        for (int j = 0; j < griddedSamples.num_x; ++j)
        {
            for (int i = griddedSamples.num_y - 1; i >= 0; --i)
            {
                const auto griddedIndex = griddedSamples.num_x * i + j;
                result[index].x = origin.x + griddedSamples.x_coordinates[griddedIndex];
                result[index].y = origin.y + griddedSamples.y_coordinates[griddedIndex];
                result[index].value = static_cast<double>(valuePtr[griddedIndex]);
                index++;
            }
        }
        return result;
    }

    /// @brief Converts the samples represented in gridded data in a vector of samples
    /// @param[in] griddedSamples The gridded data to convert
    /// @returns The converted vector of samples
    static std::vector<meshkernel::Sample> ConvertGriddedData(const GriddedSamples& griddedSamples)
    {
        std::vector<meshkernel::Sample> result;
        if (griddedSamples.num_x <= 0 || griddedSamples.num_y <= 0)
        {
            return result;
        }

        if (griddedSamples.value_type == static_cast<int>(meshkernel::InterpolationDataTypes::Short))
        {
            return ComputeGriddedDataSamples<short>(griddedSamples);
        }
        if (griddedSamples.value_type == static_cast<int>(meshkernel::InterpolationDataTypes::Float))
        {
            return ComputeGriddedDataSamples<float>(griddedSamples);
        }
        if (griddedSamples.value_type == static_cast<int>(meshkernel::InterpolationDataTypes::Double))
        {
            return ComputeGriddedDataSamples<double>(griddedSamples);
        }
        if (griddedSamples.value_type == static_cast<int>(meshkernel::InterpolationDataTypes::Int))
        {
            return ComputeGriddedDataSamples<int>(griddedSamples);
        }
        throw meshkernel::MeshKernelError("The value type for the gridded data samples is invalid.");
    }

    /// @brief Sets splines from a geometry list
    /// @param[in]  geometryListIn The input geometry list
    /// @param[out] spline         The spline which will be set
    static void SetSplines(const GeometryList& geometryListIn, meshkernel::Splines& spline)
    {
        if (geometryListIn.num_coordinates == 0)
        {
            return;
        }

        const auto splineCornerPoints = ConvertGeometryListToPointVector(geometryListIn);

        const auto indices = FindIndices(splineCornerPoints,
                                         0,
                                         static_cast<meshkernel::UInt>(splineCornerPoints.size()),
                                         meshkernel::constants::missing::doubleValue);

        for (const auto& index : indices)
        {
            const auto& [startIndex, endIndex] = index;
            const auto size = endIndex - startIndex + 1;
            if (size > 0)
            {
                spline.AddSpline(splineCornerPoints, startIndex, size);
            }
        }
    }

    /// @brief Sets dimensions members of meshkernelapi::Mesh2D instance
    /// @param[in]  mesh2d    The meshkernel::Mesh2D instance
    /// @param[out] mesh2dApi The output meshkernelapi::Mesh2D instance
    static void SetMesh2dApiDimensions(const meshkernel::Mesh& mesh2d, Mesh2D& mesh2dApi)
    {
        size_t num_face_nodes = 0;
        for (size_t f = 0; f < mesh2d.GetNumFaces(); f++)
        {
            num_face_nodes += mesh2d.m_facesNodes[f].size();
        }

        mesh2dApi.num_face_nodes = static_cast<int>(num_face_nodes);
        mesh2dApi.num_faces = static_cast<int>(mesh2d.GetNumFaces());
        mesh2dApi.num_nodes = static_cast<int>(mesh2d.GetNumNodes());
        mesh2dApi.num_valid_nodes = static_cast<int>(mesh2d.GetNumValidNodes());
        mesh2dApi.num_edges = static_cast<int>(mesh2d.GetNumEdges());
        mesh2dApi.num_valid_edges = static_cast<int>(mesh2d.GetNumValidEdges());
    }

    /// @brief Sets only the node and edge data for meshkernelapi::Mesh2D
    /// @param[in]  mesh2d    The meshkernel::Mesh2D instance
    /// @param[out] mesh2dApi The output meshkernelapi::Mesh2D instance
    static void SetMesh2dApiNodeEdgeData(meshkernel::Mesh2D& mesh2d, Mesh2D& mesh2dApi)
    {
<<<<<<< HEAD
=======
        if (mesh2dApi.num_nodes != static_cast<int>(mesh2d.GetNumNodes()))
        {
            throw meshkernel::ConstraintError("The number of nodes in the mesh2d api structure does not equal the number of nodes in the grid, {} /= {}",
                                              mesh2dApi.num_nodes, mesh2d.GetNumNodes());
        }

        if (mesh2dApi.num_edges != static_cast<int>(mesh2d.GetNumEdges()))
        {
            throw meshkernel::ConstraintError("The number of edges in the mesh2d api structure does not equal the number of edges in the grid, {} /= {}",
                                              mesh2dApi.num_edges, mesh2d.GetNumEdges());
        }

>>>>>>> 08f30223
        for (meshkernel::UInt n = 0; n < mesh2d.GetNumNodes(); ++n)
        {
            mesh2dApi.node_x[n] = mesh2d.Node(n).x;
            mesh2dApi.node_y[n] = mesh2d.Node(n).y;
        }

        for (meshkernel::UInt edgeIndex = 0; edgeIndex < mesh2d.GetNumEdges(); ++edgeIndex)
        {
            mesh2dApi.edge_nodes[edgeIndex * 2] = static_cast<int>(mesh2d.GetEdge(edgeIndex).first);
            mesh2dApi.edge_nodes[edgeIndex * 2 + 1] = static_cast<int>(mesh2d.GetEdge(edgeIndex).second);
        }
    }

    /// @brief Sets the meshkernelapi::Mesh2D data
    /// @param[in]  mesh2d    The meshkernel::Mesh2D instance
    /// @param[out] mesh2dApi The output meshkernelapi::Mesh2D instance
    static void SetMesh2dApiData(meshkernel::Mesh2D& mesh2d, Mesh2D& mesh2dApi)
    {
        mesh2d.ComputeEdgesCenters();
        for (meshkernel::UInt n = 0; n < mesh2d.GetNumNodes(); n++)
        {
            mesh2dApi.node_x[n] = mesh2d.Node(n).x;
            mesh2dApi.node_y[n] = mesh2d.Node(n).y;
        }

        for (meshkernel::UInt edgeIndex = 0; edgeIndex < mesh2d.GetNumEdges(); edgeIndex++)
        {
            mesh2dApi.edge_x[edgeIndex] = mesh2d.m_edgesCenters[edgeIndex].x;
            mesh2dApi.edge_y[edgeIndex] = mesh2d.m_edgesCenters[edgeIndex].y;
            mesh2dApi.edge_nodes[edgeIndex * 2] = static_cast<int>(mesh2d.GetEdge(edgeIndex).first);
            mesh2dApi.edge_nodes[edgeIndex * 2 + 1] = static_cast<int>(mesh2d.GetEdge(edgeIndex).second);

            const auto& firstEdgeFace = mesh2d.m_edgesFaces[edgeIndex][0];
            mesh2dApi.edge_faces[edgeIndex * 2] = firstEdgeFace == meshkernel::constants::missing::uintValue ? -1 : static_cast<int>(firstEdgeFace);
            const auto& secondEdgeFace = mesh2d.m_edgesFaces[edgeIndex][1];
            mesh2dApi.edge_faces[edgeIndex * 2 + 1] = secondEdgeFace == meshkernel::constants::missing::uintValue ? -1 : static_cast<int>(secondEdgeFace);
        }

        int faceIndex = 0;
        for (size_t f = 0; f < mesh2d.GetNumFaces(); f++)
        {
            mesh2dApi.face_x[f] = mesh2d.m_facesMassCenters[f].x;
            mesh2dApi.face_y[f] = mesh2d.m_facesMassCenters[f].y;
            mesh2dApi.nodes_per_face[f] = static_cast<int>(mesh2d.m_facesNodes[f].size());
            for (size_t n = 0; n < mesh2d.m_facesNodes[f].size(); ++n)
            {
                mesh2dApi.face_nodes[faceIndex] = static_cast<int>(mesh2d.m_facesNodes[f][n]);
                mesh2dApi.face_edges[faceIndex] = static_cast<int>(mesh2d.m_facesEdges[f][n]);
                faceIndex++;
            }
        }

        SetMesh2dApiDimensions(mesh2d, mesh2dApi);
    }

    /// @brief Sets the meshkernelapi::CurvilinearGrid data
    /// @param[in]  mesh2d    The meshkernel::Mesh2D instance
    /// @param[out] mesh2dApi The output meshkernelapi::Mesh2D instance
    static void SetCurvilinearGridApiData(const meshkernel::CurvilinearGrid& curvilinearGrid,
                                          CurvilinearGrid& curvilinearGridApi)
    {
        if (curvilinearGridApi.num_n != static_cast<int>(curvilinearGrid.NumN()))
        {
            throw meshkernel::ConstraintError("The number of rows in the api structure does not equal the number of rows in the grid, {} /= {}",
                                              curvilinearGridApi.num_n, curvilinearGrid.NumN());
        }

        if (curvilinearGridApi.num_m != static_cast<int>(curvilinearGrid.NumM()))
        {
            throw meshkernel::ConstraintError("The number of columns in the api structure does not equal the number of columns in the grid, {} /= {}",
                                              curvilinearGridApi.num_m, curvilinearGrid.NumM());
        }

        int count = 0;

        for (meshkernel::UInt n = 0; n < curvilinearGrid.NumN(); n++)
        {
            for (meshkernel::UInt m = 0; m < curvilinearGrid.NumM(); m++)
            {
                curvilinearGridApi.node_x[count] = curvilinearGrid.GetNode(n, m).x;
                curvilinearGridApi.node_y[count] = curvilinearGrid.GetNode(n, m).y;
                ++count;
            }
        }
    }

    /// @brief Sets dimensions members of meshkernelapi::Mesh1D instance
    /// @param[in]  mesh1d    The meshkernel::Mesh1D instance
    /// @param[out] mesh1dApi The output meshkernelapi::Mesh1D instance
    static void SetMesh1dApiDimension(const meshkernel::Mesh1D& mesh1d,
                                      Mesh1D& mesh1dApi)
    {
        mesh1dApi.num_nodes = static_cast<int>(mesh1d.GetNumNodes());
        mesh1dApi.num_valid_nodes = static_cast<int>(mesh1d.GetNumValidNodes());
        mesh1dApi.num_edges = static_cast<int>(mesh1d.GetNumEdges());
        mesh1dApi.num_valid_edges = static_cast<int>(mesh1d.GetNumValidEdges());
    }

    /// @brief Sets a meshkernelapi::Mesh1D data
    /// @param[in]  mesh1d           The input meshkernel::Mesh1D instance
    /// @param[out] mesh1dApi        The output meshkernelapi::Mesh1D instance
    static void SetMesh1dApiData(const meshkernel::Mesh1D& mesh1d,
                                 Mesh1D& mesh1dApi)
    {
        for (meshkernel::UInt n = 0; n < mesh1d.GetNumNodes(); n++)
        {
            mesh1dApi.node_x[n] = mesh1d.Node(n).x;
            mesh1dApi.node_y[n] = mesh1d.Node(n).y;
        }

        size_t edgeIndex = 0;
        for (meshkernel::UInt e = 0; e < mesh1d.GetNumEdges(); e++)
        {
            mesh1dApi.edge_nodes[edgeIndex] = static_cast<int>(mesh1d.GetEdge(e).first);
            edgeIndex++;
            mesh1dApi.edge_nodes[edgeIndex] = static_cast<int>(mesh1d.GetEdge(e).second);
            edgeIndex++;
        }
        SetMesh1dApiDimension(mesh1d, mesh1dApi);
    }

    /// @brief Generate a rectangular curvilinear grid
    /// @param[in] makeGridParameters The parameters for creating a rectangular curvilinear grid are as follows
    /// @param[in] projection         The projection tu use
    /// @returns The generated curvilinear grid
    static std::unique_ptr<meshkernel::CurvilinearGrid> CreateRectangularCurvilinearGrid(const meshkernel::MakeGridParameters& makeGridParameters,
                                                                                         const meshkernel::Projection& projection)
    {
        meshkernel::CurvilinearGridRectangular grid(projection);

        return grid.Compute(makeGridParameters.num_columns,
                            makeGridParameters.num_rows,
                            makeGridParameters.origin_x,
                            makeGridParameters.origin_y,
                            makeGridParameters.angle,
                            makeGridParameters.block_size_x,
                            makeGridParameters.block_size_y);
    }

    /// @brief Generate a rectangular curvilinear grid from polygons
    /// @param[in] makeGridParameters The parameters for creating a rectangular curvilinear grid are as follows
    /// @param[in] geometryList       The polygon inside which generating the curvilinear grid
    /// @param[in] projection         The projection tu use
    /// @returns The generated curvilinear grid
    static std::unique_ptr<meshkernel::CurvilinearGrid> CreateRectangularCurvilinearGridFromPolygons(const meshkernel::MakeGridParameters& makeGridParameters,
                                                                                                     const GeometryList& geometryList,
                                                                                                     const meshkernel::Projection& projection)
    {
        const meshkernel::CurvilinearGridRectangular grid(projection);

        auto polygonNodes = ConvertGeometryListToPointVector(geometryList);

        const auto polygon = std::make_shared<meshkernel::Polygons>(polygonNodes, projection);

        return grid.Compute(makeGridParameters.angle,
                            makeGridParameters.block_size_x,
                            makeGridParameters.block_size_y,
                            polygon,
                            0);
    }

    /// @brief Generate a rectangular curvilinear grid based on extension
    /// @param[in] makeGridParameters The parameters for creating a rectangular curvilinear grid are as follows
    /// @param[in] projection         The projection tu use
    /// @returns The generated curvilinear grid
    static std::unique_ptr<meshkernel::CurvilinearGrid> CreateRectangularCurvilinearGridOnExtension(const meshkernel::MakeGridParameters& makeGridParameters,
                                                                                                    const meshkernel::Projection& projection)
    {
        const meshkernel::CurvilinearGridRectangular grid(projection);

        if (!meshkernel::IsEqual(makeGridParameters.angle, 0.0))
        {
            throw meshkernel::AlgorithmError("When generating an uniform grid on an defined extension, the grid angle must be equal to 0");
        }

        return grid.Compute(makeGridParameters.origin_x,
                            makeGridParameters.origin_y,
                            makeGridParameters.block_size_x,
                            makeGridParameters.block_size_y,
                            makeGridParameters.upper_right_x,
                            makeGridParameters.upper_right_y);
    }

    template <meshkernel::InterpolatableType T>
    static std::unique_ptr<meshkernel::MeshInterpolation> CreateBilinearInterpolator(const meshkernel::Mesh2D& mesh2d,
                                                                                     const GriddedSamples& griddedSamples)
    {
        meshkernel::Point origin{griddedSamples.x_origin, griddedSamples.y_origin};
        if (griddedSamples.x_coordinates == nullptr || griddedSamples.y_coordinates == nullptr)
        {
            return std::make_unique<meshkernel::BilinearInterpolationOnGriddedSamples<T>>(mesh2d,
                                                                                          griddedSamples.num_x,
                                                                                          griddedSamples.num_y,
                                                                                          origin,
                                                                                          griddedSamples.cell_size,
                                                                                          std::span<T const>{reinterpret_cast<T const* const>(griddedSamples.values),
                                                                                                             static_cast<size_t>(griddedSamples.num_x * griddedSamples.num_y)});
        }
        return std::make_unique<meshkernel::BilinearInterpolationOnGriddedSamples<T>>(mesh2d,
                                                                                      std::span<double const>{griddedSamples.x_coordinates,
                                                                                                              static_cast<size_t>(griddedSamples.num_x)},
                                                                                      std::span<double const>{griddedSamples.y_coordinates,
                                                                                                              static_cast<size_t>(griddedSamples.num_y)},
                                                                                      std::span<T const>{reinterpret_cast<T const* const>(griddedSamples.values),
                                                                                                         static_cast<size_t>(griddedSamples.num_x * griddedSamples.num_y)});
    }

    static std::unique_ptr<meshkernel::MeshInterpolation> CreateBilinearInterpolatorBasedOnType(const GriddedSamples& griddedSamples,
                                                                                                const meshkernel::Mesh2D& mesh2d)
    {

        switch (static_cast<meshkernel::InterpolationDataTypes>(griddedSamples.value_type))
        {
        case meshkernel::InterpolationDataTypes::Short:
            return CreateBilinearInterpolator<short>(mesh2d, griddedSamples);
        case meshkernel::InterpolationDataTypes::Float:
            return CreateBilinearInterpolator<float>(mesh2d, griddedSamples);
        case meshkernel::InterpolationDataTypes::Int:
            return CreateBilinearInterpolator<int>(mesh2d, griddedSamples);
        case meshkernel::InterpolationDataTypes::Double:
            return CreateBilinearInterpolator<double>(mesh2d, griddedSamples);
        default:
            throw meshkernel::MeshKernelError("Invalid value_type for GriddedSamples");
        }
    }

} // namespace meshkernelapi<|MERGE_RESOLUTION|>--- conflicted
+++ resolved
@@ -345,8 +345,6 @@
     /// @param[out] mesh2dApi The output meshkernelapi::Mesh2D instance
     static void SetMesh2dApiNodeEdgeData(meshkernel::Mesh2D& mesh2d, Mesh2D& mesh2dApi)
     {
-<<<<<<< HEAD
-=======
         if (mesh2dApi.num_nodes != static_cast<int>(mesh2d.GetNumNodes()))
         {
             throw meshkernel::ConstraintError("The number of nodes in the mesh2d api structure does not equal the number of nodes in the grid, {} /= {}",
@@ -359,7 +357,6 @@
                                               mesh2dApi.num_edges, mesh2d.GetNumEdges());
         }
 
->>>>>>> 08f30223
         for (meshkernel::UInt n = 0; n < mesh2d.GetNumNodes(); ++n)
         {
             mesh2dApi.node_x[n] = mesh2d.Node(n).x;
