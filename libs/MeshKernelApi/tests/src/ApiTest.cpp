#include <gmock/gmock.h>
#include <gtest/gtest.h>

#include <MeshKernel/Parameters.hpp>

#include <MeshKernelApi/CurvilinearGrid.hpp>
#include <MeshKernelApi/GeometryList.hpp>
#include <MeshKernelApi/Mesh1D.hpp>
#include <MeshKernelApi/Mesh2D.hpp>
#include <MeshKernelApi/MeshKernel.hpp>
#include <Version/Version.hpp>

#include <TestUtils/Definitions.hpp>
#include <TestUtils/MakeCurvilinearGrids.hpp>
#include <TestUtils/MakeMeshes.hpp>
#include <TestUtils/SampleFileReader.hpp>

#include <numeric>

class ApiTests : public testing::Test
{
public:
    /// Constructor for allocating state
    ApiTests()
    {
        int isGeographic = 0;
        const auto errorCode = meshkernelapi::mkernel_allocate_state(isGeographic, m_meshKernelId);
        if (errorCode != 0)
        {
            throw std::runtime_error("Could not allocate state");
        }
    }

    /// Destructor for deallocating state
    ~ApiTests()
    {
        meshkernelapi::mkernel_deallocate_state(m_meshKernelId);
    }

    /// @brief Make a mesh
    /// @param[in]  num_rows            Number of rows
    /// @param[in]  num_columns            Number of columns
    /// @param[in]  delta        Distance between neighboring nodes
    void MakeMesh(size_t num_rows = 2, size_t num_columns = 3, double delta = 1.0)
    {
        // Set-up new mesh
        const auto [num_nodes, num_edges, node_x, node_y, edge_nodes] = MakeRectangularMeshForApiTesting(num_rows, num_columns, delta);
        meshkernelapi::Mesh2D mesh2d{};
        mesh2d.num_edges = static_cast<int>(num_edges);
        mesh2d.num_nodes = static_cast<int>(num_nodes);
        mesh2d.node_x = node_x.get();
        mesh2d.node_y = node_y.get();
        mesh2d.edge_nodes = edge_nodes.get();
        const auto errorCode = mkernel_mesh2d_set(m_meshKernelId, mesh2d);
        if (errorCode != 0)
        {
            throw std::runtime_error("Could not set mesh2d");
        }
    }

    void MakeUniformCurvilinearGrid(int numberOfColumns = 4, int numberOfRows = 4, double blockSize = 10.0)
    {

        meshkernel::MakeGridParameters makeGridParameters{};
        meshkernelapi::GeometryList geometryList{};

        makeGridParameters.num_columns = numberOfColumns;
        makeGridParameters.num_rows = numberOfRows;
        makeGridParameters.angle = 0.0;
        makeGridParameters.block_size = 0.0;
        makeGridParameters.origin_x = 0.0;
        makeGridParameters.origin_y = 0.0;
        makeGridParameters.block_size_x = blockSize;
        makeGridParameters.block_size_y = blockSize;

        auto const errorCode = mkernel_curvilinear_make_uniform(m_meshKernelId, makeGridParameters, geometryList);
        if (errorCode != 0)
        {
            throw std::runtime_error("Could not create uniform curvilinear grid");
        }
    }

    [[nodiscard]] int GetMeshKernelId() const
    {
        return m_meshKernelId;
    }

private:
    int m_meshKernelId;
};

TEST_F(ApiTests, DeleteNodeThroughApi)
{
    // Prepare
    MakeMesh();
    auto const meshKernelId = GetMeshKernelId();

    // Execute
    auto errorCode = meshkernelapi::mkernel_mesh2d_delete_node(meshKernelId, 0);
    ASSERT_EQ(meshkernelapi::MeshKernelApiErrors::Success, errorCode);

    // Get the dimensions
    meshkernelapi::Mesh2D mesh2d{};
    errorCode = mkernel_mesh2d_get_dimensions(meshKernelId, mesh2d);
    ASSERT_EQ(meshkernelapi::MeshKernelApiErrors::Success, errorCode);

    // Assert dimensions
    ASSERT_EQ(11, mesh2d.num_nodes);
    ASSERT_EQ(15, mesh2d.num_edges);

    // Allocate memory and get data
    std::unique_ptr<int> const edge_nodes(new int[mesh2d.num_edges * 2]);
    std::unique_ptr<int> const face_nodes(new int[mesh2d.num_face_nodes]);
    std::unique_ptr<int> const nodes_per_face(new int[mesh2d.num_faces]);
    std::unique_ptr<double> const node_x(new double[mesh2d.num_nodes]);
    std::unique_ptr<double> const node_y(new double[mesh2d.num_nodes]);
    std::unique_ptr<double> const edge_x(new double[mesh2d.num_edges]);
    std::unique_ptr<double> const edge_y(new double[mesh2d.num_edges]);
    std::unique_ptr<double> const face_x(new double[mesh2d.num_faces]);
    std::unique_ptr<double> const face_y(new double[mesh2d.num_faces]);

    mesh2d.edge_nodes = edge_nodes.get();
    mesh2d.face_nodes = face_nodes.get();
    mesh2d.nodes_per_face = nodes_per_face.get();
    mesh2d.node_x = node_x.get();
    mesh2d.node_y = node_y.get();
    mesh2d.edge_x = edge_x.get();
    mesh2d.edge_y = edge_y.get();
    mesh2d.face_x = face_x.get();
    mesh2d.face_y = face_y.get();
    errorCode = mkernel_mesh2d_get_data(meshKernelId, mesh2d);
    ASSERT_EQ(meshkernelapi::MeshKernelApiErrors::Success, errorCode);

    /*  1---4---7---10
        |   |   |   |
        0---3---6---9
            |   |   |
            2---5---8
    */
    // Assert data
    const double tolerance = 1e-6;
    // Nodes
    ASSERT_NEAR(0.0, mesh2d.node_x[0], tolerance);
    ASSERT_NEAR(1.0, mesh2d.node_y[0], tolerance);
    // Edges
    ASSERT_EQ(0, mesh2d.edge_nodes[0]);
    ASSERT_EQ(3, mesh2d.edge_nodes[1]);
    ASSERT_NEAR(0.5, mesh2d.edge_x[0], tolerance);
    ASSERT_NEAR(1.0, mesh2d.edge_y[0], tolerance);
    // First face
    ASSERT_EQ(0, mesh2d.face_nodes[0]);
    ASSERT_EQ(3, mesh2d.face_nodes[1]);
    ASSERT_EQ(4, mesh2d.face_nodes[2]);
    ASSERT_EQ(1, mesh2d.face_nodes[3]);
    ASSERT_EQ(4, mesh2d.nodes_per_face[0]);
    ASSERT_NEAR(0.5, mesh2d.face_x[0], tolerance);
    ASSERT_NEAR(1.5, mesh2d.face_y[0], tolerance);
    // Second Face
    ASSERT_EQ(2, mesh2d.face_nodes[4]);
    ASSERT_EQ(5, mesh2d.face_nodes[5]);
    ASSERT_EQ(6, mesh2d.face_nodes[6]);
    ASSERT_EQ(3, mesh2d.face_nodes[7]);
    ASSERT_EQ(4, mesh2d.nodes_per_face[1]);
    ASSERT_NEAR(1.5, mesh2d.face_x[1], tolerance);
    ASSERT_NEAR(0.5, mesh2d.face_y[1], tolerance);
}

TEST_F(ApiTests, FlipEdges_ShouldFlipEdges)
{
    // Prepare
    MakeMesh();
    auto const meshKernelId = GetMeshKernelId();

    // Execute
    const int isTriangulationRequired = 1;
    const int projectToLandBoundaryOption = 1;
    meshkernelapi::GeometryList selectingPolygon{};
    meshkernelapi::GeometryList landBoundaries{};
    auto errorCode = mkernel_mesh2d_flip_edges(meshKernelId,
                                               isTriangulationRequired,
                                               projectToLandBoundaryOption,
                                               selectingPolygon,
                                               landBoundaries);

    ASSERT_EQ(meshkernelapi::MeshKernelApiErrors::Success, errorCode);

    meshkernelapi::Mesh2D mesh2d{};
    errorCode = mkernel_mesh2d_get_dimensions(meshKernelId, mesh2d);

    // Assert
    ASSERT_EQ(meshkernelapi::MeshKernelApiErrors::Success, errorCode);
    ASSERT_EQ(12, mesh2d.num_nodes);
    ASSERT_EQ(23, mesh2d.num_edges);
}

TEST_F(ApiTests, FlipEdges_WithALandBoundary_ShouldFlipEdges)
{
    // Prepare
    MakeMesh();
    auto const meshKernelId = GetMeshKernelId();

    // Execute
    const int isTriangulationRequired = 1;
    const int projectToLandBoundaryOption = 1;
    meshkernelapi::GeometryList selectingPolygon{};

    std::unique_ptr<double> const xCoordinates(new double[4]{
        -0.5,
        -0.5,
        4.0,
        meshkernel::constants::missing::doubleValue});

    std::unique_ptr<double> const yCoordinates(new double[4]{
        3.0,
        -0.5,
        -0.5,
        meshkernel::constants::missing::doubleValue});

    std::unique_ptr<double> const zCoordinates(new double[4]{
        0.0,
        0.0,
        0.0,
        meshkernel::constants::missing::doubleValue});

    meshkernelapi::GeometryList landBoundaries{};
    landBoundaries.geometry_separator = meshkernel::constants::missing::doubleValue;
    landBoundaries.coordinates_x = xCoordinates.get();
    landBoundaries.coordinates_y = yCoordinates.get();
    landBoundaries.values = zCoordinates.get();
    landBoundaries.num_coordinates = 4;

    auto errorCode = mkernel_mesh2d_flip_edges(meshKernelId,
                                               isTriangulationRequired,
                                               projectToLandBoundaryOption,
                                               selectingPolygon,
                                               landBoundaries);

    ASSERT_EQ(meshkernelapi::MeshKernelApiErrors::Success, errorCode);

    meshkernelapi::Mesh2D mesh2d{};
    errorCode = mkernel_mesh2d_get_dimensions(meshKernelId, mesh2d);

    // Assert
    ASSERT_EQ(meshkernelapi::MeshKernelApiErrors::Success, errorCode);
    ASSERT_EQ(12, mesh2d.num_nodes);
    ASSERT_EQ(23, mesh2d.num_edges);
}

TEST_F(ApiTests, InsertEdgeThroughApi)
{
    // Prepare
    MakeMesh();
    auto const meshKernelId = GetMeshKernelId();

    // Execute
    int newEdgeIndex;
    auto errorCode = meshkernelapi::mkernel_mesh2d_insert_edge(meshKernelId, 0, 4, newEdgeIndex);
    ASSERT_EQ(meshkernelapi::MeshKernelApiErrors::Success, errorCode);
    ASSERT_EQ(17, newEdgeIndex);

    meshkernelapi::Mesh2D mesh2d{};
    errorCode = mkernel_mesh2d_get_dimensions(meshKernelId, mesh2d);

    // Assert
    ASSERT_EQ(meshkernelapi::MeshKernelApiErrors::Success, errorCode);
    ASSERT_EQ(12, mesh2d.num_nodes);
    ASSERT_EQ(18, mesh2d.num_edges);
}

TEST_F(ApiTests, MergeTwoNodesThroughApi)
{
    // Prepare
    MakeMesh();
    auto const meshKernelId = GetMeshKernelId();

    // Execute
    auto errorCode = meshkernelapi::mkernel_mesh2d_merge_two_nodes(meshKernelId, 0, 4);
    ASSERT_EQ(meshkernelapi::MeshKernelApiErrors::Success, errorCode);

    meshkernelapi::Mesh2D mesh2d{};
    errorCode = mkernel_mesh2d_get_dimensions(meshKernelId, mesh2d);

    // Assert
    ASSERT_EQ(meshkernelapi::MeshKernelApiErrors::Success, errorCode);
    ASSERT_EQ(11, mesh2d.num_nodes);
    ASSERT_EQ(15, mesh2d.num_edges);
}

TEST_F(ApiTests, MergeNodesThroughApi)
{
    // Prepare
    MakeMesh();
    auto const meshKernelId = GetMeshKernelId();
    meshkernelapi::GeometryList geometry_list{};

    // Execute
    auto errorCode = mkernel_mesh2d_merge_nodes(meshKernelId, geometry_list, 0.001);
    ASSERT_EQ(meshkernelapi::MeshKernelApiErrors::Success, errorCode);

    meshkernelapi::Mesh2D mesh2d{};
    errorCode = mkernel_mesh2d_get_dimensions(meshKernelId, mesh2d);

    // Assert (nothing is done, just check that the api communication works)
    ASSERT_EQ(meshkernelapi::MeshKernelApiErrors::Success, errorCode);
    ASSERT_EQ(12, mesh2d.num_nodes);
    ASSERT_EQ(17, mesh2d.num_edges);
}

TEST_F(ApiTests, OrthogonalizationThroughApi)
{
    // Set a new mesh in mesh
    MakeMesh();
    auto const meshKernelId = GetMeshKernelId();

    // Prepare
    meshkernel::OrthogonalizationParameters orthogonalizationParameters{};
    orthogonalizationParameters.outer_iterations = 1;
    orthogonalizationParameters.boundary_iterations = 25;
    orthogonalizationParameters.inner_iterations = 25;
    orthogonalizationParameters.orthogonalization_to_smoothing_factor = 0.975;

    meshkernelapi::GeometryList geometryList{};
    meshkernelapi::GeometryList landBoundaries{};

    // Execute
    auto errorCode = mkernel_mesh2d_initialize_orthogonalization(meshKernelId,
                                                                 1,
                                                                 orthogonalizationParameters,
                                                                 landBoundaries,
                                                                 geometryList);

    // Assert (nothing is done, just check that the api communication works)
    ASSERT_EQ(meshkernelapi::MeshKernelApiErrors::Success, errorCode);

    errorCode = meshkernelapi::mkernel_mesh2d_prepare_outer_iteration_orthogonalization(meshKernelId);
    ASSERT_EQ(meshkernelapi::MeshKernelApiErrors::Success, errorCode);

    errorCode = meshkernelapi::mkernel_mesh2d_compute_inner_ortogonalization_iteration(meshKernelId);
    ASSERT_EQ(meshkernelapi::MeshKernelApiErrors::Success, errorCode);

    errorCode = meshkernelapi::mkernel_mesh2d_finalize_inner_ortogonalization_iteration(meshKernelId);
    ASSERT_EQ(meshkernelapi::MeshKernelApiErrors::Success, errorCode);

    errorCode = meshkernelapi::mkernel_mesh2d_delete_orthogonalization(meshKernelId);
    ASSERT_EQ(meshkernelapi::MeshKernelApiErrors::Success, errorCode);

    meshkernelapi::Mesh2D mesh2d{};
    errorCode = mkernel_mesh2d_get_dimensions(meshKernelId, mesh2d);

    ASSERT_EQ(meshkernelapi::MeshKernelApiErrors::Success, errorCode);
    ASSERT_EQ(12, mesh2d.num_nodes);
    ASSERT_EQ(17, mesh2d.num_edges);
}

TEST_F(ApiTests, GenerateTriangularGridThroughApi)
{
    // Prepare
    auto const meshKernelId = GetMeshKernelId();

    meshkernelapi::GeometryList geometryListIn;
    geometryListIn.geometry_separator = meshkernel::constants::missing::doubleValue;
    std::unique_ptr<double> const xCoordinates(new double[17]{
        415.319672,
        390.271973,
        382.330048,
        392.715668,
        418.374268,
        453.807556,
        495.960968,
        532.005188,
        565.605774,
        590.653442,
        598.595398,
        593.708008,
        564.994812,
        514.899475,
        461.138611,
        422.039764,
        415.319672});

    std::unique_ptr<double> const yCoordinates(new double[17]{
        490.293762,
        464.024139,
        438.365448,
        411.484894,
        386.437103,
        366.276703,
        363.222107,
        370.553162,
        386.437103,
        412.095825,
        445.085571,
        481.129944,
        497.624817,
        504.955872,
        501.290344,
        493.348358,
        490.293762});

    std::unique_ptr<double> const zCoordinates(new double[17]{
        0.0,
        0.0,
        0.0,
        0.0,
        0.0,
        0.0,
        0.0,
        0.0,
        0.0,
        0.0,
        0.0,
        0.0,
        0.0,
        0.0,
        0.0,
        0.0,
        0.0});

    geometryListIn.coordinates_x = xCoordinates.get();
    geometryListIn.coordinates_y = yCoordinates.get();
    geometryListIn.values = zCoordinates.get();
    geometryListIn.num_coordinates = 17;

    // Execute
    auto errorCode = mkernel_mesh2d_make_mesh_from_polygon(meshKernelId, geometryListIn);
    ASSERT_EQ(meshkernelapi::MeshKernelApiErrors::Success, errorCode);
    // Get the new state

    meshkernelapi::Mesh2D mesh2d{};
    errorCode = mkernel_mesh2d_get_dimensions(meshKernelId, mesh2d);
    ASSERT_EQ(meshkernelapi::MeshKernelApiErrors::Success, errorCode);

    // Assert
    ASSERT_EQ(42, mesh2d.num_nodes);
    ASSERT_EQ(107, mesh2d.num_edges);
}

TEST_F(ApiTests, GenerateTriangularGridFromSamplesThroughApi)
{
    // Prepare
    auto const meshKernelId = GetMeshKernelId();

    meshkernelapi::GeometryList geometryListIn;

    geometryListIn.geometry_separator = meshkernel::constants::missing::doubleValue;

    std::unique_ptr<double> const xCoordinates(new double[5]{
        0.0,
        10.0,
        10.0,
        0.0,
        0.0});

    std::unique_ptr<double> const yCoordinates(new double[5]{
        0.0,
        0.0,
        10.0,
        10.0,
        0.0});

    std::unique_ptr<double> const zCoordinates(new double[5]{
        0.0,
        0.0,
        0.0,
        0.0,
        0.0});

    geometryListIn.coordinates_x = xCoordinates.get();
    geometryListIn.coordinates_y = yCoordinates.get();
    geometryListIn.values = zCoordinates.get();

    geometryListIn.num_coordinates = 5;

    // Execute
    auto errorCode = mkernel_mesh2d_make_mesh_from_samples(meshKernelId, geometryListIn);
    ASSERT_EQ(meshkernelapi::MeshKernelApiErrors::Success, errorCode);

    // Get the new state

    meshkernelapi::Mesh2D mesh2d{};
    errorCode = mkernel_mesh2d_get_dimensions(meshKernelId, mesh2d);
    ASSERT_EQ(meshkernelapi::MeshKernelApiErrors::Success, errorCode);

    // Assert
    ASSERT_EQ(4, mesh2d.num_nodes);
    ASSERT_EQ(5, mesh2d.num_edges);
}

TEST_F(ApiTests, GetMeshBoundariesThroughApi)
{
    // Prepare
    MakeMesh();
    auto const meshKernelId = GetMeshKernelId();
    int numberOfpolygonNodes;
    auto errorCode = meshkernelapi::mkernel_mesh2d_count_mesh_boundaries_as_polygons(meshKernelId, numberOfpolygonNodes);
    ASSERT_EQ(11, numberOfpolygonNodes);
    ASSERT_EQ(meshkernelapi::MeshKernelApiErrors::Success, errorCode);

    meshkernelapi::GeometryList geometryListOut;
    geometryListOut.geometry_separator = meshkernel::constants::missing::doubleValue;
    geometryListOut.num_coordinates = numberOfpolygonNodes;

    std::vector<double> xCoordinates(numberOfpolygonNodes);
    std::vector<double> yCoordinates(numberOfpolygonNodes);
    std::vector<double> zCoordinates(numberOfpolygonNodes);

    geometryListOut.coordinates_x = xCoordinates.data();
    geometryListOut.coordinates_y = yCoordinates.data();
    geometryListOut.values = zCoordinates.data();

    // Execute
    errorCode = mkernel_mesh2d_get_mesh_boundaries_as_polygons(meshKernelId, geometryListOut);
    ASSERT_EQ(meshkernelapi::MeshKernelApiErrors::Success, errorCode);

    // Assert
    const double tolerance = 1e-6;
    ASSERT_NEAR(0.0, geometryListOut.coordinates_x[0], tolerance);
    ASSERT_NEAR(0.0, geometryListOut.coordinates_y[0], tolerance);
}

TEST_F(ApiTests, OffsetAPolygonThroughApi)
{
    // Prepare
    MakeMesh();
    auto const meshKernelId = GetMeshKernelId();

    meshkernelapi::GeometryList geometryListIn;
    geometryListIn.geometry_separator = meshkernel::constants::missing::doubleValue;
    geometryListIn.num_coordinates = 4;

    std::unique_ptr<double> const xCoordinatesIn(new double[4]{
        0.0,
        1.0,
        1.0,
        0.0});

    std::unique_ptr<double> const yCoordinatesIn(new double[4]{
        0.0,
        0.0,
        1.0,
        1.0});

    std::unique_ptr<double> const valuesIn(new double[4]{
        0.0,
        0.0,
        0.0,
        0.0});

    geometryListIn.coordinates_x = xCoordinatesIn.get();
    geometryListIn.coordinates_y = yCoordinatesIn.get();
    geometryListIn.values = valuesIn.get();

    // Execute
    int numberOfpolygonNodes;
    auto errorCode = mkernel_polygon_count_offset(meshKernelId, geometryListIn, false, 0.5, numberOfpolygonNodes);
    ASSERT_EQ(meshkernelapi::MeshKernelApiErrors::Success, errorCode);
    ASSERT_EQ(4, numberOfpolygonNodes);

    meshkernelapi::GeometryList geometryListOut;

    geometryListOut.num_coordinates = numberOfpolygonNodes;
    geometryListOut.geometry_separator = meshkernel::constants::missing::doubleValue;

    std::unique_ptr<double> const xCoordinatesOut(new double[numberOfpolygonNodes]);
    std::unique_ptr<double> const yCoordinatesOut(new double[numberOfpolygonNodes]);
    std::unique_ptr<double> const valuesOut(new double[numberOfpolygonNodes]);
    geometryListOut.coordinates_x = xCoordinatesOut.get();
    geometryListOut.coordinates_y = yCoordinatesOut.get();
    geometryListOut.values = valuesOut.get();
    errorCode = mkernel_polygon_get_offset(meshKernelId, geometryListIn, false, 10.0, geometryListOut);
    ASSERT_EQ(meshkernelapi::MeshKernelApiErrors::Success, errorCode);

    // Assert
    const double tolerance = 1e-6;
    ASSERT_NEAR(0.0, geometryListOut.coordinates_x[0], tolerance);
    ASSERT_NEAR(-10.0, geometryListOut.coordinates_y[0], tolerance);
}

TEST_F(ApiTests, RefineAPolygonThroughApi)
{
    // Prepare
    MakeMesh();
    auto const meshKernelId = GetMeshKernelId();

    meshkernelapi::GeometryList geometryListIn;
    geometryListIn.geometry_separator = meshkernel::constants::missing::doubleValue;
    geometryListIn.num_coordinates = 3;
    std::unique_ptr<double> const xCoordinatesIn(new double[3]{
        76.251099,
        498.503723,
        505.253784});

    std::unique_ptr<double> const yCoordinatesIn(new double[3]{
        92.626556,
        91.126541,
        490.130554});

    std::unique_ptr<double> const valuesIn(new double[3]{
        0.0,
        0.0,
        0.0});

    geometryListIn.coordinates_x = xCoordinatesIn.get();
    geometryListIn.coordinates_y = yCoordinatesIn.get();
    geometryListIn.values = valuesIn.get();

    // Execute
    int numberOfpolygonNodes;
    auto errorCode = mkernel_polygon_count_refine(meshKernelId, geometryListIn, 0, 2, 40, numberOfpolygonNodes);
    ASSERT_EQ(meshkernelapi::MeshKernelApiErrors::Success, errorCode);
    ASSERT_EQ(22, numberOfpolygonNodes);

    meshkernelapi::GeometryList geometryListOut;
    geometryListOut.num_coordinates = numberOfpolygonNodes;
    geometryListOut.geometry_separator = meshkernel::constants::missing::doubleValue;
    std::unique_ptr<double> const xCoordinatesOut(new double[numberOfpolygonNodes]);
    std::unique_ptr<double> const yCoordinatesOut(new double[numberOfpolygonNodes]);
    std::unique_ptr<double> const valuesOut(new double[numberOfpolygonNodes]);
    geometryListOut.coordinates_x = xCoordinatesOut.get();
    geometryListOut.coordinates_y = yCoordinatesOut.get();
    geometryListOut.values = valuesOut.get();
    errorCode = mkernel_polygon_refine(meshKernelId, geometryListIn, false, 0, 2, geometryListOut);
    ASSERT_EQ(meshkernelapi::MeshKernelApiErrors::Success, errorCode);

    // Assert
    const double tolerance = 1e-6;
    ASSERT_NEAR(76.251099, geometryListOut.coordinates_x[0], tolerance);
    ASSERT_NEAR(92.626556, geometryListOut.coordinates_y[0], tolerance);
}

TEST_F(ApiTests, RefineAGridBasedOnSamplesThroughApi)
{
    // Prepare
    MakeMesh();
    auto const meshKernelId = GetMeshKernelId();

    meshkernelapi::GeometryList geometryListIn;
    geometryListIn.geometry_separator = meshkernel::constants::missing::doubleValue;
    std::unique_ptr<double> const xCoordinatesIn(new double[9]{
        50.0,
        150.0,
        250.0,
        50.0,
        150.0,
        250.0,
        50.0,
        150.0,
        250.0});

    std::unique_ptr<double> const yCoordinatesIn(new double[9]{
        50.0,
        50.0,
        50.0,
        150.0,
        150.0,
        150.0,
        250.0,
        250.0,
        250.0});

    std::unique_ptr<double> const valuesIn(new double[9]{
        2.0,
        2.0,
        2.0,
        3.0,
        3.0,
        3.0,
        4.0,
        4.0,
        4.0});

    geometryListIn.coordinates_x = xCoordinatesIn.get();
    geometryListIn.coordinates_y = yCoordinatesIn.get();
    geometryListIn.values = valuesIn.get();
    geometryListIn.num_coordinates = 9;

    meshkernel::MeshRefinementParameters meshRefinementParameters;
    meshRefinementParameters.max_num_refinement_iterations = 2;
    meshRefinementParameters.refine_intersected = 0;
    meshRefinementParameters.min_edge_size = 0.5;
    meshRefinementParameters.refinement_type = 3;
    meshRefinementParameters.connect_hanging_nodes = 1;
    meshRefinementParameters.account_for_samples_outside = 0;

    // Execute
    auto errorCode = mkernel_mesh2d_refine_based_on_samples(meshKernelId, geometryListIn, 1.0, 1, meshRefinementParameters);
    ASSERT_EQ(meshkernelapi::MeshKernelApiErrors::Success, errorCode);

    // Get the new state

    meshkernelapi::Mesh2D mesh2d{};
    errorCode = mkernel_mesh2d_get_dimensions(meshKernelId, mesh2d);
    ASSERT_EQ(meshkernelapi::MeshKernelApiErrors::Success, errorCode);

    // Assert
    ASSERT_EQ(12, mesh2d.num_nodes);
    ASSERT_EQ(17, mesh2d.num_edges);
}

TEST_F(ApiTests, RefineAGridBasedOnPolygonThroughApi)
{
    // Prepare
    MakeMesh();
    auto const meshKernelId = GetMeshKernelId();

    meshkernelapi::GeometryList geometryListIn;
    geometryListIn.geometry_separator = meshkernel::constants::missing::doubleValue;
    std::unique_ptr<double> const xCoordinatesIn(new double[9]{
        50.0,
        150.0,
        250.0,
        50.0,
        150.0,
        250.0,
        50.0,
        150.0,
        250.0});

    std::unique_ptr<double> const yCoordinatesIn(new double[9]{
        50.0,
        50.0,
        50.0,
        150.0,
        150.0,
        150.0,
        250.0,
        250.0,
        250.0});

    std::unique_ptr<double> const valuesIn(new double[9]{
        2.0,
        2.0,
        2.0,
        3.0,
        3.0,
        3.0,
        4.0,
        4.0,
        4.0});

    geometryListIn.coordinates_x = xCoordinatesIn.get();
    geometryListIn.coordinates_y = yCoordinatesIn.get();
    geometryListIn.values = valuesIn.get();

    geometryListIn.num_coordinates = 9;

    meshkernel::MeshRefinementParameters meshRefinementParameters;
    meshRefinementParameters.max_num_refinement_iterations = 2;
    meshRefinementParameters.refine_intersected = 0;

    // Execute
    auto errorCode = mkernel_mesh2d_refine_based_on_polygon(meshKernelId, geometryListIn, meshRefinementParameters);
    ASSERT_EQ(meshkernelapi::MeshKernelApiErrors::Success, errorCode);

    // Get the new state

    meshkernelapi::Mesh2D mesh2d{};
    errorCode = mkernel_mesh2d_get_dimensions(meshKernelId, mesh2d);
    ASSERT_EQ(meshkernelapi::MeshKernelApiErrors::Success, errorCode);

    // Assert
    ASSERT_EQ(12, mesh2d.num_nodes);
    ASSERT_EQ(17, mesh2d.num_edges);
}

TEST_F(ApiTests, ComputeSingleContactsThroughApi_ShouldGenerateContacts)
{
    // Prepare
    MakeMesh(3, 3, 10);
    auto const meshKernelId = GetMeshKernelId();

    // Init 1d mesh
    meshkernelapi::Mesh1D mesh1d;
    std::unique_ptr<double> const node_x(new double[7]{
        1.73493900000000,
        2.35659313023165,
        5.38347452702839,
        14.2980910429074,
        22.9324017677239,
        25.3723169493137,
        25.8072280000000});
    std::unique_ptr<double> const node_y(new double[7]{
        -7.6626510000000,
        1.67281447902331,
        10.3513746546384,
        12.4797224193970,
        15.3007317677239,
        24.1623588554512,
        33.5111870000000});
    mesh1d.node_x = node_x.get();
    mesh1d.node_y = node_y.get();
    mesh1d.num_nodes = 7;

    std::unique_ptr<int> edge_nodes(new int[12]{
        0, 1, 1, 2, 2, 3, 3, 4, 4, 5, 5, 6});
    mesh1d.edge_nodes = edge_nodes.get();
    mesh1d.num_edges = 6;

    auto errorCode = mkernel_mesh1d_set(meshKernelId, mesh1d);
    ASSERT_EQ(meshkernelapi::MeshKernelApiErrors::Success, errorCode);

    // Init 1d mask
    std::unique_ptr<int> onedNodeMask(new int[7]{1, 1, 1, 1, 1, 1, 1});

    // Init polygon
    meshkernelapi::GeometryList polygon;
    polygon.geometry_separator = meshkernel::constants::missing::doubleValue;

    std::unique_ptr<double> const xCoordinates(new double[5]{-30, 40, 40, -40, -30});
    std::unique_ptr<double> const yCoordinates(new double[5]{-20, -20, 50, 50, -20});
    std::unique_ptr<double> const zCoordinates(new double[5]{0, 0, 0, 0, 0});
    polygon.coordinates_x = xCoordinates.get();
    polygon.coordinates_y = yCoordinates.get();
    polygon.values = zCoordinates.get();

    polygon.num_coordinates = 5;

    // Execute
    errorCode = mkernel_contacts_compute_single(meshKernelId, onedNodeMask.get(), polygon);
    ASSERT_EQ(meshkernelapi::MeshKernelApiErrors::Success, errorCode);

    // Get the new state
    meshkernelapi::Contacts contacts{};
    errorCode = mkernel_contacts_get_dimensions(meshKernelId, contacts);
    ASSERT_EQ(meshkernelapi::MeshKernelApiErrors::Success, errorCode);

    std::unique_ptr<int> mesh1d_indices(new int[contacts.num_contacts]);
    std::unique_ptr<int> mesh2d_indices(new int[contacts.num_contacts]);
    contacts.mesh1d_indices = mesh1d_indices.get();
    contacts.mesh2d_indices = mesh2d_indices.get();

    errorCode = mkernel_contacts_get_data(meshKernelId, contacts);
    ASSERT_EQ(meshkernelapi::MeshKernelApiErrors::Success, errorCode);

    // Assert
    ASSERT_EQ(5, contacts.num_contacts);

    ASSERT_EQ(1, contacts.mesh1d_indices[0]);
    ASSERT_EQ(2, contacts.mesh1d_indices[1]);
    ASSERT_EQ(3, contacts.mesh1d_indices[2]);
    ASSERT_EQ(4, contacts.mesh1d_indices[3]);
    ASSERT_EQ(5, contacts.mesh1d_indices[4]);

    ASSERT_EQ(0, contacts.mesh2d_indices[0]);
    ASSERT_EQ(1, contacts.mesh2d_indices[1]);
    ASSERT_EQ(4, contacts.mesh2d_indices[2]);
    ASSERT_EQ(7, contacts.mesh2d_indices[3]);
    ASSERT_EQ(8, contacts.mesh2d_indices[4]);
}

TEST_F(ApiTests, ComputeMultipleContactsThroughApi)
{
    // Prepare
    MakeMesh(3, 3, 10);
    auto const meshKernelId = GetMeshKernelId();

    // Init 1d mesh
    meshkernelapi::Mesh1D mesh1d;
    std::unique_ptr<double> const node_x(new double[7]{
        1.73493900000000,
        2.35659313023165,
        5.38347452702839,
        14.2980910429074,
        22.9324017677239,
        25.3723169493137,
        25.8072280000000});
    std::unique_ptr<double> const node_y(new double[7]{
        -7.6626510000000,
        1.67281447902331,
        10.3513746546384,
        12.4797224193970,
        15.3007317677239,
        24.1623588554512,
        33.5111870000000});
    mesh1d.node_x = node_x.get();
    mesh1d.node_y = node_y.get();
    mesh1d.num_nodes = 7;

    std::unique_ptr<int> edge_nodes(new int[12]{
        0, 1, 1, 2, 2, 3, 3, 4, 4, 5, 5, 6});
    mesh1d.edge_nodes = edge_nodes.get();
    mesh1d.num_edges = 6;

    auto errorCode = mkernel_mesh1d_set(meshKernelId, mesh1d);
    ASSERT_EQ(meshkernelapi::MeshKernelApiErrors::Success, errorCode);

    // Init 1d mask
    std::unique_ptr<int> onedNodeMask(new int[7]{
        1, 1, 1, 1, 1, 1, 1});

    // Execute
    // Why do we need to specify the namespace "meshkernelapi"?
    errorCode = meshkernelapi::mkernel_contacts_compute_multiple(meshKernelId, onedNodeMask.get());
    ASSERT_EQ(meshkernelapi::MeshKernelApiErrors::Success, errorCode);

    // Get the new state
    meshkernelapi::Contacts contacts{};
    errorCode = mkernel_contacts_get_dimensions(meshKernelId, contacts);
    ASSERT_EQ(meshkernelapi::MeshKernelApiErrors::Success, errorCode);

    std::unique_ptr<int> mesh1d_indices(new int[contacts.num_contacts]);
    std::unique_ptr<int> mesh2d_indices(new int[contacts.num_contacts]);
    contacts.mesh1d_indices = mesh1d_indices.get();
    contacts.mesh2d_indices = mesh2d_indices.get();

    errorCode = mkernel_contacts_get_data(meshKernelId, contacts);
    ASSERT_EQ(meshkernelapi::MeshKernelApiErrors::Success, errorCode);

    // Assert
    ASSERT_EQ(5, contacts.num_contacts);

    ASSERT_EQ(1, contacts.mesh1d_indices[0]);
    ASSERT_EQ(2, contacts.mesh1d_indices[1]);
    ASSERT_EQ(3, contacts.mesh1d_indices[2]);
    ASSERT_EQ(4, contacts.mesh1d_indices[3]);
    ASSERT_EQ(5, contacts.mesh1d_indices[4]);

    ASSERT_EQ(0, contacts.mesh2d_indices[0]);
    ASSERT_EQ(1, contacts.mesh2d_indices[1]);
    ASSERT_EQ(4, contacts.mesh2d_indices[2]);
    ASSERT_EQ(7, contacts.mesh2d_indices[3]);
    ASSERT_EQ(8, contacts.mesh2d_indices[4]);
}

TEST_F(ApiTests, ComputeContactsWithPolygonsThroughApi)
{
    // Prepare
    MakeMesh(3, 3, 10);
    auto const meshKernelId = GetMeshKernelId();

    // Init 1d mesh
    meshkernelapi::Mesh1D mesh1d;
    std::unique_ptr<double> const node_x(new double[7]{
        1.73493900000000,
        2.35659313023165,
        5.38347452702839,
        14.2980910429074,
        22.9324017677239,
        25.3723169493137,
        25.8072280000000});
    std::unique_ptr<double> const node_y(new double[7]{
        -7.6626510000000,
        1.67281447902331,
        10.3513746546384,
        12.4797224193970,
        15.3007317677239,
        24.1623588554512,
        33.5111870000000});
    mesh1d.node_x = node_x.get();
    mesh1d.node_y = node_y.get();
    mesh1d.num_nodes = 7;

    std::unique_ptr<int> edge_nodes(new int[12]{
        0, 1, 1, 2, 2, 3, 3, 4, 4, 5, 5, 6});
    mesh1d.edge_nodes = edge_nodes.get();
    mesh1d.num_edges = 6;

    auto errorCode = mkernel_mesh1d_set(meshKernelId, mesh1d);
    ASSERT_EQ(meshkernelapi::MeshKernelApiErrors::Success, errorCode);

    // Init 1d mask
    std::unique_ptr<int> onedNodeMask(new int[7]{1, 1, 1, 1, 1, 1, 1});

    // Init polygon
    meshkernelapi::GeometryList polygon;
    polygon.geometry_separator = meshkernel::constants::missing::doubleValue;

    std::unique_ptr<double> const xCoordinates(new double[5]{25, 50, 50, 25, 25});
    std::unique_ptr<double> const yCoordinates(new double[5]{25, 25, 50, 50, 25});
    std::unique_ptr<double> const zCoordinates(new double[5]{0, 0, 0, 0, 0});
    polygon.coordinates_x = xCoordinates.get();
    polygon.coordinates_y = yCoordinates.get();
    polygon.values = zCoordinates.get();

    polygon.num_coordinates = 5;

    // Execute
    errorCode = mkernel_contacts_compute_with_polygons(meshKernelId, onedNodeMask.get(), polygon);
    ASSERT_EQ(meshkernelapi::MeshKernelApiErrors::Success, errorCode);

    // Get the new state
    meshkernelapi::Contacts contacts{};
    errorCode = mkernel_contacts_get_dimensions(meshKernelId, contacts);
    ASSERT_EQ(meshkernelapi::MeshKernelApiErrors::Success, errorCode);

    std::unique_ptr<int> mesh1d_indices(new int[contacts.num_contacts]);
    std::unique_ptr<int> mesh2d_indices(new int[contacts.num_contacts]);
    contacts.mesh1d_indices = mesh1d_indices.get();
    contacts.mesh2d_indices = mesh2d_indices.get();

    errorCode = mkernel_contacts_get_data(meshKernelId, contacts);
    ASSERT_EQ(meshkernelapi::MeshKernelApiErrors::Success, errorCode);

    // Assert
    ASSERT_EQ(1, contacts.num_contacts);
    ASSERT_EQ(5, contacts.mesh1d_indices[0]);
    ASSERT_EQ(8, contacts.mesh2d_indices[0]);
}

TEST_F(ApiTests, ComputeContactsWithPointsThroughApi)
{
    // Prepare
    MakeMesh(3, 3, 10);
    auto const meshKernelId = GetMeshKernelId();

    // Init 1d mesh
    meshkernelapi::Mesh1D mesh1d;
    std::unique_ptr<double> const node_x(new double[7]{
        1.73493900000000,
        2.35659313023165,
        5.38347452702839,
        14.2980910429074,
        22.9324017677239,
        25.3723169493137,
        25.8072280000000});
    std::unique_ptr<double> const node_y(new double[7]{
        -7.6626510000000,
        1.67281447902331,
        10.3513746546384,
        12.4797224193970,
        15.3007317677239,
        24.1623588554512,
        33.5111870000000});
    mesh1d.node_x = node_x.get();
    mesh1d.node_y = node_y.get();
    mesh1d.num_nodes = 7;

    std::unique_ptr<int> edge_nodes(new int[12]{
        0, 1, 1, 2, 2, 3, 3, 4, 4, 5, 5, 6});
    mesh1d.edge_nodes = edge_nodes.get();
    mesh1d.num_edges = 6;

    auto errorCode = mkernel_mesh1d_set(meshKernelId, mesh1d);
    ASSERT_EQ(meshkernelapi::MeshKernelApiErrors::Success, errorCode);

    // Init 1d mask
    std::unique_ptr<int> onedNodeMask(new int[7]{
        1, 1, 1, 1, 1, 1, 1});

    // Init polygon
    meshkernelapi::GeometryList points;
    points.geometry_separator = meshkernel::constants::missing::doubleValue;

    std::unique_ptr<double> const xCoordinates(new double[4]{
        5,
        15,
        25,
        35});
    std::unique_ptr<double> const yCoordinates(new double[4]{
        5,
        15,
        25,
        35});
    std::unique_ptr<double> const zCoordinates(new double[4]{
        0, 0, 0, 0});
    points.coordinates_x = xCoordinates.get();
    points.coordinates_y = yCoordinates.get();
    points.values = zCoordinates.get();

    points.num_coordinates = 4;

    // Execute
    errorCode = mkernel_contacts_compute_with_points(meshKernelId, onedNodeMask.get(), points);
    ASSERT_EQ(meshkernelapi::MeshKernelApiErrors::Success, errorCode);

    // Get the new state
    meshkernelapi::Contacts contacts{};
    errorCode = mkernel_contacts_get_dimensions(meshKernelId, contacts);
    ASSERT_EQ(meshkernelapi::MeshKernelApiErrors::Success, errorCode);

    std::unique_ptr<int> mesh1d_indices(new int[contacts.num_contacts]);
    std::unique_ptr<int> mesh2d_indices(new int[contacts.num_contacts]);
    contacts.mesh1d_indices = mesh1d_indices.get();
    contacts.mesh2d_indices = mesh2d_indices.get();

    errorCode = mkernel_contacts_get_data(meshKernelId, contacts);
    ASSERT_EQ(meshkernelapi::MeshKernelApiErrors::Success, errorCode);

    // Assert
    ASSERT_EQ(3, contacts.num_contacts);

    ASSERT_EQ(1, contacts.mesh1d_indices[0]);
    ASSERT_EQ(3, contacts.mesh1d_indices[1]);
    ASSERT_EQ(5, contacts.mesh1d_indices[2]);

    ASSERT_EQ(0, contacts.mesh2d_indices[0]);
    ASSERT_EQ(4, contacts.mesh2d_indices[1]);
    ASSERT_EQ(8, contacts.mesh2d_indices[2]);
}

TEST_F(ApiTests, ComputeBoundaryContactsThroughApi)
{
    // Prepare
    MakeMesh(3, 3, 10);
    auto const meshKernelId = GetMeshKernelId();

    // Init 1d mesh
    meshkernelapi::Mesh1D mesh1d;
    std::unique_ptr<double> const node_x(new double[8]{
        -16.1886410000000,
        -16.1464995876014,
        -16.1043581752028,
        -16.0622167628042,
        -15.7539488236928,
        -6.86476658679268,
        2.02441565010741,
        10.9135970000000,
    });
    std::unique_ptr<double> const node_y(new double[8]{
        0.89018900000000,
        9.78201442138723,
        18.6738398427745,
        27.5656652641617,
        36.1966603330179,
        36.4175095626911,
        36.6383587923643,
        36.8592080000000});
    mesh1d.node_x = node_x.get();
    mesh1d.node_y = node_y.get();
    mesh1d.num_nodes = 8;

    std::unique_ptr<int> edge_nodes(new int[14]{0, 1, 1, 2, 2, 3, 3, 4, 4, 5, 5, 6, 6, 7});
    mesh1d.edge_nodes = edge_nodes.get();
    mesh1d.num_edges = 7;

    auto errorCode = mkernel_mesh1d_set(meshKernelId, mesh1d);
    ASSERT_EQ(meshkernelapi::MeshKernelApiErrors::Success, errorCode);

    // Init 1d mask
    std::unique_ptr<int> onedNodeMask(new int[8]{
        1, 1, 1, 1, 1, 1, 1, 1});

    // Init polygon
    meshkernelapi::GeometryList polygon;
    polygon.geometry_separator = meshkernel::constants::missing::doubleValue;

    std::unique_ptr<double> const xCoordinates(new double[5]{
        -30,
        40,
        40,
        -40,
        -30});
    std::unique_ptr<double> const yCoordinates(new double[5]{
        -20,
        -20,
        50,
        50,
        -20});
    std::unique_ptr<double> const zCoordinates(new double[5]{
        0, 0, 0, 0, 0});
    polygon.coordinates_x = xCoordinates.get();
    polygon.coordinates_y = yCoordinates.get();
    polygon.values = zCoordinates.get();

    polygon.num_coordinates = 5;

    // Execute
    errorCode = mkernel_contacts_compute_boundary(meshKernelId, onedNodeMask.get(), polygon, 200.0);
    ASSERT_EQ(meshkernelapi::MeshKernelApiErrors::Success, errorCode);

    // Get the new state
    meshkernelapi::Contacts contacts{};
    errorCode = mkernel_contacts_get_dimensions(meshKernelId, contacts);
    ASSERT_EQ(meshkernelapi::MeshKernelApiErrors::Success, errorCode);

    std::unique_ptr<int> mesh1d_indices(new int[contacts.num_contacts]);
    std::unique_ptr<int> mesh2d_indices(new int[contacts.num_contacts]);
    contacts.mesh1d_indices = mesh1d_indices.get();
    contacts.mesh2d_indices = mesh2d_indices.get();

    errorCode = mkernel_contacts_get_data(meshKernelId, contacts);
    ASSERT_EQ(meshkernelapi::MeshKernelApiErrors::Success, errorCode);

    // Assert
    ASSERT_EQ(8, contacts.num_contacts);

    ASSERT_EQ(0, contacts.mesh1d_indices[0]);
    ASSERT_EQ(2, contacts.mesh1d_indices[1]);
    ASSERT_EQ(6, contacts.mesh1d_indices[2]);
    ASSERT_EQ(0, contacts.mesh1d_indices[3]);
    ASSERT_EQ(7, contacts.mesh1d_indices[4]);
    ASSERT_EQ(7, contacts.mesh1d_indices[5]);
    ASSERT_EQ(7, contacts.mesh1d_indices[6]);
    ASSERT_EQ(7, contacts.mesh1d_indices[7]);

    ASSERT_EQ(0, contacts.mesh2d_indices[0]);
    ASSERT_EQ(1, contacts.mesh2d_indices[1]);
    ASSERT_EQ(2, contacts.mesh2d_indices[2]);
    ASSERT_EQ(3, contacts.mesh2d_indices[3]);
    ASSERT_EQ(5, contacts.mesh2d_indices[4]);
    ASSERT_EQ(6, contacts.mesh2d_indices[5]);
    ASSERT_EQ(7, contacts.mesh2d_indices[6]);
    ASSERT_EQ(8, contacts.mesh2d_indices[7]);
}

TEST(ApiStatelessTests, GetSplinesThroughApi)
{
    // Prepare
    meshkernelapi::GeometryList geometryListIn;

    std::unique_ptr<double> const splineCoordinatesX(new double[3]{10.0, 20.0, 30.0});
    std::unique_ptr<double> const splineCoordinatesY(new double[3]{-5.0, 5.0, -5.0});
    std::unique_ptr<double> const values(new double[3]{0.0, 0.0, 0.0});
    geometryListIn.coordinates_x = splineCoordinatesX.get();
    geometryListIn.coordinates_y = splineCoordinatesY.get();
    geometryListIn.values = values.get();
    geometryListIn.num_coordinates = 3;
    geometryListIn.geometry_separator = meshkernel::constants::missing::doubleValue;

    meshkernelapi::GeometryList geometryListOut;
    int const numberOfPointsBetweenNodes = 3;
    size_t totalNumPoints = (numberOfPointsBetweenNodes + 1) * 2 + 1;
    std::unique_ptr<double> const CoordinatesOutX(new double[totalNumPoints]);
    std::unique_ptr<double> const CoordinatesOutY(new double[totalNumPoints]);
    std::unique_ptr<double> const valuesOut(new double[totalNumPoints]);
    geometryListOut.coordinates_x = CoordinatesOutX.get();
    geometryListOut.coordinates_y = CoordinatesOutY.get();
    geometryListOut.values = valuesOut.get();
    geometryListOut.num_coordinates = static_cast<int>(totalNumPoints);
    geometryListOut.geometry_separator = meshkernel::constants::missing::doubleValue;

    // Execute
    auto errorCode = mkernel_get_splines(geometryListIn, geometryListOut, numberOfPointsBetweenNodes);
    ASSERT_EQ(meshkernelapi::MeshKernelApiErrors::Success, errorCode);

    // Assert. The last value is a geometry separator  to handle the case of multiple splines
    ASSERT_EQ(totalNumPoints, geometryListOut.num_coordinates);

    std::vector<double> computedCoordinatesX(CoordinatesOutX.get(), CoordinatesOutX.get() + totalNumPoints);
    std::vector<double> ValidCoordinatesX{10.0, 12.5, 15.0, 17.5, 20.0, 22.5, 25.0, 27.5, 30.0};
    ASSERT_THAT(computedCoordinatesX, ::testing::ContainerEq(ValidCoordinatesX));

    std::vector<double> computedCoordinatesY(CoordinatesOutY.get(), CoordinatesOutY.get() + totalNumPoints);
    std::vector<double> ValidCoordinatesY{-5.000000, -1.328125, 1.8750000, 4.1406250, 5.0000000, 4.1406250, 1.8750000, -1.328125, -5.000000};
    ASSERT_THAT(computedCoordinatesY, ::testing::ContainerEq(ValidCoordinatesY));
}

TEST(ApiStatelessTests, Orthogonalize_OnInvaliMesh_ShouldThrowAMeshGeometryError)
{
    // Prepare
    int meshKernelId;
    int isGeographic = 0;
    meshkernelapi::mkernel_allocate_state(isGeographic, meshKernelId);

    const auto [num_nodes, num_edges, node_x, node_y, node_type, edge_nodes, edge_type] = ReadLegacyMeshFile(TEST_FOLDER + "/data/InvalidMeshes/invalid_orthogonalization_net.nc");
    meshkernelapi::Mesh2D mesh2d;
    mesh2d.num_edges = static_cast<int>(num_edges);
    mesh2d.num_nodes = static_cast<int>(num_nodes);
    mesh2d.node_x = node_x.get();
    mesh2d.node_y = node_y.get();
    mesh2d.edge_nodes = edge_nodes.get();

    auto errorCode = mkernel_mesh2d_set(meshKernelId, mesh2d);
    ASSERT_EQ(meshkernelapi::MeshKernelApiErrors::Success, errorCode);

    meshkernel::OrthogonalizationParameters orthogonalizationParameters{};
    orthogonalizationParameters.outer_iterations = 1;
    orthogonalizationParameters.boundary_iterations = 25;
    orthogonalizationParameters.inner_iterations = 25;
    orthogonalizationParameters.orthogonalization_to_smoothing_factor = 0.975;

    meshkernelapi::GeometryList geometryList{};
    meshkernelapi::GeometryList landBoundaries{};

    // Execute
    errorCode = mkernel_mesh2d_initialize_orthogonalization(meshKernelId,
                                                            1,
                                                            orthogonalizationParameters,
                                                            landBoundaries,
                                                            geometryList);

    // Assert
    ASSERT_EQ(meshkernelapi::MeshKernelApiErrors::Success, errorCode);

    // Assert there is a geometry error
    errorCode = meshkernelapi::mkernel_mesh2d_prepare_outer_iteration_orthogonalization(meshKernelId);
    ASSERT_EQ(meshkernelapi::MeshKernelApiErrors::MeshGeometryError, errorCode);

    // Delete orthogonalization instance
    errorCode = meshkernelapi::mkernel_mesh2d_delete_orthogonalization(meshKernelId);
    ASSERT_EQ(meshkernelapi::MeshKernelApiErrors::Success, errorCode);

    // Get the message
    const char* exceptionMessage;
    errorCode = meshkernelapi::mkernel_get_error(exceptionMessage);
    ASSERT_EQ(meshkernelapi::MeshKernelApiErrors::Success, errorCode);

    // Get the index of the invalid location
    int invalidIndex;
    int type;
    errorCode = meshkernelapi::mkernel_get_geometry_error(invalidIndex, type);
    ASSERT_EQ(static_cast<int>(meshkernel::Mesh::Location::Nodes), type);
    ASSERT_EQ(478, invalidIndex);
}

TEST(ApiStatelessTests, TestGettingVersionThroughApi)
{
    const char* versionFromApi;
    meshkernelapi::mkernel_get_version(versionFromApi);
    ASSERT_EQ(strcmp(versionFromApi, versionString), 0);
}

TEST_F(ApiTests, CurvilinearComputeTransfiniteFromPolygon_ShouldComputeAValidCurvilinearGrid)
{
    /*

    Input polygon:
    6---5---4
    |       |
    7       3
    |       |
    0---1---2

    Generated curvilinearGrid:

    6---7---8
    |   |   |
    3---4---5
    |   |   |
    0---1---2

    */

    // Prepare
    MakeMesh();
    auto const meshKernelId = GetMeshKernelId();

    meshkernelapi::GeometryList geometryListIn;
    geometryListIn.geometry_separator = meshkernel::constants::missing::doubleValue;
    std::unique_ptr<double> const xCoordinatesIn(new double[9]{0, 5, 10, 10, 10, 5, 0, 0, 0});

    std::unique_ptr<double> const yCoordinatesIn(new double[9]{0, 0, 0, 5, 10, 10, 10, 5, 0});

    std::unique_ptr<double> const valuesIn(new double[9]{0, 0, 0, 0, 0, 0, 0, 0, 0});

    geometryListIn.coordinates_x = xCoordinatesIn.get();
    geometryListIn.coordinates_y = yCoordinatesIn.get();
    geometryListIn.values = valuesIn.get();
    geometryListIn.num_coordinates = 9;

    // Execute
    auto errorCode = mkernel_curvilinear_compute_transfinite_from_polygon(meshKernelId,
                                                                          geometryListIn,
                                                                          0,
                                                                          2,
                                                                          4,
                                                                          false);
    ASSERT_EQ(meshkernelapi::MeshKernelApiErrors::Success, errorCode);

    // Get the new state
    meshkernelapi::CurvilinearGrid curvilinear_grid{};

    errorCode = mkernel_curvilinear_get_dimensions(meshKernelId, curvilinear_grid);
    ASSERT_EQ(meshkernelapi::MeshKernelApiErrors::Success, errorCode);

    // Assert
    ASSERT_EQ(3, curvilinear_grid.num_m);
    ASSERT_EQ(3, curvilinear_grid.num_n);
}

TEST_F(ApiTests, GetClosestMeshCoordinateThroughApi)
{
    // Prepare
    MakeMesh();
    auto const meshKernelId = GetMeshKernelId();

    // Execute
    double xCoordinatesOut, yCoordinatesOut;
    auto errorCode = meshkernelapi::mkernel_mesh2d_get_closest_node(meshKernelId, -5.0, 5.0, 10.0, xCoordinatesOut, yCoordinatesOut);
    ASSERT_EQ(meshkernelapi::MeshKernelApiErrors::Success, errorCode);

    // Assert
    ASSERT_EQ(0.0, xCoordinatesOut);
}

TEST_F(ApiTests, MakeCurvilinearGridFromTriangleThroughApi)
{
    // Prepare
    MakeMesh();
    auto const meshKernelId = GetMeshKernelId();

    meshkernelapi::GeometryList geometryListIn;
    geometryListIn.geometry_separator = meshkernel::constants::missing::doubleValue;
    std::unique_ptr<double> const xCoordinatesIn(new double[10]{
        444.504791,
        427.731781,
        405.640503,
        381.094666,
        451.050354,
        528.778931,
        593.416260,
        558.643005,
        526.733398,
        444.095703});
    std::unique_ptr<double> const yCoordinatesIn(new double[10]{
        437.155945,
        382.745758,
        317.699005,
        262.470612,
        262.879700,
        263.288788,
        266.561584,
        324.653687,
        377.836578,
        436.746857});
    std::unique_ptr<double> const valuesIn(new double[10]{
        0.0,
        0.0,
        0.0,
        0.0,
        0.0,
        0.0,
        0.0,
        0.0,
        0.0,
        0.0});
    geometryListIn.coordinates_x = xCoordinatesIn.get();
    geometryListIn.coordinates_y = yCoordinatesIn.get();
    geometryListIn.values = valuesIn.get();
    geometryListIn.num_coordinates = 10;

    // Execute
    auto errorCode = mkernel_curvilinear_compute_transfinite_from_triangle(meshKernelId,
                                                                           geometryListIn,
                                                                           0,
                                                                           3,
                                                                           6);
    ASSERT_EQ(meshkernelapi::MeshKernelApiErrors::Success, errorCode);

    meshkernelapi::Mesh2D mesh2d{};
    errorCode = meshkernelapi::mkernel_curvilinear_convert_to_mesh2d(meshKernelId);
    ASSERT_EQ(meshkernelapi::MeshKernelApiErrors::Success, errorCode);
    errorCode = mkernel_mesh2d_get_dimensions(meshKernelId, mesh2d);

    // Assert
    ASSERT_EQ(28, mesh2d.num_nodes);
    ASSERT_EQ(40, mesh2d.num_edges);
}

TEST_F(ApiTests, MakeCurvilinearGridThroughApi)
{
    // Prepare
    auto const meshKernelId = GetMeshKernelId();

    meshkernel::MakeGridParameters makeGridParameters{};
    meshkernelapi::GeometryList geometryList{};

    makeGridParameters.num_columns = 3;
    makeGridParameters.num_rows = 2;
    makeGridParameters.angle = 0.0;
    makeGridParameters.block_size = 0.0;
    makeGridParameters.origin_x = 0.0;
    makeGridParameters.origin_y = 0.0;
    makeGridParameters.block_size_x = 1.0;
    makeGridParameters.block_size_y = 1.0;

    // Execute
    auto errorCode = mkernel_curvilinear_make_uniform(meshKernelId,
                                                      makeGridParameters,
                                                      geometryList);
    ASSERT_EQ(meshkernelapi::MeshKernelApiErrors::Success, errorCode);

    meshkernelapi::CurvilinearGrid curvilinearGrid{};
    errorCode = mkernel_curvilinear_get_dimensions(meshKernelId, curvilinearGrid);

    // Assert
    ASSERT_EQ(meshkernelapi::MeshKernelApiErrors::Success, errorCode);
    ASSERT_EQ(3, curvilinearGrid.num_m);
    ASSERT_EQ(4, curvilinearGrid.num_n);

    // Allocate memory and get data
    std::unique_ptr<double> const node_x(new double[curvilinearGrid.num_m * curvilinearGrid.num_n]);
    std::unique_ptr<double> const node_y(new double[curvilinearGrid.num_m * curvilinearGrid.num_n]);
    curvilinearGrid.node_x = node_x.get();
    curvilinearGrid.node_y = node_y.get();
    errorCode = mkernel_curvilinear_get_data(meshKernelId, curvilinearGrid);
    ASSERT_EQ(meshkernelapi::MeshKernelApiErrors::Success, errorCode);

    /*  8---9--10---11
        |   |   |   |
        4---5---6---7
        |   |   |   |
        0---1---2---3
    */
    // Assert data
    const double tolerance = 1e-6;
    // Nodes
    ASSERT_NEAR(0.0, curvilinearGrid.node_x[0], tolerance);
    ASSERT_NEAR(0.0, curvilinearGrid.node_y[0], tolerance);
    ASSERT_NEAR(1.0, curvilinearGrid.node_x[1], tolerance);
    ASSERT_NEAR(0.0, curvilinearGrid.node_y[1], tolerance);
}

TEST_F(ApiTests, GenerateTransfiniteCurvilinearGridThroughApi)
{
    // Prepare
    auto const meshKernelId = GetMeshKernelId();

    meshkernelapi::GeometryList geometryListIn;
    geometryListIn.geometry_separator = meshkernel::constants::missing::doubleValue;
    std::unique_ptr<double> const xCoordinates(new double[13]{1.340015E+02, 3.642529E+02, 6.927549E+02, meshkernel::constants::missing::doubleValue,
                                                              2.585022E+02, 4.550035E+02, 8.337558E+02, meshkernel::constants::missing::doubleValue,
                                                              1.002513E+02, 4.610035E+02, meshkernel::constants::missing::doubleValue,
                                                              6.522547E+02, 7.197551E+02});

    std::unique_ptr<double> const yCoordinates(new double[13]{2.546282E+02, 4.586302E+02, 5.441311E+02, meshkernel::constants::missing::doubleValue,
                                                              6.862631E+01, 2.726284E+02, 3.753794E+02, meshkernel::constants::missing::doubleValue,
                                                              4.068797E+02, 7.912642E+01, meshkernel::constants::missing::doubleValue,
                                                              6.026317E+02, 2.681283E+02});

    std::unique_ptr<double> const zCoordinates(new double[13]{0.0, 0.0, 0.0, meshkernel::constants::missing::doubleValue,
                                                              0.0, 0.0, 0.0, meshkernel::constants::missing::doubleValue,
                                                              0.0, 0.0, meshkernel::constants::missing::doubleValue,
                                                              0.0, 0.0});

    geometryListIn.coordinates_x = xCoordinates.get();
    geometryListIn.coordinates_y = yCoordinates.get();
    geometryListIn.values = zCoordinates.get();

    geometryListIn.num_coordinates = 13;
    meshkernel::CurvilinearParameters curvilinearParameters;
    curvilinearParameters.m_refinement = 10;
    curvilinearParameters.n_refinement = 10;
    curvilinearParameters.smoothing_iterations = 10;
    curvilinearParameters.smoothing_parameter = 0.5;
    curvilinearParameters.attraction_parameter = 0.0;

    // Execute
    auto errorCode = mkernel_curvilinear_compute_transfinite_from_splines(meshKernelId,
                                                                          geometryListIn,
                                                                          curvilinearParameters);
    ASSERT_EQ(meshkernelapi::MeshKernelApiErrors::Success, errorCode);

    meshkernelapi::CurvilinearGrid curvilinearGrid{};
    errorCode = mkernel_curvilinear_get_dimensions(meshKernelId, curvilinearGrid);

    // Assert
    ASSERT_EQ(meshkernelapi::MeshKernelApiErrors::Success, errorCode);
    ASSERT_EQ(11, curvilinearGrid.num_m);
    ASSERT_EQ(11, curvilinearGrid.num_n);
}

TEST_F(ApiTests, GenerateOrthogonalCurvilinearGridThroughApi)
{
    // Prepare
    auto const meshKernelId = GetMeshKernelId();

    meshkernelapi::GeometryList geometryListIn;

    geometryListIn.geometry_separator = meshkernel::constants::missing::doubleValue;
    std::unique_ptr<double> const xCoordinates(new double[6]{1.175014E+02, 3.755030E+02, 7.730054E+02, meshkernel::constants::missing::doubleValue,
                                                             4.100089E+01, 3.410027E+02});

    std::unique_ptr<double> const yCoordinates(new double[6]{2.437587E+01, 3.266289E+02, 4.563802E+02, meshkernel::constants::missing::doubleValue,
                                                             2.388780E+02, 2.137584E+01});

    std::unique_ptr<double> const zCoordinates(new double[6]{0.0, 0.0, 0.0, meshkernel::constants::missing::doubleValue,
                                                             0.0, 0.0});

    geometryListIn.coordinates_x = xCoordinates.get();
    geometryListIn.coordinates_y = yCoordinates.get();
    geometryListIn.values = zCoordinates.get();
    geometryListIn.num_coordinates = 6;

    meshkernel::CurvilinearParameters curvilinearParameters;
    curvilinearParameters.m_refinement = 40;
    curvilinearParameters.n_refinement = 10;
    meshkernel::SplinesToCurvilinearParameters splinesToCurvilinearParameters;
    splinesToCurvilinearParameters.aspect_ratio = 0.1;
    splinesToCurvilinearParameters.aspect_ratio_grow_factor = 1.1;
    splinesToCurvilinearParameters.average_width = 500.0;
    splinesToCurvilinearParameters.curvature_adapted_grid_spacing = 1;
    splinesToCurvilinearParameters.maximum_num_faces_in_uniform_part = 5;
    splinesToCurvilinearParameters.nodes_on_top_of_each_other_tolerance = 0.0001;
    splinesToCurvilinearParameters.min_cosine_crossing_angles = 0.95;
    splinesToCurvilinearParameters.check_front_collisions = 0;
    splinesToCurvilinearParameters.remove_skinny_triangles = 1;
    splinesToCurvilinearParameters.grow_grid_outside = 0;

    // Execute
    auto errorCode = mkernel_curvilinear_initialize_orthogonal_grid_from_splines(meshKernelId,
                                                                                 geometryListIn,
                                                                                 curvilinearParameters,
                                                                                 splinesToCurvilinearParameters);
    ASSERT_EQ(meshkernelapi::MeshKernelApiErrors::Success, errorCode);

    // Grow grid, from the second layer
    for (auto layer = 1; layer <= curvilinearParameters.n_refinement; ++layer)
    {
        errorCode = meshkernelapi::mkernel_curvilinear_iterate_orthogonal_grid_from_splines(meshKernelId, layer);
        ASSERT_EQ(meshkernelapi::MeshKernelApiErrors::Success, errorCode);
    }

    // Puts the computed curvilinear mesh into the mesh state (unstructured mesh)
    errorCode = meshkernelapi::mkernel_curvilinear_refresh_orthogonal_grid_from_splines(meshKernelId);
    ASSERT_EQ(meshkernelapi::MeshKernelApiErrors::Success, errorCode);

    // Delete the mesh curvilinearGridFromSplinesInstances vector entry
    errorCode = meshkernelapi::mkernel_curvilinear_delete_orthogonal_grid_from_splines(meshKernelId);
    ASSERT_EQ(meshkernelapi::MeshKernelApiErrors::Success, errorCode);

    // Get the new state

    meshkernelapi::CurvilinearGrid curvilinearGrid{};
    errorCode = mkernel_curvilinear_get_dimensions(meshKernelId, curvilinearGrid);

    // Assert
    ASSERT_EQ(meshkernelapi::MeshKernelApiErrors::Success, errorCode);
    ASSERT_EQ(3, curvilinearGrid.num_m);
    ASSERT_EQ(7, curvilinearGrid.num_n);
}

TEST_F(ApiTests, RefineCompute_OnCurvilinearGrid_ShouldRefine)
{
    // Prepare
    auto const meshKernelId = GetMeshKernelId();

    MakeUniformCurvilinearGrid(3, 3, 10);

    auto errorCode = meshkernelapi::mkernel_curvilinear_refine(meshKernelId, 10.0, 20.0, 20.0, 20.0, 10);
    ASSERT_EQ(meshkernelapi::MeshKernelApiErrors::Success, errorCode);

    meshkernelapi::CurvilinearGrid curvilinearGrid{};
    errorCode = mkernel_curvilinear_get_dimensions(meshKernelId, curvilinearGrid);
    ASSERT_EQ(meshkernelapi::MeshKernelApiErrors::Success, errorCode);

    ASSERT_EQ(4, curvilinearGrid.num_m);
    ASSERT_EQ(13, curvilinearGrid.num_n);
}

TEST_F(ApiTests, DerefineCompute_OnCurvilinearGrid_ShouldDeRefine)
{
    // Prepare
    auto const meshKernelId = GetMeshKernelId();

    MakeUniformCurvilinearGrid();

    // Execute
    auto errorCode = meshkernelapi::mkernel_curvilinear_derefine(meshKernelId, 10.0, 20.0, 30.0, 20.0);
    ASSERT_EQ(meshkernelapi::MeshKernelApiErrors::Success, errorCode);

    meshkernelapi::CurvilinearGrid curvilinearGrid{};
    errorCode = mkernel_curvilinear_get_dimensions(meshKernelId, curvilinearGrid);
    ASSERT_EQ(meshkernelapi::MeshKernelApiErrors::Success, errorCode);

    ASSERT_EQ(5, curvilinearGrid.num_m);
    ASSERT_EQ(4, curvilinearGrid.num_n);
}

TEST_F(ApiTests, Orthogonalize_CurvilinearGrid_ShouldOrthogonalize)
{
    // Prepare
    auto const meshKernelId = GetMeshKernelId();

    MakeUniformCurvilinearGrid(3, 3, 10.0);
    // Move a node to make the grid non orthogonal
    auto errorCode = meshkernelapi::mkernel_curvilinear_move_node(meshKernelId, 10.0, 20.0, 18.0, 12.0);
    ASSERT_EQ(meshkernelapi::MeshKernelApiErrors::Success, errorCode);

    meshkernel::OrthogonalizationParameters orthogonalizationParameters{};
    orthogonalizationParameters.outer_iterations = 1;
    orthogonalizationParameters.boundary_iterations = 25;
    orthogonalizationParameters.inner_iterations = 25;
    orthogonalizationParameters.orthogonalization_to_smoothing_factor = 0.975;

    // Execute
    errorCode = meshkernelapi::mkernel_curvilinear_initialize_orthogonalize(meshKernelId, orthogonalizationParameters);
    ASSERT_EQ(meshkernelapi::MeshKernelApiErrors::Success, errorCode);
    errorCode = meshkernelapi::mkernel_curvilinear_set_block_orthogonalize(meshKernelId, 0.0, 0.0, 30.0, 30.0);
    ASSERT_EQ(meshkernelapi::MeshKernelApiErrors::Success, errorCode);
    errorCode = meshkernelapi::mkernel_curvilinear_orthogonalize(meshKernelId);
    ASSERT_EQ(meshkernelapi::MeshKernelApiErrors::Success, errorCode);
    meshkernelapi::CurvilinearGrid curvilinearGrid{};
    errorCode = mkernel_curvilinear_get_dimensions(meshKernelId, curvilinearGrid);
    ASSERT_EQ(meshkernelapi::MeshKernelApiErrors::Success, errorCode);

    // Assert (nothing changed)
    ASSERT_EQ(4, curvilinearGrid.num_m);
    ASSERT_EQ(4, curvilinearGrid.num_n);

    std::unique_ptr<double> const xNodesCurvilinearGrid(new double[curvilinearGrid.num_m * curvilinearGrid.num_n]);
    std::unique_ptr<double> const yNodesCurvilinearGrid(new double[curvilinearGrid.num_m * curvilinearGrid.num_n]);
    curvilinearGrid.node_x = xNodesCurvilinearGrid.get();
    curvilinearGrid.node_y = yNodesCurvilinearGrid.get();

    errorCode = mkernel_curvilinear_get_data(meshKernelId, curvilinearGrid);
    double const tolerance = 1e-6;
    ASSERT_NEAR(11.841396536135521, curvilinearGrid.node_x[9], tolerance);
    ASSERT_NEAR(18.158586078094562, curvilinearGrid.node_y[9], tolerance);
}

TEST_F(ApiTests, Smoothing_CurvilinearGrid_ShouldSmooth)
{
    // Prepare
    auto const meshKernelId = GetMeshKernelId();

    MakeUniformCurvilinearGrid();

    // Execute
    auto errorCode = meshkernelapi::mkernel_curvilinear_smoothing(meshKernelId, 10, 10.0, 20.0, 30.0, 20.0);
    ASSERT_EQ(meshkernelapi::MeshKernelApiErrors::Success, errorCode);
    meshkernelapi::CurvilinearGrid curvilinearGrid{};
    errorCode = mkernel_curvilinear_get_dimensions(meshKernelId, curvilinearGrid);
    ASSERT_EQ(meshkernelapi::MeshKernelApiErrors::Success, errorCode);

    // Assert (nothing changed)
    ASSERT_EQ(5, curvilinearGrid.num_m);
    ASSERT_EQ(5, curvilinearGrid.num_n);
}

TEST_F(ApiTests, ComputedDirectionalSmooth_CurvilinearGrid_ShouldSmooth)
{
    // Prepare
    auto const meshKernelId = GetMeshKernelId();

    MakeUniformCurvilinearGrid();

    // Execute
    auto errorCode = meshkernelapi::mkernel_curvilinear_smoothing_directional(meshKernelId,
                                                                              10,
                                                                              10.0,
                                                                              0.0,
                                                                              10.0,
                                                                              30.0,
                                                                              10.0,
                                                                              0.0,
                                                                              30.0,
                                                                              0.0);

    ASSERT_EQ(meshkernelapi::MeshKernelApiErrors::Success, errorCode);
    meshkernelapi::CurvilinearGrid curvilinearGrid{};
    errorCode = mkernel_curvilinear_get_dimensions(meshKernelId, curvilinearGrid);
    ASSERT_EQ(meshkernelapi::MeshKernelApiErrors::Success, errorCode);

    // Assert (nothing changed)
    ASSERT_EQ(5, curvilinearGrid.num_m);
    ASSERT_EQ(5, curvilinearGrid.num_n);
}

TEST_F(ApiTests, ComputedLineShift_CurvilinearGrid_ShouldShift)
{
    // Prepare
    auto const meshKernelId = GetMeshKernelId();

    MakeUniformCurvilinearGrid();

    meshkernelapi::mkernel_curvilinear_initialize_line_shift(meshKernelId);

    auto errorCode = meshkernelapi::mkernel_curvilinear_set_line_line_shift(meshKernelId, 0.0, 0.0, 0.0, 30.0);
    ASSERT_EQ(meshkernelapi::MeshKernelApiErrors::Success, errorCode);

    errorCode = meshkernelapi::mkernel_curvilinear_set_block_line_shift(meshKernelId, 0.0, 0.0, 30.0, 30.0);
    ASSERT_EQ(meshkernelapi::MeshKernelApiErrors::Success, errorCode);

    /// Move a gridline point, in this case the origin to -10.0, 0.0
    errorCode = meshkernelapi::mkernel_curvilinear_move_node_line_shift(meshKernelId, 0.0, 0.0, -10.0, 0.0);
    ASSERT_EQ(meshkernelapi::MeshKernelApiErrors::Success, errorCode);

    // Execute
    errorCode = meshkernelapi::mkernel_curvilinear_line_shift(meshKernelId);
    ASSERT_EQ(meshkernelapi::MeshKernelApiErrors::Success, errorCode);
    errorCode = meshkernelapi::mkernel_curvilinear_finalize_line_shift(meshKernelId);
    ASSERT_EQ(meshkernelapi::MeshKernelApiErrors::Success, errorCode);

    // Assert, the nodes along the grid line have changed
    meshkernelapi::CurvilinearGrid curvilinearGrid{};
    errorCode = mkernel_curvilinear_get_dimensions(meshKernelId, curvilinearGrid);
    ASSERT_EQ(meshkernelapi::MeshKernelApiErrors::Success, errorCode);

    std::unique_ptr<double> const xNodesCurvilinearGrid(new double[curvilinearGrid.num_m * curvilinearGrid.num_n]);
    std::unique_ptr<double> const yNodesCurvilinearGrid(new double[curvilinearGrid.num_m * curvilinearGrid.num_n]);
    curvilinearGrid.node_x = xNodesCurvilinearGrid.get();
    curvilinearGrid.node_y = yNodesCurvilinearGrid.get();

    errorCode = mkernel_curvilinear_get_data(meshKernelId, curvilinearGrid);
    ASSERT_EQ(-10.0, curvilinearGrid.node_x[0]);
    ASSERT_EQ(2.5, curvilinearGrid.node_x[1]);
    ASSERT_EQ(17.5, curvilinearGrid.node_x[2]);
    ASSERT_EQ(30.0, curvilinearGrid.node_x[3]);
}

TEST_F(ApiTests, DeleteMesh2D_WithEmptyPolygon_ShouldDeleteMesh2D)
{
    // Prepare
    MakeMesh();
    auto const meshKernelId = GetMeshKernelId();

    meshkernelapi::GeometryList geometryList{};

    // Execute
    auto errorCode = mkernel_mesh2d_delete(meshKernelId, geometryList, 0, false);
    ASSERT_EQ(meshkernelapi::MeshKernelApiErrors::Success, errorCode);

    meshkernelapi::Mesh2D mesh2d{};
    errorCode = mkernel_mesh2d_get_dimensions(meshKernelId, mesh2d);

    // Assert
    ASSERT_EQ(0, mesh2d.num_nodes);
    ASSERT_EQ(0, mesh2d.num_edges);
}

TEST_F(ApiTests, GetDimensionsMesh1D_WithMesh1D_ShouldGetDimensionsMesh1D)
{
    // Prepare
    MakeMesh();
    auto const meshKernelId = GetMeshKernelId();

    std::unique_ptr<double> const nodesX(new double[8]{-16.1886410000000,
                                                       -16.1464995876014,
                                                       -16.1043581752028,
                                                       -16.0622167628042,
                                                       -15.7539488236928,
                                                       -6.86476658679268,
                                                       2.02441565010741,
                                                       10.9135970000000});

    std::unique_ptr<double> const nodesY(new double[8]{0.89018900000000,
                                                       9.78201442138723,
                                                       18.6738398427745,
                                                       27.5656652641617,
                                                       36.1966603330179,
                                                       36.4175095626911,
                                                       36.6383587923643,
                                                       36.8592080000000});

    std::unique_ptr<int> edges(new int[14]{0, 1, 1, 2, 2, 3, 3, 4, 4, 5, 5, 6, 6, 7});

    meshkernelapi::Mesh1D mesh1d;
    mesh1d.edge_nodes = edges.get();
    mesh1d.node_x = nodesX.get();
    mesh1d.node_y = nodesY.get();
    mesh1d.num_nodes = 8;
    mesh1d.num_edges = 7;

    auto errorCode = mkernel_mesh1d_set(GetMeshKernelId(), mesh1d);
    ASSERT_EQ(meshkernelapi::MeshKernelApiErrors::Success, errorCode);

    // Execute
    meshkernelapi::Mesh1D mesh1dResults;
    errorCode = mkernel_mesh1d_get_dimensions(meshKernelId, mesh1dResults);

    // Assert
    ASSERT_EQ(8, mesh1dResults.num_nodes);
    ASSERT_EQ(7, mesh1dResults.num_edges);
}

TEST_F(ApiTests, GetDataMesh1D_WithMesh1D_ShouldGetDataMesh1D)
{
    // Prepare
    MakeMesh();
    auto const meshKernelId = GetMeshKernelId();

    std::unique_ptr<double> const nodesX(new double[8]{-16.1886410000000,
                                                       -16.1464995876014,
                                                       -16.1043581752028,
                                                       -16.0622167628042,
                                                       -15.7539488236928,
                                                       -6.86476658679268,
                                                       2.02441565010741,
                                                       10.9135970000000});

    std::unique_ptr<double> const nodesY(new double[8]{0.89018900000000,
                                                       9.78201442138723,
                                                       18.6738398427745,
                                                       27.5656652641617,
                                                       36.1966603330179,
                                                       36.4175095626911,
                                                       36.6383587923643,
                                                       36.8592080000000});

    std::unique_ptr<int> edges(new int[14]{0, 1, 1, 2, 2, 3, 3, 4, 4, 5, 5, 6, 6, 7});

    meshkernelapi::Mesh1D mesh1d;
    mesh1d.edge_nodes = edges.get();
    mesh1d.node_x = nodesX.get();
    mesh1d.node_y = nodesY.get();
    mesh1d.num_nodes = 8;
    mesh1d.num_edges = 7;

    auto errorCode = mkernel_mesh1d_set(GetMeshKernelId(), mesh1d);
    ASSERT_EQ(meshkernelapi::MeshKernelApiErrors::Success, errorCode);

    // Execute
    meshkernelapi::Mesh1D mesh1dResults;
    errorCode = mkernel_mesh1d_get_dimensions(meshKernelId, mesh1dResults);
    std::unique_ptr<double> const meshNodesX(new double[mesh1dResults.num_nodes]);
    std::unique_ptr<double> const meshNodesY(new double[mesh1dResults.num_nodes]);
    std::unique_ptr<int> meshEdges(new int[mesh1dResults.num_edges * 2]);

    mesh1dResults.node_x = meshNodesX.get();
    mesh1dResults.node_y = meshNodesY.get();
    mesh1dResults.edge_nodes = meshEdges.get();
    errorCode = mkernel_mesh1d_get_data(meshKernelId, mesh1dResults);

    // Assert
    std::vector<double> validMeshNodesX(nodesX.get(), nodesX.get() + mesh1d.num_nodes);
    std::vector<double> computedMeshNodesX(meshNodesX.get(), meshNodesX.get() + mesh1dResults.num_nodes);
    ASSERT_THAT(computedMeshNodesX, ::testing::ContainerEq(validMeshNodesX));

    std::vector<double> validMeshNodesY(nodesY.get(), nodesY.get() + mesh1d.num_nodes);
    std::vector<double> computedMeshNodesY(meshNodesY.get(), meshNodesY.get() + mesh1dResults.num_nodes);
    ASSERT_THAT(computedMeshNodesY, ::testing::ContainerEq(validMeshNodesY));

    std::vector<double> validEdges(edges.get(), edges.get() + mesh1d.num_edges);
    std::vector<double> computedEdges(meshEdges.get(), meshEdges.get() + mesh1dResults.num_edges);
    ASSERT_THAT(computedEdges, ::testing::ContainerEq(validEdges));
}

TEST_F(ApiTests, CountHangingEdgesMesh2D_WithZeroHangingEdges_ShouldCountZeroEdges)
{
    // Prepare
    MakeMesh();
    auto const meshKernelId = GetMeshKernelId();

    int numHangingEdges;
    auto const errorCode = meshkernelapi::mkernel_mesh2d_count_hanging_edges(meshKernelId, numHangingEdges);
    ASSERT_EQ(meshkernelapi::MeshKernelApiErrors::Success, errorCode);

    ASSERT_EQ(0, numHangingEdges);
}

TEST_F(ApiTests, GetHangingEdgesMesh2D_WithOneHangingEdges_ShouldGetOneHangingEdges)
{
    // Prepare
    MakeMesh();
    auto const meshKernelId = GetMeshKernelId();

    // delete an edge at the lower left corner to create a new hanging edge
    auto errorCode = meshkernelapi::mkernel_mesh2d_delete_edge(meshKernelId, 0.5, 0.0);
    ASSERT_EQ(meshkernelapi::MeshKernelApiErrors::Success, errorCode);

    int numHangingEdges;
    errorCode = meshkernelapi::mkernel_mesh2d_count_hanging_edges(meshKernelId, numHangingEdges);
    ASSERT_EQ(meshkernelapi::MeshKernelApiErrors::Success, errorCode);
    ASSERT_GT(numHangingEdges, 0);

    // Execute
    std::unique_ptr<int> const hangingEdges(new int[numHangingEdges]);
    errorCode = meshkernelapi::mkernel_mesh2d_get_hanging_edges(meshKernelId, hangingEdges.get());
    ASSERT_EQ(meshkernelapi::MeshKernelApiErrors::Success, errorCode);

    // Assert
    ASSERT_EQ(hangingEdges.get()[0], 8);
}

TEST_F(ApiTests, DeleteHangingEdgesMesh2D_WithOneHangingEdges_ShouldDeleteOneHangingEdges)
{
    // Prepare
    MakeMesh();
    auto const meshKernelId = GetMeshKernelId();

    // delete an edge at the lower left corner to create a new hanging edge
    auto errorCode = meshkernelapi::mkernel_mesh2d_delete_edge(meshKernelId, 0.5, 0.0);
    ASSERT_EQ(meshkernelapi::MeshKernelApiErrors::Success, errorCode);

    // Before deletion
    meshkernelapi::Mesh2D mesh2d{};
    errorCode = mkernel_mesh2d_get_dimensions(meshKernelId, mesh2d);
    ASSERT_EQ(mesh2d.num_edges, 16);

    // Execute
    errorCode = meshkernelapi::mkernel_mesh2d_delete_hanging_edges(meshKernelId);
    ASSERT_EQ(meshkernelapi::MeshKernelApiErrors::Success, errorCode);
    errorCode = mkernel_mesh2d_get_dimensions(meshKernelId, mesh2d);

    // Assert
    ASSERT_EQ(mesh2d.num_edges, 15);
}

TEST_F(ApiTests, ComputeOrthogonalizationMesh2D_WithOrthogonalMesh2D_ShouldOrthogonalize)
{
    // Prepare
    MakeMesh();
    auto const meshKernelId = GetMeshKernelId();

    // Execute
    meshkernel::OrthogonalizationParameters orthogonalizationParameters;
    orthogonalizationParameters.outer_iterations = 2;
    orthogonalizationParameters.boundary_iterations = 25;
    orthogonalizationParameters.inner_iterations = 25;
    orthogonalizationParameters.orthogonalization_to_smoothing_factor = 0.975;
    orthogonalizationParameters.orthogonalization_to_smoothing_factor_at_boundary = 1.0;
    orthogonalizationParameters.areal_to_angle_smoothing_factor = 1.0;
    // By using an empty polygon the entire mesh will be orthogonalized
    meshkernelapi::GeometryList polygons{};
    // No land boundaries accounted
    meshkernelapi::GeometryList landBoundaries{};

    auto errorCode = mkernel_mesh2d_compute_orthogonalization(meshKernelId, 1, orthogonalizationParameters, polygons, landBoundaries);

    // Assert
    ASSERT_EQ(meshkernelapi::MeshKernelApiErrors::Success, errorCode);
}

TEST_F(ApiTests, GetOrthogonalityMesh2D_OnMesh2D_ShouldGetOrthogonality)
{
    // Prepare
    MakeMesh();
    auto const meshKernelId = GetMeshKernelId();

    meshkernelapi::Mesh2D mesh2d{};
    auto errorCode = mkernel_mesh2d_get_dimensions(meshKernelId, mesh2d);
    ASSERT_EQ(meshkernelapi::MeshKernelApiErrors::Success, errorCode);

    meshkernelapi::GeometryList edgeOrthogonality;
    std::unique_ptr<double> const values(new double[mesh2d.num_edges]);
    edgeOrthogonality.values = values.get();
    edgeOrthogonality.num_coordinates = mesh2d.num_edges;

    // Execute
    errorCode = mkernel_mesh2d_get_orthogonality(meshKernelId, edgeOrthogonality);

    // Assert
    ASSERT_EQ(meshkernelapi::MeshKernelApiErrors::Success, errorCode);
}

TEST_F(ApiTests, GetSmoothnessMesh2D_OnMesh2D_ShouldGetSmoothness)
{
    // Prepare
    MakeMesh();
    auto const meshKernelId = GetMeshKernelId();

    meshkernelapi::Mesh2D mesh2d{};
    auto errorCode = mkernel_mesh2d_get_dimensions(meshKernelId, mesh2d);
    ASSERT_EQ(meshkernelapi::MeshKernelApiErrors::Success, errorCode);

    meshkernelapi::GeometryList edgeSmoothness;
    std::unique_ptr<double> const values(new double[mesh2d.num_edges]);
    edgeSmoothness.values = values.get();
    edgeSmoothness.num_coordinates = mesh2d.num_edges;

    // Execute
    errorCode = mkernel_mesh2d_get_smoothness(meshKernelId, edgeSmoothness);

    // Assert
    ASSERT_EQ(meshkernelapi::MeshKernelApiErrors::Success, errorCode);
}

TEST_F(ApiTests, GetNodesInPolygonMesh2D_OnMesh2D_ShouldGetAllNodes)
{
    // Prepare
    MakeMesh();
    auto const meshKernelId = GetMeshKernelId();

    // By using an empty list, all nodes will be selected
    const meshkernelapi::GeometryList geometryListIn{};

    meshkernelapi::Mesh2D mesh2d{};
    auto errorCode = mkernel_mesh2d_get_dimensions(meshKernelId, mesh2d);
    ASSERT_EQ(meshkernelapi::MeshKernelApiErrors::Success, errorCode);

    // Execute
    std::unique_ptr<int> const selectedNodes(new int[mesh2d.num_nodes]);
    errorCode = mkernel_mesh2d_get_nodes_in_polygons(meshKernelId,
                                                     geometryListIn,
                                                     1,
                                                     selectedNodes.get());

    ASSERT_EQ(meshkernelapi::MeshKernelApiErrors::Success, errorCode);

    // Assert (all nodes indices will be selected)
    std::vector<int> actualResult(selectedNodes.get(), selectedNodes.get() + mesh2d.num_nodes);
    std::vector<int> expectedResult(mesh2d.num_nodes);
    std::iota(expectedResult.begin(), expectedResult.end(), 0);
    ASSERT_THAT(actualResult, ::testing::ContainerEq(expectedResult));
}

TEST_F(ApiTests, CountNodesInPolygonMesh2D_OnMesh2D_ShouldCountAllNodes)
{
    // Prepare
    MakeMesh();
    auto const meshKernelId = GetMeshKernelId();

    // By using an empty list, all nodes will be selected
    const meshkernelapi::GeometryList geometryListIn{};

    // Execute
    int numNodes;
    const auto errorCode = mkernel_mesh2d_count_nodes_in_polygons(meshKernelId,
                                                                  geometryListIn,
                                                                  1,
                                                                  numNodes);
    ASSERT_EQ(meshkernelapi::MeshKernelApiErrors::Success, errorCode);

    // Assert all nodes have been selected
    ASSERT_EQ(12, numNodes);
}

TEST_F(ApiTests, InsertNodeAndEdge_OnMesh2D_ShouldInsertNodeAndEdge)
{
    // Prepare
    MakeMesh();
    auto const meshKernelId = GetMeshKernelId();

    // Execute
    // Isolated nodes are removed by the administration done in mkernel_mesh2d_get_dimensions.
    // The newly inserted node should be connected to another one to form an edge.
    // In this manner, the edge will not be removed during the administration
    int newNodeIndex;
    auto errorCode = meshkernelapi::mkernel_mesh2d_insert_node(meshKernelId, -0.5, -0.5, newNodeIndex);
    ASSERT_EQ(meshkernelapi::MeshKernelApiErrors::Success, errorCode);
    int newEdgeIndex;
    errorCode = meshkernelapi::mkernel_mesh2d_insert_edge(meshKernelId, newNodeIndex, 0, newEdgeIndex);

    // Assert
    meshkernelapi::Mesh2D mesh2d{};
    errorCode = mkernel_mesh2d_get_dimensions(meshKernelId, mesh2d);
    ASSERT_EQ(mesh2d.num_nodes, 13);
    ASSERT_EQ(mesh2d.num_edges, 18);
}

TEST_F(ApiTests, MoveNode_OnMesh2D_ShouldMoveNode)
{
    // Prepare
    MakeMesh();
    auto const meshKernelId = GetMeshKernelId();

    // Execute
    auto errorCode = meshkernelapi::mkernel_mesh2d_move_node(meshKernelId, -0.5, -0.5, 0);
    ASSERT_EQ(meshkernelapi::MeshKernelApiErrors::Success, errorCode);

    meshkernelapi::Mesh2D mesh2d{};
    errorCode = mkernel_mesh2d_get_dimensions(meshKernelId, mesh2d);
    std::unique_ptr<int> edge_nodes(new int[mesh2d.num_edges * 2]);
    std::unique_ptr<int> face_nodes(new int[mesh2d.num_face_nodes]);
    std::unique_ptr<int> nodes_per_face(new int[mesh2d.num_faces]);

    std::unique_ptr<double> const node_x(new double[mesh2d.num_nodes]);
    std::unique_ptr<double> const node_y(new double[mesh2d.num_nodes]);

    std::unique_ptr<double> const edge_x(new double[mesh2d.num_edges]);
    std::unique_ptr<double> const edge_y(new double[mesh2d.num_edges]);

    std::unique_ptr<double> const face_x(new double[mesh2d.num_faces]);
    std::unique_ptr<double> const face_y(new double[mesh2d.num_faces]);

    mesh2d.edge_nodes = edge_nodes.get();
    mesh2d.face_nodes = face_nodes.get();
    mesh2d.nodes_per_face = nodes_per_face.get();
    mesh2d.node_x = node_x.get();
    mesh2d.node_y = node_y.get();
    mesh2d.edge_x = edge_x.get();
    mesh2d.edge_y = edge_y.get();
    mesh2d.face_x = face_x.get();
    mesh2d.face_y = face_y.get();
    errorCode = mkernel_mesh2d_get_data(meshKernelId, mesh2d);

    // Assert
    ASSERT_EQ(mesh2d.node_x[0], -0.5);
    ASSERT_EQ(mesh2d.node_y[0], -0.5);
}

TEST_F(ApiTests, MoveNode_OnMesh2DWithInvalidIndex_ShouldReturnAnErrorCode)
{
    // Prepare
    MakeMesh();
    auto const meshKernelId = GetMeshKernelId();

    // Execute
    const auto errorCode = meshkernelapi::mkernel_mesh2d_move_node(meshKernelId, -0.5, -0.5, -1);

    // Assert errorCode is not equal to MeshKernelApiErrors::Success
    ASSERT_NE(meshkernelapi::MeshKernelApiErrors::Success, errorCode);
}

TEST_F(ApiTests, GetEdge_OnMesh2D_ShouldGetAnEdgeIndex)
{
    // Prepare
    MakeMesh();
    auto const meshKernelId = GetMeshKernelId();

    // Execute
    int edgeIndex;
    const auto errorCode = meshkernelapi::mkernel_mesh2d_get_edge(meshKernelId, 0.5, -0.5, edgeIndex);
    ASSERT_EQ(meshkernelapi::MeshKernelApiErrors::Success, errorCode);

    // Assert
    ASSERT_EQ(edgeIndex, 0);
}

TEST_F(ApiTests, GetNode_OnMesh2D_ShouldGetANodeIndex)
{
    // Prepare
    MakeMesh();
    auto const meshKernelId = GetMeshKernelId();

    // Execute
    int nodeIndex;
    const auto errorCode = meshkernelapi::mkernel_mesh2d_get_node_index(meshKernelId, 3.0, 3.0, 10.0, nodeIndex);
    ASSERT_EQ(meshkernelapi::MeshKernelApiErrors::Success, errorCode);

    // Assert
    ASSERT_EQ(nodeIndex, 11);
}

TEST_F(ApiTests, CountSmallFlowEdges_OnMesh2D_ShouldCountSmallFlowEdges)
{
    // Prepare a mesh with two triangles
    meshkernelapi::Mesh2D mesh2d;

    std::unique_ptr<double> const node_x(new double[4]{0.0, 1.0, 1.0, 1.0});
    std::unique_ptr<double> const node_y(new double[4]{0.0, 0.0, 0.3, -0.3});
    std::unique_ptr<int> edge_nodes(new int[10]{0, 3, 3, 1, 1, 0, 1, 2, 2, 0});

    mesh2d.node_x = node_x.get();
    mesh2d.node_y = node_y.get();
    mesh2d.edge_nodes = edge_nodes.get();
    mesh2d.num_edges = 5;
    mesh2d.num_nodes = 4;

    // Get the meshkernel id
    auto const meshKernelId = GetMeshKernelId();

    // Execute
    auto errorCode = mkernel_mesh2d_set(meshKernelId, mesh2d);
    ASSERT_EQ(meshkernelapi::MeshKernelApiErrors::Success, errorCode);

    // Assert
    int numSmallFlowEdges;
    double const smallFlowEdgesThreshold = 100.0;
    errorCode = meshkernelapi::mkernel_mesh2d_count_small_flow_edge_centers(meshKernelId, smallFlowEdgesThreshold, numSmallFlowEdges);
    ASSERT_EQ(1, numSmallFlowEdges);
}

TEST_F(ApiTests, GetSmallFlowEdges_OnMesh2D_ShouldGetSmallFlowEdges)
{
    // Prepare a mesh with two triangles
    meshkernelapi::Mesh2D mesh2d;

    std::unique_ptr<double> const node_x(new double[4]{0.0, 1.0, 1.0, 1.0});
    std::unique_ptr<double> const node_y(new double[4]{0.0, 0.0, 0.3, -0.3});
    std::unique_ptr<int> edge_nodes(new int[10]{0, 3, 3, 1, 1, 0, 1, 2, 2, 0});

    mesh2d.node_x = node_x.get();
    mesh2d.node_y = node_y.get();
    mesh2d.edge_nodes = edge_nodes.get();
    mesh2d.num_edges = 5;
    mesh2d.num_nodes = 4;

    // Get the meshkernel id
    auto const meshKernelId = GetMeshKernelId();

    // Execute
    auto errorCode = mkernel_mesh2d_set(meshKernelId, mesh2d);
    ASSERT_EQ(meshkernelapi::MeshKernelApiErrors::Success, errorCode);
    int numSmallFlowEdges;
    double const smallFlowEdgesThreshold = 100.0;
    errorCode = meshkernelapi::mkernel_mesh2d_count_small_flow_edge_centers(meshKernelId, smallFlowEdgesThreshold, numSmallFlowEdges);

    // Assert
    std::unique_ptr<double> const coordinates_x(new double[numSmallFlowEdges]);
    std::unique_ptr<double> const coordinates_y(new double[numSmallFlowEdges]);
    meshkernelapi::GeometryList result{};
    result.coordinates_x = coordinates_x.get();
    result.coordinates_y = coordinates_y.get();
    result.num_coordinates = numSmallFlowEdges;

    errorCode = mkernel_mesh2d_get_small_flow_edge_centers(meshKernelId, smallFlowEdgesThreshold, result);
    ASSERT_EQ(meshkernelapi::MeshKernelApiErrors::Success, errorCode);

    const double tolerance = 1e-6;
    ASSERT_NEAR(result.coordinates_x[0], 0.5, tolerance);
    ASSERT_NEAR(result.coordinates_y[0], 0.0, tolerance);
}

TEST_F(ApiTests, CountObtuseTriangles_OnMesh2DWithOneObtuseTriangle_ShouldCountObtuseTriangles)
{
    // Prepare a mesh with one obtuse triangle
    meshkernelapi::Mesh2D mesh2d;
    std::unique_ptr<double> const coordinatesX(new double[4]{0.0, 3.0, -1.0, 1.5});
    std::unique_ptr<double> const coordinatesY(new double[4]{0.0, 0.0, 2.0, -2.0});
    std::unique_ptr<int> edge_nodes(new int[10]{0, 1, 1, 2, 2, 0, 0, 3, 3, 1});
    mesh2d.node_x = coordinatesX.get();
    mesh2d.node_y = coordinatesY.get();
    mesh2d.edge_nodes = edge_nodes.get();
    mesh2d.num_edges = 5;
    mesh2d.num_nodes = 4;
    auto const meshKernelId = GetMeshKernelId();

    // Execute
    auto errorCode = mkernel_mesh2d_set(meshKernelId, mesh2d);
    ASSERT_EQ(meshkernelapi::MeshKernelApiErrors::Success, errorCode);
    int numObtuseTriangles;
    errorCode = meshkernelapi::mkernel_mesh2d_count_obtuse_triangles(meshKernelId, numObtuseTriangles);

    // Assert
    ASSERT_EQ(meshkernelapi::MeshKernelApiErrors::Success, errorCode);
    ASSERT_EQ(1, numObtuseTriangles);
}

TEST_F(ApiTests, GetObtuseTriangles_OnMesh2DWithOneObtuseTriangle_ShouldGetObtuseTriangles)
{
    // Prepare a mesh with one obtuse triangle
    meshkernelapi::Mesh2D mesh2d;
    std::unique_ptr<double> const coordinatesX(new double[4]{0.0, 3.0, -1.0, 1.5});
    std::unique_ptr<double> const coordinatesY(new double[4]{0.0, 0.0, 2.0, -2.0});
    std::unique_ptr<int> edge_nodes(new int[10]{0, 1, 1, 2, 2, 0, 0, 3, 3, 1});
    mesh2d.node_x = coordinatesX.get();
    mesh2d.node_y = coordinatesY.get();
    mesh2d.edge_nodes = edge_nodes.get();
    mesh2d.num_edges = 5;
    mesh2d.num_nodes = 4;
    auto const meshKernelId = GetMeshKernelId();

    // Execute
    auto errorCode = mkernel_mesh2d_set(meshKernelId, mesh2d);
    ASSERT_EQ(meshkernelapi::MeshKernelApiErrors::Success, errorCode);
    int numObtuseTriangles;
    errorCode = meshkernelapi::mkernel_mesh2d_count_obtuse_triangles(meshKernelId, numObtuseTriangles);
    meshkernelapi::GeometryList geometryList{};

    std::unique_ptr<double> const coordinatesObtuseTrianglesX(new double[numObtuseTriangles]);
    std::unique_ptr<double> const coordinatesObtuseTrianglesY(new double[numObtuseTriangles]);
    geometryList.coordinates_x = coordinatesObtuseTrianglesX.get();
    geometryList.coordinates_y = coordinatesObtuseTrianglesY.get();
    geometryList.num_coordinates = numObtuseTriangles;
    errorCode = mkernel_mesh2d_get_obtuse_triangles_mass_centers(meshKernelId, geometryList);
    ASSERT_EQ(meshkernelapi::MeshKernelApiErrors::Success, errorCode);

    // Assert
    ASSERT_EQ(1, numObtuseTriangles);
    const double tolerance = 1e-6;
    std::vector<double> computedCoordinatesX(coordinatesObtuseTrianglesX.get(), coordinatesObtuseTrianglesX.get() + numObtuseTriangles);
    ASSERT_NEAR(computedCoordinatesX[0], 0.66666666666666652, tolerance);
    std::vector<double> computedCoordinatesY(coordinatesObtuseTrianglesY.get(), coordinatesObtuseTrianglesY.get() + numObtuseTriangles);
    ASSERT_NEAR(computedCoordinatesY[0], 0.66666666666666652, tolerance);
}

TEST_F(ApiTests, DeleteSmallFlowEdgesAndSmallTriangles_OnMesh2DWithOneObtuseTriangle_ShouldNotDeleteMesh)
{
    // Prepare a mesh with one obtuse triangle
    meshkernelapi::Mesh2D mesh2d;
    std::unique_ptr<double> const coordinatesX(new double[4]{0.0, 3.0, -1.0, 1.5});
    std::unique_ptr<double> const coordinatesY(new double[4]{0.0, 0.0, 2.0, -2.0});
    std::unique_ptr<int> edge_nodes(new int[10]{0, 1, 1, 2, 2, 0, 0, 3, 3, 1});

    mesh2d.node_x = coordinatesX.get();
    mesh2d.node_y = coordinatesY.get();
    mesh2d.edge_nodes = edge_nodes.get();
    mesh2d.num_nodes = 4;
    mesh2d.num_edges = 5;
    auto const meshKernelId = GetMeshKernelId();

    // Execute, with large length threshold
    auto errorCode = mkernel_mesh2d_set(meshKernelId, mesh2d);
    ASSERT_EQ(meshkernelapi::MeshKernelApiErrors::Success, errorCode);
    errorCode = meshkernelapi::mkernel_mesh2d_delete_small_flow_edges_and_small_triangles(meshKernelId, 1.0, 0.01);
    ASSERT_EQ(meshkernelapi::MeshKernelApiErrors::Success, errorCode);

    // Assert
    meshkernelapi::Mesh2D newMesh2d{};
    errorCode = mkernel_mesh2d_get_dimensions(meshKernelId, newMesh2d);
    ASSERT_EQ(meshkernelapi::MeshKernelApiErrors::Success, errorCode);

    // One edge is removed
    ASSERT_EQ(4, newMesh2d.num_edges);
}

TEST_F(ApiTests, ComputeCurvilinearGridFromSplines_ShouldComputeANewCurvilinearGrid)
{
    // Setup
    meshkernelapi::GeometryList splines{};
    double geometrySeparator = meshkernelapi::mkernel_get_separator();

    int const numNodes = 32;
    std::unique_ptr<double> const coordinatesX(new double[numNodes]{
        7.7979524E+04,
        7.7979524E+04,
        7.8302860E+04,
        7.9732343E+04,
        8.0889543E+04,
        8.0668314E+04,
        7.9579184E+04,
        geometrySeparator,
        7.6618112E+04,
        7.6754253E+04,
        7.7179694E+04,
        7.8404966E+04,
        7.9681290E+04,
        8.0140766E+04,
        7.9477078E+04,
        7.8779354E+04,
        geometrySeparator,
        7.7281800E+04,
        7.7366889E+04,
        7.7928471E+04,
        7.9153742E+04,
        8.0242872E+04,
        8.0481119E+04,
        7.9970590E+04,
        7.9579184E+04,
        7.9170760E+04,
        geometrySeparator,
        7.613792E+04,
        7.831719E+04,
        geometrySeparator,
        7.857202E+04,
        8.003072E+04});

    std::unique_ptr<double> const coordinatesY(new double[numNodes]{
        3.7127829E+05,
        3.7025723E+05,
        3.6898090E+05,
        3.6809598E+05,
        3.6698984E+05,
        3.6578158E+05,
        3.6419894E+05,
        geometrySeparator,
        3.7136337E+05,
        3.7005301E+05,
        3.6874265E+05,
        3.6780668E+05,
        3.6721107E+05,
        3.6636018E+05,
        3.6544123E+05,
        3.6452228E+05,
        geometrySeparator,
        3.7144846E+05,
        3.6984880E+05,
        3.6874265E+05,
        3.6792581E+05,
        3.6722808E+05,
        3.6641124E+05,
        3.6542421E+05,
        3.6484561E+05,
        3.6431806E+05,
        geometrySeparator,
        3.712157E+05,
        3.710751E+05,
        geometrySeparator,
        3.649151E+05,
        3.641506E+05});

    splines.coordinates_x = coordinatesX.get();
    splines.coordinates_y = coordinatesY.get();
    splines.num_coordinates = numNodes;

    meshkernel::SplinesToCurvilinearParameters splinesToCurvilinearParameters;
    meshkernel::CurvilinearParameters curvilinearParameters{};

    curvilinearParameters.m_refinement = 20;
    curvilinearParameters.n_refinement = 40;
    splinesToCurvilinearParameters.aspect_ratio = 0.5;
    splinesToCurvilinearParameters.aspect_ratio_grow_factor = 1.0;
    splinesToCurvilinearParameters.average_width = 500.0;
    splinesToCurvilinearParameters.curvature_adapted_grid_spacing = true;
    splinesToCurvilinearParameters.grow_grid_outside = 0;
    splinesToCurvilinearParameters.maximum_num_faces_in_uniform_part = 8;

    splinesToCurvilinearParameters.nodes_on_top_of_each_other_tolerance = 1e-4;
    splinesToCurvilinearParameters.min_cosine_crossing_angles = 0.95;
    splinesToCurvilinearParameters.check_front_collisions = false;
    splinesToCurvilinearParameters.remove_skinny_triangles = true;

    // Execute, with large length threshold
    auto const meshKernelId = GetMeshKernelId();
    auto errorCode = mkernel_curvilinear_compute_orthogonal_grid_from_splines(meshKernelId,
                                                                              splines,
                                                                              curvilinearParameters,
                                                                              splinesToCurvilinearParameters);
    ASSERT_EQ(meshkernelapi::MeshKernelApiErrors::Success, errorCode);

    // Assert
    meshkernelapi::CurvilinearGrid curvilinearGrid{};
    errorCode = mkernel_curvilinear_get_dimensions(meshKernelId, curvilinearGrid);
    ASSERT_EQ(meshkernelapi::MeshKernelApiErrors::Success, errorCode);

    // Assert one curvilinear grid is produced
    ASSERT_GT(curvilinearGrid.num_m, 0);
    ASSERT_GT(curvilinearGrid.num_n, 0);
}

TEST_F(ApiTests, SetFrozenLines_OnCurvilinearGrid_ShouldSetFrozenLines)
{
    // Setup
    MakeUniformCurvilinearGrid();
    auto const meshKernelId = GetMeshKernelId();
    meshkernel::OrthogonalizationParameters const orthogonalizationParameters{};

    auto errorCode = meshkernelapi::mkernel_curvilinear_initialize_orthogonalize(meshKernelId, orthogonalizationParameters);
    ASSERT_EQ(meshkernelapi::MeshKernelApiErrors::Success, errorCode);

    // Execute
    errorCode = meshkernelapi::mkernel_curvilinear_set_frozen_lines_orthogonalize(meshKernelId, 20.0, 0.0, 20.0, 10.0);

    // Asset
    ASSERT_EQ(meshkernelapi::MeshKernelApiErrors::Success, errorCode);
}

TEST_F(ApiTests, FinalizeOrthogonalizeCurvilinear_OnCurvilinearGrid_ShouldFinalize)
{
    // Setup
    MakeUniformCurvilinearGrid();
    auto const meshKernelId = GetMeshKernelId();
    meshkernel::OrthogonalizationParameters const orthogonalizationParameters{};

    auto errorCode = meshkernelapi::mkernel_curvilinear_initialize_orthogonalize(meshKernelId, orthogonalizationParameters);
    ASSERT_EQ(meshkernelapi::MeshKernelApiErrors::Success, errorCode);

    // Execute
    errorCode = meshkernelapi::mkernel_curvilinear_finalize_orthogonalize(meshKernelId);

    // Assert
    ASSERT_EQ(meshkernelapi::MeshKernelApiErrors::Success, errorCode);
}

TEST_F(ApiTests, InsertFace_OnCurvilinearGrid_ShouldInsertAFace)
{
    // Setup
    MakeUniformCurvilinearGrid();
    auto const meshKernelId = GetMeshKernelId();

    // Execute
    auto errorCode = meshkernelapi::mkernel_curvilinear_insert_face(meshKernelId, -5.0, 5.0);

    // Assert
    ASSERT_EQ(meshkernelapi::MeshKernelApiErrors::Success, errorCode);

    meshkernelapi::CurvilinearGrid curvilinearGrid{};
    errorCode = mkernel_curvilinear_get_dimensions(meshKernelId, curvilinearGrid);
    ASSERT_EQ(meshkernelapi::MeshKernelApiErrors::Success, errorCode);

    std::unique_ptr<double> const node_x(new double[curvilinearGrid.num_m * curvilinearGrid.num_n]);
    std::unique_ptr<double> const node_y(new double[curvilinearGrid.num_m * curvilinearGrid.num_n]);
    curvilinearGrid.node_x = node_x.get();
    curvilinearGrid.node_y = node_y.get();
    errorCode = mkernel_curvilinear_get_data(meshKernelId, curvilinearGrid);
    ASSERT_EQ(meshkernelapi::MeshKernelApiErrors::Success, errorCode);

    // Assert two extra nodes have been inserted (before it was 5 by 5 = 25 nodes, not it is 25 + 2 = 27)
    auto const numValidNodes = CurvilinearGridCountValidNodes(curvilinearGrid);
    ASSERT_EQ(numValidNodes, 27);
}

TEST_F(ApiTests, Mirroring_OnCurvilinearGrid_ShouldInsertANewGridLine)
{
    // Setup
    MakeUniformCurvilinearGrid();
    auto const meshKernelId = GetMeshKernelId();

    // Execute
    auto errorCode = meshkernelapi::mkernel_curvilinear_line_mirror(meshKernelId,
                                                                    1.2,
                                                                    0.0,
                                                                    0.0,
                                                                    0.0,
                                                                    50.0);

    // Assert
    ASSERT_EQ(meshkernelapi::MeshKernelApiErrors::Success, errorCode);

    meshkernelapi::CurvilinearGrid curvilinearGrid{};
    errorCode = mkernel_curvilinear_get_dimensions(meshKernelId, curvilinearGrid);
    ASSERT_EQ(meshkernelapi::MeshKernelApiErrors::Success, errorCode);

    // Assert that 5 nodes have been inserted on the bottom boundary, so the total count is 30
    ASSERT_EQ(curvilinearGrid.num_m * curvilinearGrid.num_n, 30);
}

TEST_F(ApiTests, AveragingInterpolation_OnMesh2D_ShouldInterpolateValues)
{
    // Setup
    MakeMesh();
    auto const meshKernelId = GetMeshKernelId();

    meshkernelapi::GeometryList samples{};
    int const numCoordinates = 4;
    std::unique_ptr<double> const firstGridNodeCoordinateX(new double[numCoordinates]{1.0, 2.0, 3.0, 1.0});
    std::unique_ptr<double> const firstGridNodeCoordinateY(new double[numCoordinates]{1.0, 3.0, 2.0, 4.0});
    std::unique_ptr<double> const values(new double[numCoordinates]{3.0, 10, 4.0, 5.0});

    samples.coordinates_x = firstGridNodeCoordinateX.get();
    samples.coordinates_y = firstGridNodeCoordinateY.get();
    samples.values = values.get();
    samples.num_coordinates = numCoordinates;

    int const locationType = 1;             // Nodes
    int const averagingMethodType = 1;      // Simple averaging
    double const relativeSearchSize = 1.01; // The relative search size

    meshkernelapi::Mesh2D mesh2d;
    auto errorCode = mkernel_mesh2d_get_dimensions(meshKernelId, mesh2d);
    ASSERT_EQ(meshkernelapi::MeshKernelApiErrors::Success, errorCode);

    meshkernelapi::GeometryList results{};
    std::unique_ptr<double> const resultsCoordinateX(new double[mesh2d.num_nodes]);
    std::unique_ptr<double> const resultsCoordinateY(new double[mesh2d.num_nodes]);
    std::unique_ptr<double> const resultsValues(new double[mesh2d.num_nodes]);

    results.coordinates_x = resultsCoordinateX.get();
    results.coordinates_y = resultsCoordinateY.get();
    results.values = resultsValues.get();
    results.num_coordinates = mesh2d.num_nodes;

    // Execute
    errorCode = mkernel_mesh2d_averaging_interpolation(meshKernelId,
                                                       samples,
                                                       locationType,
                                                       averagingMethodType,
                                                       relativeSearchSize,
                                                       0,
                                                       results);

    // Assert the value has been interpolated
    ASSERT_EQ(meshkernelapi::MeshKernelApiErrors::Success, errorCode);
    const double tolerance = 1e-6;
    std::vector<double> computedResultsValues(resultsValues.get(), resultsValues.get() + mesh2d.num_nodes);
    ASSERT_NEAR(computedResultsValues[4], 3.0, tolerance);
}

TEST_F(ApiTests, TriangleInterpolation_OnMesh2D_ShouldInterpolateValues)
{
    // Setup
    MakeMesh();
    auto const meshKernelId = GetMeshKernelId();

    meshkernelapi::GeometryList samples{};
    int const numCoordinates = 4;
    std::unique_ptr<double> const firstGridNodeCoordinateX(new double[numCoordinates]{1.0, 2.0, 3.0, 1.0});
    std::unique_ptr<double> const firstGridNodeCoordinateY(new double[numCoordinates]{1.0, 3.0, 2.0, 4.0});
    std::unique_ptr<double> const values(new double[numCoordinates]{3.0, 10, 4.0, 5.0});

    samples.coordinates_x = firstGridNodeCoordinateX.get();
    samples.coordinates_y = firstGridNodeCoordinateY.get();
    samples.values = values.get();
    samples.num_coordinates = numCoordinates;

    int const locationType = 1; // Nodes

    meshkernelapi::Mesh2D mesh2d;
    auto errorCode = mkernel_mesh2d_get_dimensions(meshKernelId, mesh2d);
    ASSERT_EQ(meshkernelapi::MeshKernelApiErrors::Success, errorCode);

    meshkernelapi::GeometryList results{};
    std::unique_ptr<double> const resultsCoordinateX(new double[mesh2d.num_nodes]);
    std::unique_ptr<double> const resultsCoordinateY(new double[mesh2d.num_nodes]);
    std::unique_ptr<double> const resultsValues(new double[mesh2d.num_nodes]);

    results.coordinates_x = resultsCoordinateX.get();
    results.coordinates_y = resultsCoordinateY.get();
    results.values = resultsValues.get();
    results.num_coordinates = mesh2d.num_nodes;

    // Execute
    errorCode = mkernel_mesh2d_triangulation_interpolation(meshKernelId,
                                                           samples,
                                                           locationType,
                                                           results);

    // Assert the value has been interpolated
    ASSERT_EQ(meshkernelapi::MeshKernelApiErrors::Success, errorCode);
    const double tolerance = 1e-6;
    std::vector<double> computedResultsValues(resultsValues.get(), resultsValues.get() + mesh2d.num_nodes);
    ASSERT_NEAR(computedResultsValues[8], 5.6666666666666670, tolerance);
}

TEST_F(ApiTests, LineAttraction_OnCurvilinearGrid_ShouldAttractGridlines)
{
    // Prepare
    auto const meshKernelId = GetMeshKernelId();

    MakeUniformCurvilinearGrid(5, 5, 10);

    auto errorCode = meshkernelapi::mkernel_curvilinear_line_attraction_repulsion(meshKernelId,
                                                                                  0.5,
                                                                                  30.0, 0.0, 30.0, 50.0,
                                                                                  10.0, 20.0, 50.0, 20.0);
    ASSERT_EQ(meshkernelapi::MeshKernelApiErrors::Success, errorCode);

    meshkernelapi::CurvilinearGrid curvilinearGrid{};
    errorCode = mkernel_curvilinear_get_dimensions(meshKernelId, curvilinearGrid);
    ASSERT_EQ(meshkernelapi::MeshKernelApiErrors::Success, errorCode);

    std::unique_ptr<double> const node_x(new double[curvilinearGrid.num_m * curvilinearGrid.num_n]);
    std::unique_ptr<double> const node_y(new double[curvilinearGrid.num_m * curvilinearGrid.num_n]);
    curvilinearGrid.node_x = node_x.get();
    curvilinearGrid.node_y = node_y.get();
    errorCode = mkernel_curvilinear_get_data(meshKernelId, curvilinearGrid);
    ASSERT_EQ(meshkernelapi::MeshKernelApiErrors::Success, errorCode);

    // Assert data
    const double tolerance = 1e-6;
    // Nodes
    ASSERT_NEAR(17.5, curvilinearGrid.node_x[2], tolerance);
    ASSERT_NEAR(0.0, curvilinearGrid.node_y[2], tolerance);
    ASSERT_NEAR(42.5, curvilinearGrid.node_x[4], tolerance);
    ASSERT_NEAR(0.0, curvilinearGrid.node_y[4], tolerance);
}

TEST_F(ApiTests, DeleteNode_OnCurvilinearGrid_ShouldDeleteNode)
{
    // Prepare
    auto const meshKernelId = GetMeshKernelId();
    MakeUniformCurvilinearGrid(5, 5, 10);

    meshkernelapi::CurvilinearGrid curvilinearGrid{};
    auto errorCode = mkernel_curvilinear_get_dimensions(meshKernelId, curvilinearGrid);
    ASSERT_EQ(meshkernelapi::MeshKernelApiErrors::Success, errorCode);
    std::unique_ptr<double> const node_x(new double[curvilinearGrid.num_m * curvilinearGrid.num_n]);
    std::unique_ptr<double> const node_y(new double[curvilinearGrid.num_m * curvilinearGrid.num_n]);
    curvilinearGrid.node_x = node_x.get();
    curvilinearGrid.node_y = node_y.get();
    errorCode = mkernel_curvilinear_get_data(meshKernelId, curvilinearGrid);
    auto const numValidNodesBefore = CurvilinearGridCountValidNodes(curvilinearGrid);

    // Execute
    errorCode = meshkernelapi::mkernel_curvilinear_delete_node(meshKernelId, 10.0, 0.0);
    ASSERT_EQ(meshkernelapi::MeshKernelApiErrors::Success, errorCode);

    // Asserts
    errorCode = mkernel_curvilinear_get_dimensions(meshKernelId, curvilinearGrid);
    ASSERT_EQ(meshkernelapi::MeshKernelApiErrors::Success, errorCode);

    errorCode = mkernel_curvilinear_get_data(meshKernelId, curvilinearGrid);
    ASSERT_EQ(meshkernelapi::MeshKernelApiErrors::Success, errorCode);

    // Two nodes are removed, one by delete node and one by the administration. The node is at the corner and the entire face will be removed
    auto const numValidNodesAfter = CurvilinearGridCountValidNodes(curvilinearGrid);
    ASSERT_EQ(numValidNodesBefore - 2, numValidNodesAfter);
}

TEST_F(ApiTests, ComputeFixedChainagesAndConvertNetworkToMesh_ShouldGenerateMesh1D)
{
    // Prepare
    auto const meshKernelId = GetMeshKernelId();

    double separator = meshkernelapi::mkernel_get_separator();
    int const numCoordinates = 7;
    std::unique_ptr<double> const polyLineXCoordinate(new double[numCoordinates]{0.0, 10.0, 20.0, separator, 10.0, 10.0, 10.0});
    std::unique_ptr<double> const polyLineYCoordinate(new double[numCoordinates]{0.0, 0.0, 0.0, separator, -10.0, 0.0, 10.0});

    meshkernelapi::GeometryList polylines{};
    polylines.coordinates_x = polyLineXCoordinate.get();
    polylines.coordinates_y = polyLineYCoordinate.get();
    polylines.num_coordinates = numCoordinates;
    polylines.geometry_separator = separator;

    // Set the network
    auto errorCode = mkernel_network1d_set(meshKernelId, polylines);
    ASSERT_EQ(meshkernelapi::MeshKernelApiErrors::Success, errorCode);

    // Execute, compute fixed chainages
    int const fixedChainagesSize = 3;
    double const minFaceSize = 0.01;
    double const fixedChainagesOffset = 10.0;
    std::unique_ptr<double> fixedChainages(new double[3]{5.0, separator, 5.0});
    errorCode = meshkernelapi::mkernel_network1d_compute_fixed_chainages(meshKernelId, fixedChainages.get(), fixedChainagesSize, minFaceSize, fixedChainagesOffset);
    // Convert network 1d to mesh1d
    errorCode = meshkernelapi::mkernel_network1d_to_mesh1d(meshKernelId, minFaceSize);

    // Asserts
    meshkernelapi::Mesh1D mesh1dResults;
    errorCode = mkernel_mesh1d_get_dimensions(meshKernelId, mesh1dResults);
    ASSERT_EQ(6, mesh1dResults.num_nodes);
    ASSERT_EQ(4, mesh1dResults.num_edges);
}

TEST_F(ApiTests, ComputeOffsettedAndConvertNetworkToMesh_ShouldGenerateMesh1D)
{
    // Prepare
    auto const meshKernelId = GetMeshKernelId();

    double separator = meshkernelapi::mkernel_get_separator();
    int const numCoordinates = 7;
    std::unique_ptr<double> const polyLineXCoordinate(new double[numCoordinates]{0.0, 10.0, 20.0, separator, 10.0, 10.0, 10.0});
    std::unique_ptr<double> const polyLineYCoordinate(new double[numCoordinates]{0.0, 0.0, 0.0, separator, -10.0, 0.0, 10.0});

    meshkernelapi::GeometryList polylines{};
    polylines.coordinates_x = polyLineXCoordinate.get();
    polylines.coordinates_y = polyLineYCoordinate.get();
    polylines.num_coordinates = numCoordinates;
    polylines.geometry_separator = separator;

    // Set the network
    auto errorCode = mkernel_network1d_set(meshKernelId, polylines);
    ASSERT_EQ(meshkernelapi::MeshKernelApiErrors::Success, errorCode);

    // Execute, compute offsetted chainages
    double const offset = 1.0;
    std::unique_ptr<double> fixedChainages(new double[3]{5.0, separator, 5.0});
    errorCode = meshkernelapi::mkernel_network1d_compute_offsetted_chainages(meshKernelId, offset);

    // Convert network 1d to mesh1d
    errorCode = meshkernelapi::mkernel_network1d_to_mesh1d(meshKernelId, 0.01);

    // Asserts
    meshkernelapi::Mesh1D mesh1dResults;
    errorCode = mkernel_mesh1d_get_dimensions(meshKernelId, mesh1dResults);
    ASSERT_EQ(41, mesh1dResults.num_nodes);
    ASSERT_EQ(40, mesh1dResults.num_edges);
}

TEST(OrthogonalizationAndSmoothing, OrthogonalizeRealMeshWithHexagon_ShouldOrthogonalize)
{
    // Prepare
    int meshKernelId;
    const int isGeographic = 0;
    meshkernelapi::mkernel_allocate_state(isGeographic, meshKernelId);

    const auto [num_nodes, num_edges, node_x, node_y, node_type, edge_nodes, edge_type] = ReadLegacyMeshFile(TEST_FOLDER + "/data/MeshWithHexagon.nc");
    meshkernelapi::Mesh2D mesh2d;
    mesh2d.num_edges = static_cast<int>(num_edges);
    mesh2d.num_nodes = static_cast<int>(num_nodes);
    mesh2d.node_x = node_x.get();
    mesh2d.node_y = node_y.get();
    mesh2d.edge_nodes = edge_nodes.get();

    auto errorCode = mkernel_mesh2d_set(meshKernelId, mesh2d);
    ASSERT_EQ(meshkernelapi::MeshKernelApiErrors::Success, errorCode);

    meshkernel::OrthogonalizationParameters orthogonalizationParameters{};
    orthogonalizationParameters.outer_iterations = 1;
    orthogonalizationParameters.boundary_iterations = 25;
    orthogonalizationParameters.inner_iterations = 25;
    orthogonalizationParameters.orthogonalization_to_smoothing_factor = 0.975;

    meshkernelapi::GeometryList geometryList{};
    meshkernelapi::GeometryList landBoundaries{};

    // Execute
    errorCode = mkernel_mesh2d_initialize_orthogonalization(meshKernelId,
                                                            1,
                                                            orthogonalizationParameters,
                                                            landBoundaries,
                                                            geometryList);

    ASSERT_EQ(meshkernelapi::MeshKernelApiErrors::Success, errorCode);

    errorCode = meshkernelapi::mkernel_mesh2d_prepare_outer_iteration_orthogonalization(meshKernelId);
    ASSERT_EQ(meshkernelapi::MeshKernelApiErrors::Success, errorCode);

    errorCode = meshkernelapi::mkernel_mesh2d_compute_inner_ortogonalization_iteration(meshKernelId);
    ASSERT_EQ(meshkernelapi::MeshKernelApiErrors::Success, errorCode);

    errorCode = meshkernelapi::mkernel_mesh2d_finalize_inner_ortogonalization_iteration(meshKernelId);
    ASSERT_EQ(meshkernelapi::MeshKernelApiErrors::Success, errorCode);

    errorCode = meshkernelapi::mkernel_mesh2d_delete_orthogonalization(meshKernelId);
    ASSERT_EQ(meshkernelapi::MeshKernelApiErrors::Success, errorCode);
}

TEST_F(ApiTests, SetFacesAndComputeSingleContactsThroughApi_ShouldComputeContacts)
{
    auto [nodes_x, nodes_y, edges, face_nodes, num_face_nodes] = MakeMeshWithFaceNodes();
    const auto meshKernelId = GetMeshKernelId();

    meshkernelapi::Mesh2D mesh2d;
    mesh2d.node_x = &nodes_x[0];
    mesh2d.node_y = &nodes_y[0];

    mesh2d.edge_nodes = &edges[0];
    mesh2d.face_nodes = &face_nodes[0];
    mesh2d.nodes_per_face = &num_face_nodes[0];

    mesh2d.num_nodes = static_cast<int>(nodes_x.size());
    mesh2d.num_edges = static_cast<int>(edges.size() / 2);
    mesh2d.num_faces = static_cast<int>(num_face_nodes.size());

    auto errorCode = mkernel_mesh2d_set(meshKernelId, mesh2d);
    ASSERT_EQ(meshkernelapi::MeshKernelApiErrors::Success, errorCode);

    // Init 1d mesh
    meshkernelapi::Mesh1D mesh1d;
    std::unique_ptr<double> const node_x(new double[7]{
        1.73493900000000,
        2.35659313023165,
        5.38347452702839,
        14.2980910429074,
        22.9324017677239,
        25.3723169493137,
        25.8072280000000});
    std::unique_ptr<double> const node_y(new double[7]{
        -7.6626510000000,
        1.67281447902331,
        10.3513746546384,
        12.4797224193970,
        15.3007317677239,
        24.1623588554512,
        33.5111870000000});
    mesh1d.node_x = node_x.get();
    mesh1d.node_y = node_y.get();
    mesh1d.num_nodes = 7;

    std::unique_ptr<int> edge_nodes(new int[12]{
        0, 1, 1, 2, 2, 3, 3, 4, 4, 5, 5, 6});
    mesh1d.edge_nodes = edge_nodes.get();
    mesh1d.num_edges = 6;

    errorCode = mkernel_mesh1d_set(meshKernelId, mesh1d);
    ASSERT_EQ(meshkernelapi::MeshKernelApiErrors::Success, errorCode);

    // Init 1d mask
    std::unique_ptr<int> onedNodeMask(new int[7]{1, 1, 1, 1, 1, 1, 1});

    // Init polygon
    meshkernelapi::GeometryList polygon;
    polygon.geometry_separator = meshkernel::constants::missing::doubleValue;

    std::vector<double> xCoordinates{-30, 40, 40, -40, -30};
    std::vector<double> yCoordinates{-20, -20, 50, 50, -20};
    std::vector<double> zCoordinates{0, 0, 0, 0, 0};
    polygon.coordinates_x = xCoordinates.data();
    polygon.coordinates_y = yCoordinates.data();
    polygon.values = zCoordinates.data();
    polygon.num_coordinates = static_cast<int>(xCoordinates.size());

    // Execute
    errorCode = mkernel_contacts_compute_single(meshKernelId, onedNodeMask.get(), polygon);
    ASSERT_EQ(meshkernelapi::MeshKernelApiErrors::Success, errorCode);

    // Get the new state
    meshkernelapi::Contacts contacts{};
    errorCode = mkernel_contacts_get_dimensions(meshKernelId, contacts);
    ASSERT_EQ(meshkernelapi::MeshKernelApiErrors::Success, errorCode);

    std::unique_ptr<int> mesh1d_indices(new int[contacts.num_contacts]);
    std::unique_ptr<int> mesh2d_indices(new int[contacts.num_contacts]);
    contacts.mesh1d_indices = mesh1d_indices.get();
    contacts.mesh2d_indices = mesh2d_indices.get();

    errorCode = mkernel_contacts_get_data(meshKernelId, contacts);
    ASSERT_EQ(meshkernelapi::MeshKernelApiErrors::Success, errorCode);

    // Assert
    ASSERT_EQ(5, contacts.num_contacts);

    ASSERT_EQ(1, contacts.mesh1d_indices[0]);
    ASSERT_EQ(2, contacts.mesh1d_indices[1]);
    ASSERT_EQ(3, contacts.mesh1d_indices[2]);
    ASSERT_EQ(4, contacts.mesh1d_indices[3]);
    ASSERT_EQ(5, contacts.mesh1d_indices[4]);

    ASSERT_EQ(0, contacts.mesh2d_indices[0]);
    ASSERT_EQ(3, contacts.mesh2d_indices[1]);
    ASSERT_EQ(4, contacts.mesh2d_indices[2]);
    ASSERT_EQ(5, contacts.mesh2d_indices[3]);
    ASSERT_EQ(8, contacts.mesh2d_indices[4]);
}

TEST(CostumizedApiTests, IntersectMeshWithPolylineThroughApi_ShouldIntersectMeshEdges)
{
    // Setup
    int meshKernelId;
    auto errorCode = meshkernelapi::mkernel_allocate_state(0, meshKernelId);

<<<<<<< HEAD
    // Create a curvilinear grid in the back-end and convert it into an unstructured grid
    meshkernel::MakeGridParameters makeMeshParameters;
=======
    // Create a curvilinear grid in the back-end and convert to an unstructured grid
    meshkernelapi::MakeGridParameters makeMeshParameters;
>>>>>>> eebf3b41
    makeMeshParameters.num_columns = 3;
    makeMeshParameters.num_rows = 3;
    makeMeshParameters.block_size_x = 1.0;
    makeMeshParameters.block_size_y = 1.0;
    makeMeshParameters.origin_x = 0.0;
    makeMeshParameters.origin_y = 0.0;
    makeMeshParameters.angle = 0.0;

    // Empty polygon
    meshkernelapi::GeometryList geometryList;
    geometryList.num_coordinates = 0;

    // Creates an unstructured grid from mesh parameters
    errorCode = mkernel_mesh2d_make_uniform(meshKernelId, makeMeshParameters, geometryList);

    // Get the mesh dimensions
    meshkernelapi::Mesh2D mesh2dDimensions{};
    errorCode = mkernel_mesh2d_get_dimensions(meshKernelId, mesh2dDimensions);

    // Set the polyLine
    std::vector<double> xCoordinates{0.6, 0.6};
    std::vector<double> yCoordinates{2.5, 0.5};

    meshkernelapi::GeometryList boundaryPolyLine{};
    boundaryPolyLine.geometry_separator = meshkernel::constants::missing::doubleValue;
    boundaryPolyLine.coordinates_x = xCoordinates.data();
    boundaryPolyLine.coordinates_y = yCoordinates.data();
    boundaryPolyLine.values = nullptr;
    boundaryPolyLine.num_coordinates = 2;

    std::vector<int> polylineSegmentIndexes(mesh2dDimensions.num_edges * 2, meshkernel::constants::missing::intValue);

    std::vector<int> edgeNodes(mesh2dDimensions.num_edges * 2, meshkernel::constants::missing::intValue);
    std::vector<int> edgeIndex(mesh2dDimensions.num_edges, meshkernel::constants::missing::intValue);
    std::vector<double> edgeDistances(mesh2dDimensions.num_edges * 2, meshkernel::constants::missing::doubleValue);
    std::vector<double> segmentDistances(mesh2dDimensions.num_edges * 2, meshkernel::constants::missing::doubleValue);
    std::vector<int> segmentIndexes(mesh2dDimensions.num_edges, meshkernel::constants::missing::intValue);

    std::vector<int> faceEdgeIndex(mesh2dDimensions.num_edges, meshkernel::constants::missing::intValue);
    std::vector<int> faceNumEdges(mesh2dDimensions.num_edges, meshkernel::constants::missing::intValue);
    std::vector<int> faceIndexes(mesh2dDimensions.num_edges, meshkernel::constants::missing::intValue);

    errorCode = mkernel_mesh2d_intersections_from_polyline(meshKernelId,
                                                           boundaryPolyLine,
                                                           edgeNodes.data(),
                                                           edgeIndex.data(),
                                                           edgeDistances.data(),
                                                           segmentDistances.data(),
                                                           segmentIndexes.data(),
                                                           faceIndexes.data(),
                                                           faceNumEdges.data(),
                                                           faceEdgeIndex.data());

    /// Assert
    const double tolerance = 1e-6;

    ASSERT_EQ(meshkernelapi::MeshKernelApiErrors::Success, errorCode);

    ASSERT_EQ(segmentIndexes[0], 0);
    ASSERT_EQ(segmentIndexes[1], 0);
    ASSERT_EQ(segmentIndexes[2], meshkernel::constants::missing::intValue);

    ASSERT_NEAR(segmentDistances[0], 0.25, tolerance);
    ASSERT_NEAR(segmentDistances[1], 0.75, tolerance);
    ASSERT_NEAR(segmentDistances[2], meshkernel::constants::missing::doubleValue, tolerance);

    ASSERT_NEAR(edgeDistances[0], 0.6, tolerance);
    ASSERT_NEAR(edgeDistances[1], 0.6, tolerance);
    ASSERT_NEAR(edgeDistances[2], meshkernel::constants::missing::doubleValue, tolerance);

    ASSERT_EQ(faceIndexes[0], 6);
    ASSERT_EQ(faceIndexes[1], 3);
    ASSERT_EQ(faceIndexes[2], 3);
    ASSERT_EQ(faceIndexes[3], 0);
    ASSERT_EQ(faceIndexes[4], meshkernel::constants::missing::intValue);

    ASSERT_EQ(faceNumEdges[0], 1);
    ASSERT_EQ(faceNumEdges[1], 2);
    ASSERT_EQ(faceNumEdges[2], 1);
    ASSERT_EQ(faceNumEdges[3], meshkernel::constants::missing::intValue);

    ASSERT_EQ(faceEdgeIndex[0], 18);
    ASSERT_EQ(faceEdgeIndex[1], 18);
    ASSERT_EQ(faceEdgeIndex[2], 15);
    ASSERT_EQ(faceEdgeIndex[3], 15);
    ASSERT_EQ(faceEdgeIndex[4], meshkernel::constants::missing::intValue);
}

TEST(Mesh2D, MakeUniformInSpericalCoordinatesShouldGenerateAMesh)
{
    // Setup
    const double lonMin = -6;
    const double lonMax = 2;
    const double latMin = 48.5;
    const double latMax = 51.2;
    const double lonResolution = 0.2;
    const double latResolution = 0.2;
    const int num_x = static_cast<int>(std::ceil((lonMax - lonMin) / lonResolution));
    const int num_y = static_cast<int>(std::ceil((latMax - latMin) / latResolution));

    auto make_grid_parameters = meshkernel::MakeGridParameters();
    make_grid_parameters.num_columns = num_x;
    make_grid_parameters.num_rows = num_y;
    make_grid_parameters.angle = 0.0;
    make_grid_parameters.block_size = 0.0;
    make_grid_parameters.origin_x = lonMin;
    make_grid_parameters.origin_y = latMin;
    make_grid_parameters.block_size_x = lonResolution;
    make_grid_parameters.block_size_y = latResolution;

    // Execute
    int meshKernelId;
    auto errorCode = meshkernelapi::mkernel_allocate_state(true, meshKernelId);
    ASSERT_EQ(meshkernelapi::MeshKernelApiErrors::Success, errorCode);

    meshkernelapi::GeometryList geometryList;
    geometryList.num_coordinates = 0;

    errorCode = mkernel_curvilinear_make_uniform(meshKernelId, make_grid_parameters, geometryList);
    ASSERT_EQ(meshkernelapi::MeshKernelApiErrors::Success, errorCode);
    errorCode = meshkernelapi::mkernel_curvilinear_convert_to_mesh2d(meshKernelId);
    ASSERT_EQ(meshkernelapi::MeshKernelApiErrors::Success, errorCode);

    meshkernelapi::Mesh2D mesh2d;
    errorCode = mkernel_mesh2d_get_dimensions(meshKernelId, mesh2d);
    ASSERT_EQ(meshkernelapi::MeshKernelApiErrors::Success, errorCode);

    // Assert
    ASSERT_EQ(mesh2d.num_nodes, 615);
    ASSERT_EQ(mesh2d.num_edges, 1174);
    ASSERT_EQ(mesh2d.num_faces, 80);
}

TEST(Mesh2D, RefineAMeshBasedOnConstantGriddedSamplesShouldRefine)
{
    // Prepare
    int meshKernelId;
    constexpr int isGeographic = 0;
    meshkernelapi::mkernel_allocate_state(isGeographic, meshKernelId);

    const auto [num_nodes, num_edges, node_x, node_y, node_type, edge_nodes, edge_type] = ReadLegacyMeshFile(TEST_FOLDER + "/data/MeshRefinementTests/gebco.nc");
    meshkernelapi::Mesh2D mesh2d;
    mesh2d.num_edges = static_cast<int>(num_edges);
    mesh2d.num_nodes = static_cast<int>(num_nodes);
    mesh2d.node_x = node_x.get();
    mesh2d.node_y = node_y.get();
    mesh2d.edge_nodes = edge_nodes.get();

    auto errorCode = mkernel_mesh2d_set(meshKernelId, mesh2d);
    ASSERT_EQ(meshkernelapi::MeshKernelApiErrors::Success, errorCode);

    auto [ncols, nrows, xllcenter, yllcenter, cellsize, nodata_value, values] = ReadAscFile(TEST_FOLDER + "/data/MeshRefinementTests/gebco.asc");
    meshkernelapi::GriddedSamples griddedSamples;
    griddedSamples.n_cols = ncols - 1;
    griddedSamples.n_rows = nrows - 1;
    griddedSamples.x_origin = xllcenter;
    griddedSamples.y_origin = yllcenter;
    griddedSamples.cell_size = cellsize;
    griddedSamples.values = values.data();
    griddedSamples.x_coordinates = nullptr;
    griddedSamples.y_coordinates = nullptr;

    meshkernel::MeshRefinementParameters meshRefinementParameters;
    meshRefinementParameters.max_num_refinement_iterations = 5;
    meshRefinementParameters.refine_intersected = 0;
    meshRefinementParameters.min_edge_size = 0.01;
    meshRefinementParameters.refinement_type = 1;
    meshRefinementParameters.connect_hanging_nodes = 1;
    meshRefinementParameters.account_for_samples_outside = 0;

    errorCode = mkernel_mesh2d_refine_based_on_gridded_samples(meshKernelId, griddedSamples, meshRefinementParameters, true);
    ASSERT_EQ(meshkernelapi::MeshKernelApiErrors::Success, errorCode);

    meshkernelapi::Mesh2D mesh2dResults;
    errorCode = mkernel_mesh2d_get_dimensions(meshKernelId, mesh2dResults);
    ASSERT_EQ(meshkernelapi::MeshKernelApiErrors::Success, errorCode);

    ASSERT_EQ(2179, mesh2dResults.num_nodes);
    ASSERT_EQ(5252, mesh2dResults.num_edges);
    ASSERT_EQ(3074, mesh2dResults.num_faces);
    ASSERT_EQ(10454, mesh2dResults.num_face_nodes);
}

TEST_F(ApiTests, RefineAMeshBasedOnNonConstantGriddedSamplesShouldRefine)
{
    // Prepare
    size_t nRows{5};
    size_t nCols{4};
    MakeMesh(nRows, nCols, 100.0);
    auto const meshKernelId = GetMeshKernelId();

    meshkernelapi::GriddedSamples griddedSamples;
    griddedSamples.n_rows = static_cast<int>(nRows + static_cast<size_t>(1));
    griddedSamples.n_cols = static_cast<int>(nCols + static_cast<size_t>(1));
    std::vector<double> x_coordinates(griddedSamples.n_cols + 1);
    std::vector<double> y_coordinates(griddedSamples.n_rows + 1);

    double coordinate = -50.0;
    const double dx = 100.0;
    for (size_t i = 0; i < x_coordinates.size(); ++i)
    {
        x_coordinates[i] = coordinate + i * dx;
    }
    coordinate = -50.0;
    const double dy = 100.0;
    for (size_t i = 0; i < y_coordinates.size(); ++i)
    {
        y_coordinates[i] = coordinate + i * dy;
    }

    std::vector<double> values((griddedSamples.n_rows + 1) * (griddedSamples.n_cols + 1));
    for (size_t i = 0; i < values.size(); ++i)
    {
        values[i] = -0.05;
    }

    griddedSamples.x_coordinates = x_coordinates.data();
    griddedSamples.y_coordinates = y_coordinates.data();
    griddedSamples.values = values.data();

    meshkernel::MeshRefinementParameters meshRefinementParameters;
    meshRefinementParameters.max_num_refinement_iterations = 5;
    meshRefinementParameters.refine_intersected = 0;
    meshRefinementParameters.min_edge_size = 2.0;
    meshRefinementParameters.refinement_type = 1;
    meshRefinementParameters.connect_hanging_nodes = 1;
    meshRefinementParameters.account_for_samples_outside = 0;

    auto errorCode = mkernel_mesh2d_refine_based_on_gridded_samples(meshKernelId, griddedSamples, meshRefinementParameters, true);
    ASSERT_EQ(meshkernelapi::MeshKernelApiErrors::Success, errorCode);

    meshkernelapi::Mesh2D mesh2dResults;
    errorCode = mkernel_mesh2d_get_dimensions(meshKernelId, mesh2dResults);
    ASSERT_EQ(meshkernelapi::MeshKernelApiErrors::Success, errorCode);

    ASSERT_EQ(99, mesh2dResults.num_nodes);
    ASSERT_EQ(178, mesh2dResults.num_edges);
    ASSERT_EQ(80, mesh2dResults.num_faces);
}<|MERGE_RESOLUTION|>--- conflicted
+++ resolved
@@ -2943,13 +2943,8 @@
     int meshKernelId;
     auto errorCode = meshkernelapi::mkernel_allocate_state(0, meshKernelId);
 
-<<<<<<< HEAD
-    // Create a curvilinear grid in the back-end and convert it into an unstructured grid
+    // Create a curvilinear grid in the back-end and convert to an unstructured grid
     meshkernel::MakeGridParameters makeMeshParameters;
-=======
-    // Create a curvilinear grid in the back-end and convert to an unstructured grid
-    meshkernelapi::MakeGridParameters makeMeshParameters;
->>>>>>> eebf3b41
     makeMeshParameters.num_columns = 3;
     makeMeshParameters.num_rows = 3;
     makeMeshParameters.block_size_x = 1.0;
