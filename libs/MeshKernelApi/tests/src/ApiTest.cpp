#include <gmock/gmock.h>
#include <gtest/gtest.h>

#include <MeshKernel/Parameters.hpp>

#include <MeshKernelApi/CurvilinearGrid.hpp>
#include <MeshKernelApi/GeometryList.hpp>
#include <MeshKernelApi/Mesh1D.hpp>
#include <MeshKernelApi/Mesh2D.hpp>
#include <MeshKernelApi/MeshKernel.hpp>
#include <Version/Version.hpp>

#include <TestUtils/Definitions.hpp>
#include <TestUtils/MakeCurvilinearGrids.hpp>
#include <TestUtils/MakeMeshes.hpp>
#include <TestUtils/SampleFileReader.hpp>

#include <numeric>

class CartesianApiTests : public testing::Test
{
public:
    /// Constructor for allocating state
    CartesianApiTests()
    {
        int isGeographic = 0;
        const auto errorCode = meshkernelapi::mkernel_allocate_state(isGeographic, m_meshKernelId);
        if (errorCode != 0)
        {
            throw std::runtime_error("Could not allocate state");
        }
    }

    /// Destructor for deallocating state
    ~CartesianApiTests()
    {
        meshkernelapi::mkernel_deallocate_state(m_meshKernelId);
    }

    /// @brief Make a mesh
    /// @param[in]  numRows            Number of rows
    /// @param[in]  numColumns            Number of columns
    /// @param[in]  delta        Distance between neighboring nodes
    void MakeMesh(meshkernel::UInt numRows = 2, meshkernel::UInt numColumns = 3, double delta = 1.0)
    {
        // Set-up new mesh
        auto [num_nodes, num_edges, node_x, node_y, edge_nodes] = MakeRectangularMeshForApiTesting(numRows, numColumns, delta);
        meshkernelapi::Mesh2D mesh2d{};
        mesh2d.num_edges = static_cast<int>(num_edges);
        mesh2d.num_nodes = static_cast<int>(num_nodes);
        mesh2d.node_x = node_x.data();
        mesh2d.node_y = node_y.data();
        mesh2d.edge_nodes = edge_nodes.data();
        const auto errorCode = mkernel_mesh2d_set(m_meshKernelId, mesh2d);
        if (errorCode != 0)
        {
            throw std::runtime_error("Could not set mesh2d");
        }
    }

    void MakeUniformCurvilinearGrid(meshkernel::UInt numberOfColumns = 4,
                                    meshkernel::UInt numberOfRows = 4,
                                    double blockSizeX = 10.0,
                                    double blockSizeY = 10.0,
                                    double originX = 0.0,
                                    double originY = 0.0) const
    {
        meshkernel::MakeGridParameters makeGridParameters{};
        meshkernelapi::GeometryList geometryList{};

        makeGridParameters.num_columns = static_cast<int>(numberOfColumns);
        makeGridParameters.num_rows = static_cast<int>(numberOfRows);
        makeGridParameters.angle = 0.0;
        makeGridParameters.origin_x = originX;
        makeGridParameters.origin_y = originY;
        makeGridParameters.block_size_x = blockSizeX;
        makeGridParameters.block_size_y = blockSizeY;

        auto const errorCode = mkernel_curvilinear_make_uniform(m_meshKernelId, makeGridParameters, geometryList);
        if (errorCode != 0)
        {
            throw std::runtime_error("Could not create uniform curvilinear grid");
        }
    }

    [[nodiscard]] int GetMeshKernelId() const
    {
        return m_meshKernelId;
    }

private:
    int m_meshKernelId{};
};

static auto GebcoMakeGridParameters()
{

    double lonMin = -1;
    double lonMax = -0.2;
    double latMin = 49.1;
    double latMax = 49.6;
    double lonRes = 0.1;
    double latRes = 0.1;
    int numX = static_cast<int>(std::ceil((lonMax - lonMin) / lonRes));
    int numY = static_cast<int>(std::ceil((latMax - latMin) / latRes));

    meshkernel::MakeGridParameters makeGridParameters{};

    makeGridParameters.num_columns = numX;
    makeGridParameters.num_rows = numY;
    makeGridParameters.angle = 0.0;
    makeGridParameters.origin_x = lonMin;
    makeGridParameters.origin_y = latMin;
    makeGridParameters.block_size_x = 0.1;
    makeGridParameters.block_size_y = 0.1;

    return makeGridParameters;
}

TEST_F(CartesianApiTests, Mesh2DDeleteNode_ShouldDeleteNode)
{
    // Prepare
    MakeMesh();
    auto const meshKernelId = GetMeshKernelId();

    // Execute
    auto errorCode = meshkernelapi::mkernel_mesh2d_delete_node(meshKernelId, 0);
    ASSERT_EQ(meshkernelapi::MeshKernelApiErrors::Success, errorCode);

    // Get the dimensions
    meshkernelapi::Mesh2D mesh2d{};
    errorCode = mkernel_mesh2d_get_dimensions(meshKernelId, mesh2d);
    ASSERT_EQ(meshkernelapi::MeshKernelApiErrors::Success, errorCode);

    // Assert dimensions
    ASSERT_EQ(11, mesh2d.num_nodes);
    ASSERT_EQ(15, mesh2d.num_edges);

    // Allocate memory and get data
    std::vector<int> edge_nodes(mesh2d.num_edges * 2);
    std::vector<int> face_nodes(mesh2d.num_face_nodes);
    std::vector<int> nodes_per_face(mesh2d.num_faces);
    std::vector<double> node_x(mesh2d.num_nodes);
    std::vector<double> node_y(mesh2d.num_nodes);
    std::vector<double> edge_x(mesh2d.num_edges);
    std::vector<double> edge_y(mesh2d.num_edges);
    std::vector<double> face_x(mesh2d.num_faces);
    std::vector<double> face_y(mesh2d.num_faces);

    mesh2d.edge_nodes = edge_nodes.data();
    mesh2d.face_nodes = face_nodes.data();
    mesh2d.nodes_per_face = nodes_per_face.data();
    mesh2d.node_x = node_x.data();
    mesh2d.node_y = node_y.data();
    mesh2d.edge_x = edge_x.data();
    mesh2d.edge_y = edge_y.data();
    mesh2d.face_x = face_x.data();
    mesh2d.face_y = face_y.data();
    errorCode = mkernel_mesh2d_get_data(meshKernelId, mesh2d);
    ASSERT_EQ(meshkernelapi::MeshKernelApiErrors::Success, errorCode);

    /*  1---4---7---10
        |   |   |   |
        0---3---6---9
            |   |   |
            2---5---8
    */
    // Assert data
    const double tolerance = 1e-6;
    // Nodes
    ASSERT_NEAR(0.0, mesh2d.node_x[0], tolerance);
    ASSERT_NEAR(1.0, mesh2d.node_y[0], tolerance);
    // Edges
    ASSERT_EQ(0, mesh2d.edge_nodes[0]);
    ASSERT_EQ(3, mesh2d.edge_nodes[1]);
    ASSERT_NEAR(0.5, mesh2d.edge_x[0], tolerance);
    ASSERT_NEAR(1.0, mesh2d.edge_y[0], tolerance);
    // First face
    ASSERT_EQ(0, mesh2d.face_nodes[0]);
    ASSERT_EQ(3, mesh2d.face_nodes[1]);
    ASSERT_EQ(4, mesh2d.face_nodes[2]);
    ASSERT_EQ(1, mesh2d.face_nodes[3]);
    ASSERT_EQ(4, mesh2d.nodes_per_face[0]);
    ASSERT_NEAR(0.5, mesh2d.face_x[0], tolerance);
    ASSERT_NEAR(1.5, mesh2d.face_y[0], tolerance);
    // Second Face
    ASSERT_EQ(2, mesh2d.face_nodes[4]);
    ASSERT_EQ(5, mesh2d.face_nodes[5]);
    ASSERT_EQ(6, mesh2d.face_nodes[6]);
    ASSERT_EQ(3, mesh2d.face_nodes[7]);
    ASSERT_EQ(4, mesh2d.nodes_per_face[1]);
    ASSERT_NEAR(1.5, mesh2d.face_x[1], tolerance);
    ASSERT_NEAR(0.5, mesh2d.face_y[1], tolerance);
}

TEST_F(CartesianApiTests, FlipEdges_ShouldFlipEdges)
{
    // Prepare
    MakeMesh();
    auto const meshKernelId = GetMeshKernelId();

    // Execute
    const int isTriangulationRequired = 1;
    const int projectToLandBoundaryOption = 1;
    meshkernelapi::GeometryList selectingPolygon{};
    meshkernelapi::GeometryList landBoundaries{};
    auto errorCode = mkernel_mesh2d_flip_edges(meshKernelId,
                                               isTriangulationRequired,
                                               projectToLandBoundaryOption,
                                               selectingPolygon,
                                               landBoundaries);

    ASSERT_EQ(meshkernelapi::MeshKernelApiErrors::Success, errorCode);

    meshkernelapi::Mesh2D mesh2d{};
    errorCode = mkernel_mesh2d_get_dimensions(meshKernelId, mesh2d);

    // Assert
    ASSERT_EQ(meshkernelapi::MeshKernelApiErrors::Success, errorCode);
    ASSERT_EQ(12, mesh2d.num_nodes);
    ASSERT_EQ(23, mesh2d.num_edges);
}

TEST_F(CartesianApiTests, FlipEdges_WithALandBoundary_ShouldFlipEdges)
{
    // Prepare
    MakeMesh();
    auto const meshKernelId = GetMeshKernelId();

    // Execute
    const int isTriangulationRequired = 1;
    const int projectToLandBoundaryOption = 1;
    meshkernelapi::GeometryList selectingPolygon{};

    std::vector xCoordinates{-0.5, -0.5, 4.0, meshkernel::constants::missing::doubleValue};
    std::vector yCoordinates{3.0, -0.5, -0.5, meshkernel::constants::missing::doubleValue};
    std::vector zCoordinates{0.0, 0.0, 0.0, meshkernel::constants::missing::doubleValue};

    meshkernelapi::GeometryList landBoundaries{};
    landBoundaries.geometry_separator = meshkernel::constants::missing::doubleValue;
    landBoundaries.coordinates_x = xCoordinates.data();
    landBoundaries.coordinates_y = yCoordinates.data();
    landBoundaries.values = zCoordinates.data();
    landBoundaries.num_coordinates = static_cast<int>(xCoordinates.size());

    auto errorCode = mkernel_mesh2d_flip_edges(meshKernelId,
                                               isTriangulationRequired,
                                               projectToLandBoundaryOption,
                                               selectingPolygon,
                                               landBoundaries);

    ASSERT_EQ(meshkernelapi::MeshKernelApiErrors::Success, errorCode);

    meshkernelapi::Mesh2D mesh2d{};
    errorCode = mkernel_mesh2d_get_dimensions(meshKernelId, mesh2d);

    // Assert
    ASSERT_EQ(meshkernelapi::MeshKernelApiErrors::Success, errorCode);
    ASSERT_EQ(12, mesh2d.num_nodes);
    ASSERT_EQ(23, mesh2d.num_edges);
}

TEST_F(CartesianApiTests, InsertEdgeThroughApi)
{
    // Prepare
    MakeMesh();
    auto const meshKernelId = GetMeshKernelId();

    // Execute
    int newEdgeIndex;
    auto errorCode = meshkernelapi::mkernel_mesh2d_insert_edge(meshKernelId, 0, 4, newEdgeIndex);
    ASSERT_EQ(meshkernelapi::MeshKernelApiErrors::Success, errorCode);
    ASSERT_EQ(17, newEdgeIndex);

    meshkernelapi::Mesh2D mesh2d{};
    errorCode = mkernel_mesh2d_get_dimensions(meshKernelId, mesh2d);

    // Assert
    ASSERT_EQ(meshkernelapi::MeshKernelApiErrors::Success, errorCode);
    ASSERT_EQ(12, mesh2d.num_nodes);
    ASSERT_EQ(18, mesh2d.num_edges);
}

TEST_F(CartesianApiTests, MergeTwoNodesThroughApi)
{
    // Prepare
    MakeMesh();
    auto const meshKernelId = GetMeshKernelId();

    // Execute
    auto errorCode = meshkernelapi::mkernel_mesh2d_merge_two_nodes(meshKernelId, 0, 4);
    ASSERT_EQ(meshkernelapi::MeshKernelApiErrors::Success, errorCode);

    meshkernelapi::Mesh2D mesh2d{};
    errorCode = mkernel_mesh2d_get_dimensions(meshKernelId, mesh2d);

    // Assert
    ASSERT_EQ(meshkernelapi::MeshKernelApiErrors::Success, errorCode);
    ASSERT_EQ(11, mesh2d.num_nodes);
    ASSERT_EQ(15, mesh2d.num_edges);
}

TEST_F(CartesianApiTests, MergeNodesThroughApi)
{
    // Prepare
    MakeMesh();
    auto const meshKernelId = GetMeshKernelId();
    meshkernelapi::GeometryList geometry_list{};

    // Execute
    auto errorCode = mkernel_mesh2d_merge_nodes(meshKernelId, geometry_list, 0.001);
    ASSERT_EQ(meshkernelapi::MeshKernelApiErrors::Success, errorCode);

    meshkernelapi::Mesh2D mesh2d{};
    errorCode = mkernel_mesh2d_get_dimensions(meshKernelId, mesh2d);

    // Assert (nothing is done, just check that the api communication works)
    ASSERT_EQ(meshkernelapi::MeshKernelApiErrors::Success, errorCode);
    ASSERT_EQ(12, mesh2d.num_nodes);
    ASSERT_EQ(17, mesh2d.num_edges);
}

TEST_F(CartesianApiTests, OrthogonalizationThroughApi)
{
    // Set a new mesh in mesh
    MakeMesh();
    auto const meshKernelId = GetMeshKernelId();

    // Prepare
    meshkernel::OrthogonalizationParameters orthogonalizationParameters{};
    orthogonalizationParameters.outer_iterations = 1;
    orthogonalizationParameters.boundary_iterations = 25;
    orthogonalizationParameters.inner_iterations = 25;
    orthogonalizationParameters.orthogonalization_to_smoothing_factor = 0.975;

    meshkernelapi::GeometryList geometryList{};
    meshkernelapi::GeometryList landBoundaries{};

    // Execute
    auto errorCode = mkernel_mesh2d_initialize_orthogonalization(meshKernelId,
                                                                 1,
                                                                 orthogonalizationParameters,
                                                                 landBoundaries,
                                                                 geometryList);

    // Assert (nothing is done, just check that the api communication works)
    ASSERT_EQ(meshkernelapi::MeshKernelApiErrors::Success, errorCode);

    errorCode = meshkernelapi::mkernel_mesh2d_prepare_outer_iteration_orthogonalization(meshKernelId);
    ASSERT_EQ(meshkernelapi::MeshKernelApiErrors::Success, errorCode);

    errorCode = meshkernelapi::mkernel_mesh2d_compute_inner_ortogonalization_iteration(meshKernelId);
    ASSERT_EQ(meshkernelapi::MeshKernelApiErrors::Success, errorCode);

    errorCode = meshkernelapi::mkernel_mesh2d_finalize_inner_ortogonalization_iteration(meshKernelId);
    ASSERT_EQ(meshkernelapi::MeshKernelApiErrors::Success, errorCode);

    errorCode = meshkernelapi::mkernel_mesh2d_delete_orthogonalization(meshKernelId);
    ASSERT_EQ(meshkernelapi::MeshKernelApiErrors::Success, errorCode);

    meshkernelapi::Mesh2D mesh2d{};
    errorCode = mkernel_mesh2d_get_dimensions(meshKernelId, mesh2d);

    ASSERT_EQ(meshkernelapi::MeshKernelApiErrors::Success, errorCode);
    ASSERT_EQ(12, mesh2d.num_nodes);
    ASSERT_EQ(17, mesh2d.num_edges);
}

TEST_F(CartesianApiTests, GenerateTriangularGridThroughApi)
{
    // Prepare
    auto const meshKernelId = GetMeshKernelId();

    meshkernelapi::GeometryList geometryListIn;
    geometryListIn.geometry_separator = meshkernel::constants::missing::doubleValue;
    std::vector xCoordinates{
        415.319672,
        390.271973,
        382.330048,
        392.715668,
        418.374268,
        453.807556,
        495.960968,
        532.005188,
        565.605774,
        590.653442,
        598.595398,
        593.708008,
        564.994812,
        514.899475,
        461.138611,
        422.039764,
        415.319672};

    std::vector yCoordinates{
        490.293762,
        464.024139,
        438.365448,
        411.484894,
        386.437103,
        366.276703,
        363.222107,
        370.553162,
        386.437103,
        412.095825,
        445.085571,
        481.129944,
        497.624817,
        504.955872,
        501.290344,
        493.348358,
        490.293762};

    std::vector zCoordinates{
        0.0,
        0.0,
        0.0,
        0.0,
        0.0,
        0.0,
        0.0,
        0.0,
        0.0,
        0.0,
        0.0,
        0.0,
        0.0,
        0.0,
        0.0,
        0.0,
        0.0};

    geometryListIn.coordinates_x = xCoordinates.data();
    geometryListIn.coordinates_y = yCoordinates.data();
    geometryListIn.values = zCoordinates.data();
    geometryListIn.num_coordinates = static_cast<int>(xCoordinates.size());

    // Execute
    auto errorCode = mkernel_mesh2d_make_mesh_from_polygon(meshKernelId, geometryListIn);
    ASSERT_EQ(meshkernelapi::MeshKernelApiErrors::Success, errorCode);
    // Get the new state

    meshkernelapi::Mesh2D mesh2d{};
    errorCode = mkernel_mesh2d_get_dimensions(meshKernelId, mesh2d);
    ASSERT_EQ(meshkernelapi::MeshKernelApiErrors::Success, errorCode);

    // Assert
    ASSERT_EQ(42, mesh2d.num_nodes);
    ASSERT_EQ(107, mesh2d.num_edges);
}

TEST_F(CartesianApiTests, GenerateTriangularGridFromSamplesThroughApi)
{
    // Prepare
    auto const meshKernelId = GetMeshKernelId();

    meshkernelapi::GeometryList geometryListIn;

    geometryListIn.geometry_separator = meshkernel::constants::missing::doubleValue;

    std::vector xCoordinates{
        0.0,
        10.0,
        10.0,
        0.0,
        0.0};

    std::vector yCoordinates{
        0.0,
        0.0,
        10.0,
        10.0,
        0.0};

    std::vector zCoordinates{
        0.0,
        0.0,
        0.0,
        0.0,
        0.0};

    geometryListIn.coordinates_x = xCoordinates.data();
    geometryListIn.coordinates_y = yCoordinates.data();
    geometryListIn.values = zCoordinates.data();

    geometryListIn.num_coordinates = static_cast<int>(xCoordinates.size());

    // Execute
    auto errorCode = mkernel_mesh2d_make_mesh_from_samples(meshKernelId, geometryListIn);
    ASSERT_EQ(meshkernelapi::MeshKernelApiErrors::Success, errorCode);

    // Get the new state

    meshkernelapi::Mesh2D mesh2d{};
    errorCode = mkernel_mesh2d_get_dimensions(meshKernelId, mesh2d);
    ASSERT_EQ(meshkernelapi::MeshKernelApiErrors::Success, errorCode);

    // Assert
    ASSERT_EQ(4, mesh2d.num_nodes);
    ASSERT_EQ(5, mesh2d.num_edges);
}

TEST_F(CartesianApiTests, GetMeshBoundariesThroughApi)
{
    // Prepare
    MakeMesh();
    auto const meshKernelId = GetMeshKernelId();
    int numberOfpolygonNodes;
    auto errorCode = meshkernelapi::mkernel_mesh2d_count_mesh_boundaries_as_polygons(meshKernelId, numberOfpolygonNodes);
    ASSERT_EQ(11, numberOfpolygonNodes);
    ASSERT_EQ(meshkernelapi::MeshKernelApiErrors::Success, errorCode);

    meshkernelapi::GeometryList geometryListOut;
    geometryListOut.geometry_separator = meshkernel::constants::missing::doubleValue;
    geometryListOut.num_coordinates = numberOfpolygonNodes;

    std::vector<double> xCoordinates(numberOfpolygonNodes);
    std::vector<double> yCoordinates(numberOfpolygonNodes);
    std::vector<double> zCoordinates(numberOfpolygonNodes);

    geometryListOut.coordinates_x = xCoordinates.data();
    geometryListOut.coordinates_y = yCoordinates.data();
    geometryListOut.values = zCoordinates.data();

    // Execute
    errorCode = mkernel_mesh2d_get_mesh_boundaries_as_polygons(meshKernelId, geometryListOut);
    ASSERT_EQ(meshkernelapi::MeshKernelApiErrors::Success, errorCode);

    // Assert
    const double tolerance = 1e-6;
    ASSERT_NEAR(0.0, geometryListOut.coordinates_x[0], tolerance);
    ASSERT_NEAR(0.0, geometryListOut.coordinates_y[0], tolerance);
}

TEST_F(CartesianApiTests, OffsetAPolygonThroughApi)
{
    // Prepare
    MakeMesh();
    auto const meshKernelId = GetMeshKernelId();

    meshkernelapi::GeometryList geometryListIn;
    geometryListIn.geometry_separator = meshkernel::constants::missing::doubleValue;

    std::vector xCoordinatesIn{0.0, 1.0, 1.0, 0.0};
    std::vector yCoordinatesIn{0.0, 0.0, 1.0, 1.0};
    std::vector valuesIn{0.0, 0.0, 0.0, 0.0};

    geometryListIn.coordinates_x = xCoordinatesIn.data();
    geometryListIn.coordinates_y = yCoordinatesIn.data();
    geometryListIn.values = valuesIn.data();
    geometryListIn.num_coordinates = static_cast<int>(xCoordinatesIn.size());

    // Execute
    int numberOfpolygonNodes;
    auto errorCode = mkernel_polygon_count_offset(meshKernelId, geometryListIn, false, 0.5, numberOfpolygonNodes);
    ASSERT_EQ(meshkernelapi::MeshKernelApiErrors::Success, errorCode);
    ASSERT_EQ(4, numberOfpolygonNodes);

    meshkernelapi::GeometryList geometryListOut;

    geometryListOut.geometry_separator = meshkernel::constants::missing::doubleValue;

    std::vector<double> xCoordinatesOut(numberOfpolygonNodes);
    std::vector<double> yCoordinatesOut(numberOfpolygonNodes);
    std::vector<double> valuesOut(numberOfpolygonNodes);
    geometryListOut.coordinates_x = xCoordinatesOut.data();
    geometryListOut.coordinates_y = yCoordinatesOut.data();
    geometryListOut.values = valuesOut.data();
    geometryListOut.num_coordinates = static_cast<int>(xCoordinatesOut.size());

    errorCode = mkernel_polygon_get_offset(meshKernelId, geometryListIn, false, 10.0, geometryListOut);
    ASSERT_EQ(meshkernelapi::MeshKernelApiErrors::Success, errorCode);

    // Assert
    const double tolerance = 1e-6;
    ASSERT_NEAR(0.0, geometryListOut.coordinates_x[0], tolerance);
    ASSERT_NEAR(-10.0, geometryListOut.coordinates_y[0], tolerance);
}

TEST_F(CartesianApiTests, RefineAPolygonThroughApi)
{
    // Prepare
    MakeMesh();
    auto const meshKernelId = GetMeshKernelId();

    meshkernelapi::GeometryList geometryListIn;
    geometryListIn.geometry_separator = meshkernel::constants::missing::doubleValue;

    std::vector xCoordinatesIn{76.251099, 498.503723, 505.253784};
    std::vector yCoordinatesIn{92.626556, 91.126541, 490.130554};
    std::vector valuesIn{0.0, 0.0, 0.0};

    geometryListIn.coordinates_x = xCoordinatesIn.data();
    geometryListIn.coordinates_y = yCoordinatesIn.data();
    geometryListIn.values = valuesIn.data();
    geometryListIn.num_coordinates = static_cast<int>(xCoordinatesIn.size());

    // Execute
    int numberOfpolygonNodes;
    auto errorCode = mkernel_polygon_count_refine(meshKernelId, geometryListIn, 0, 2, 40, numberOfpolygonNodes);
    ASSERT_EQ(meshkernelapi::MeshKernelApiErrors::Success, errorCode);
    ASSERT_EQ(22, numberOfpolygonNodes);

    meshkernelapi::GeometryList geometryListOut;
    geometryListOut.num_coordinates = numberOfpolygonNodes;
    geometryListOut.geometry_separator = meshkernel::constants::missing::doubleValue;
    std::vector<double> xCoordinatesOut(numberOfpolygonNodes);
    std::vector<double> yCoordinatesOut(numberOfpolygonNodes);
    std::vector<double> valuesOut(numberOfpolygonNodes);
    geometryListOut.coordinates_x = xCoordinatesOut.data();
    geometryListOut.coordinates_y = yCoordinatesOut.data();
    geometryListOut.values = valuesOut.data();
    errorCode = mkernel_polygon_refine(meshKernelId, geometryListIn, false, 0, 2, geometryListOut);
    ASSERT_EQ(meshkernelapi::MeshKernelApiErrors::Success, errorCode);

    // Assert
    const double tolerance = 1e-6;
    ASSERT_NEAR(76.251099, geometryListOut.coordinates_x[0], tolerance);
    ASSERT_NEAR(92.626556, geometryListOut.coordinates_y[0], tolerance);
}

TEST_F(CartesianApiTests, RefineBasedOnSamples_OnAUniformMesh_shouldRefineMesh)
{
    // Prepare
    MakeMesh();
    auto const meshKernelId = GetMeshKernelId();

    meshkernelapi::GeometryList geometryListIn;
    geometryListIn.geometry_separator = meshkernel::constants::missing::doubleValue;
    std::vector xCoordinatesIn{
        50.0,
        150.0,
        250.0,
        50.0,
        150.0,
        250.0,
        50.0,
        150.0,
        250.0};

    std::vector yCoordinatesIn{
        50.0,
        50.0,
        50.0,
        150.0,
        150.0,
        150.0,
        250.0,
        250.0,
        250.0};

    std::vector valuesIn{
        2.0,
        2.0,
        2.0,
        3.0,
        3.0,
        3.0,
        4.0,
        4.0,
        4.0};

    geometryListIn.coordinates_x = xCoordinatesIn.data();
    geometryListIn.coordinates_y = yCoordinatesIn.data();
    geometryListIn.values = valuesIn.data();
    geometryListIn.num_coordinates = static_cast<int>(valuesIn.size());

    meshkernel::MeshRefinementParameters meshRefinementParameters;
    meshRefinementParameters.max_num_refinement_iterations = 2;
    meshRefinementParameters.refine_intersected = 0;
    meshRefinementParameters.min_edge_size = 0.5;
    meshRefinementParameters.refinement_type = 3;
    meshRefinementParameters.connect_hanging_nodes = 1;
    meshRefinementParameters.account_for_samples_outside = 0;

    // Execute
    auto errorCode = mkernel_mesh2d_refine_based_on_samples(meshKernelId, geometryListIn, 1.0, 1, meshRefinementParameters);
    ASSERT_EQ(meshkernelapi::MeshKernelApiErrors::Success, errorCode);

    // Get the new state

    meshkernelapi::Mesh2D mesh2d{};
    errorCode = mkernel_mesh2d_get_dimensions(meshKernelId, mesh2d);
    ASSERT_EQ(meshkernelapi::MeshKernelApiErrors::Success, errorCode);

    // Assert
    ASSERT_EQ(12, mesh2d.num_nodes);
    ASSERT_EQ(17, mesh2d.num_edges);
}

TEST_F(CartesianApiTests, RefineBasedOnGebcoSamples_OnAUniformMesh_shouldRefineMesh)
{
    // Prepare
    MakeMesh();
    auto const meshKernelId = GetMeshKernelId();

    meshkernelapi::GeometryList geometryListIn;
    geometryListIn.geometry_separator = meshkernel::constants::missing::doubleValue;
    std::vector xCoordinatesIn{
        50.0,
        150.0,
        250.0,
        50.0,
        150.0,
        250.0,
        50.0,
        150.0,
        250.0};

    std::vector yCoordinatesIn{
        50.0,
        50.0,
        50.0,
        150.0,
        150.0,
        150.0,
        250.0,
        250.0,
        250.0};

    std::vector valuesIn{
        2.0,
        2.0,
        2.0,
        3.0,
        3.0,
        3.0,
        4.0,
        4.0,
        4.0};

    geometryListIn.coordinates_x = xCoordinatesIn.data();
    geometryListIn.coordinates_y = yCoordinatesIn.data();
    geometryListIn.values = valuesIn.data();
    geometryListIn.num_coordinates = static_cast<int>(valuesIn.size());

    meshkernel::MeshRefinementParameters meshRefinementParameters;
    meshRefinementParameters.max_num_refinement_iterations = 2;
    meshRefinementParameters.refine_intersected = 0;
    meshRefinementParameters.min_edge_size = 0.5;
    meshRefinementParameters.refinement_type = 3;
    meshRefinementParameters.connect_hanging_nodes = 1;
    meshRefinementParameters.account_for_samples_outside = 0;

    // Execute
    auto errorCode = mkernel_mesh2d_refine_based_on_samples(meshKernelId, geometryListIn, 1.0, 1, meshRefinementParameters);
    ASSERT_EQ(meshkernelapi::MeshKernelApiErrors::Success, errorCode);

    // Get the new state

    meshkernelapi::Mesh2D mesh2d{};
    errorCode = mkernel_mesh2d_get_dimensions(meshKernelId, mesh2d);
    ASSERT_EQ(meshkernelapi::MeshKernelApiErrors::Success, errorCode);

    // Assert
    ASSERT_EQ(12, mesh2d.num_nodes);
    ASSERT_EQ(17, mesh2d.num_edges);
}

TEST_F(CartesianApiTests, RefineAGridBasedOnPolygonThroughApi)
{
    // Prepare
    MakeMesh();
    auto const meshKernelId = GetMeshKernelId();

    meshkernelapi::GeometryList geometryListIn;
    geometryListIn.geometry_separator = meshkernel::constants::missing::doubleValue;
    std::vector xCoordinatesIn{
        50.0,
        150.0,
        250.0,
        50.0,
        150.0,
        250.0,
        50.0,
        150.0,
        250.0};

    std::vector yCoordinatesIn{
        50.0,
        50.0,
        50.0,
        150.0,
        150.0,
        150.0,
        250.0,
        250.0,
        250.0};

    std::vector valuesIn{
        2.0,
        2.0,
        2.0,
        3.0,
        3.0,
        3.0,
        4.0,
        4.0,
        4.0};

    geometryListIn.coordinates_x = xCoordinatesIn.data();
    geometryListIn.coordinates_y = yCoordinatesIn.data();
    geometryListIn.values = valuesIn.data();
    geometryListIn.num_coordinates = static_cast<int>(xCoordinatesIn.size());

    meshkernel::MeshRefinementParameters meshRefinementParameters;
    meshRefinementParameters.max_num_refinement_iterations = 2;
    meshRefinementParameters.refine_intersected = 0;

    // Execute
    auto errorCode = mkernel_mesh2d_refine_based_on_polygon(meshKernelId, geometryListIn, meshRefinementParameters);
    ASSERT_EQ(meshkernelapi::MeshKernelApiErrors::Success, errorCode);

    // Get the new state

    meshkernelapi::Mesh2D mesh2d{};
    errorCode = mkernel_mesh2d_get_dimensions(meshKernelId, mesh2d);
    ASSERT_EQ(meshkernelapi::MeshKernelApiErrors::Success, errorCode);

    // Assert
    ASSERT_EQ(12, mesh2d.num_nodes);
    ASSERT_EQ(17, mesh2d.num_edges);
}

TEST_F(CartesianApiTests, ComputeSingleContactsThroughApi_ShouldGenerateContacts)
{
    // Prepare
    MakeMesh(3, 3, 10);
    auto const meshKernelId = GetMeshKernelId();

    // Init 1d mesh
    meshkernelapi::Mesh1D mesh1d;
    std::vector node_x{
        1.73493900000000,
        2.35659313023165,
        5.38347452702839,
        14.2980910429074,
        22.9324017677239,
        25.3723169493137,
        25.8072280000000};
    std::vector node_y{
        -7.6626510000000,
        1.67281447902331,
        10.3513746546384,
        12.4797224193970,
        15.3007317677239,
        24.1623588554512,
        33.5111870000000};
    mesh1d.node_x = node_x.data();
    mesh1d.node_y = node_y.data();
    mesh1d.num_nodes = static_cast<int>(node_x.size());

    std::vector edge_nodes{0, 1, 1, 2, 2, 3, 3, 4, 4, 5, 5, 6};
    mesh1d.edge_nodes = edge_nodes.data();
    mesh1d.num_edges = 6;

    auto errorCode = mkernel_mesh1d_set(meshKernelId, mesh1d);
    ASSERT_EQ(meshkernelapi::MeshKernelApiErrors::Success, errorCode);

    // Init 1d mask
    std::vector onedNodeMask{1, 1, 1, 1, 1, 1, 1};

    // Init polygon
    meshkernelapi::GeometryList polygon;
    polygon.geometry_separator = meshkernel::constants::missing::doubleValue;

    std::vector<double> xCoordinates{-30, 40, 40, -40, -30};
    std::vector<double> yCoordinates{-20, -20, 50, 50, -20};
    std::vector<double> zCoordinates{0, 0, 0, 0, 0};
    polygon.coordinates_x = xCoordinates.data();
    polygon.coordinates_y = yCoordinates.data();
    polygon.values = zCoordinates.data();

    polygon.num_coordinates = static_cast<int>(xCoordinates.size());

    // Execute
    errorCode = mkernel_contacts_compute_single(meshKernelId, onedNodeMask.data(), polygon, 0.0);
    ASSERT_EQ(meshkernelapi::MeshKernelApiErrors::Success, errorCode);

    // Get the new state
    meshkernelapi::Contacts contacts{};
    errorCode = mkernel_contacts_get_dimensions(meshKernelId, contacts);
    ASSERT_EQ(meshkernelapi::MeshKernelApiErrors::Success, errorCode);

    std::vector<int> mesh1d_indices(contacts.num_contacts);
    std::vector<int> mesh2d_indices(contacts.num_contacts);
    contacts.mesh1d_indices = mesh1d_indices.data();
    contacts.mesh2d_indices = mesh2d_indices.data();

    errorCode = mkernel_contacts_get_data(meshKernelId, contacts);
    ASSERT_EQ(meshkernelapi::MeshKernelApiErrors::Success, errorCode);

    // Assert
    ASSERT_EQ(5, contacts.num_contacts);

    ASSERT_EQ(1, contacts.mesh1d_indices[0]);
    ASSERT_EQ(2, contacts.mesh1d_indices[1]);
    ASSERT_EQ(3, contacts.mesh1d_indices[2]);
    ASSERT_EQ(4, contacts.mesh1d_indices[3]);
    ASSERT_EQ(5, contacts.mesh1d_indices[4]);

    ASSERT_EQ(0, contacts.mesh2d_indices[0]);
    ASSERT_EQ(1, contacts.mesh2d_indices[1]);
    ASSERT_EQ(4, contacts.mesh2d_indices[2]);
    ASSERT_EQ(7, contacts.mesh2d_indices[3]);
    ASSERT_EQ(8, contacts.mesh2d_indices[4]);
}

TEST_F(CartesianApiTests, ComputeMultipleContactsThroughApi)
{
    // Prepare
    MakeMesh(3, 3, 10);
    auto const meshKernelId = GetMeshKernelId();

    // Init 1d mesh
    meshkernelapi::Mesh1D mesh1d;
    std::vector node_x{
        1.73493900000000,
        2.35659313023165,
        5.38347452702839,
        14.2980910429074,
        22.9324017677239,
        25.3723169493137,
        25.8072280000000};
    std::vector node_y{
        -7.6626510000000,
        1.67281447902331,
        10.3513746546384,
        12.4797224193970,
        15.3007317677239,
        24.1623588554512,
        33.5111870000000};
    mesh1d.node_x = node_x.data();
    mesh1d.node_y = node_y.data();
    mesh1d.num_nodes = 7;

    std::vector edge_nodes{0, 1, 1, 2, 2, 3, 3, 4, 4, 5, 5, 6};
    mesh1d.edge_nodes = edge_nodes.data();
    mesh1d.num_edges = 6;

    auto errorCode = mkernel_mesh1d_set(meshKernelId, mesh1d);
    ASSERT_EQ(meshkernelapi::MeshKernelApiErrors::Success, errorCode);

    // Init 1d mask
    std::vector onedNodeMask{1, 1, 1, 1, 1, 1, 1};

    // Execute
    // Why do we need to specify the namespace "meshkernelapi"?
    errorCode = meshkernelapi::mkernel_contacts_compute_multiple(meshKernelId, onedNodeMask.data());
    ASSERT_EQ(meshkernelapi::MeshKernelApiErrors::Success, errorCode);

    // Get the new state
    meshkernelapi::Contacts contacts{};
    errorCode = mkernel_contacts_get_dimensions(meshKernelId, contacts);
    ASSERT_EQ(meshkernelapi::MeshKernelApiErrors::Success, errorCode);

    std::vector<int> mesh1d_indices(contacts.num_contacts);
    std::vector<int> mesh2d_indices(contacts.num_contacts);
    contacts.mesh1d_indices = mesh1d_indices.data();
    contacts.mesh2d_indices = mesh2d_indices.data();

    errorCode = mkernel_contacts_get_data(meshKernelId, contacts);
    ASSERT_EQ(meshkernelapi::MeshKernelApiErrors::Success, errorCode);

    // Assert
    ASSERT_EQ(5, contacts.num_contacts);

    ASSERT_EQ(1, contacts.mesh1d_indices[0]);
    ASSERT_EQ(2, contacts.mesh1d_indices[1]);
    ASSERT_EQ(3, contacts.mesh1d_indices[2]);
    ASSERT_EQ(4, contacts.mesh1d_indices[3]);
    ASSERT_EQ(5, contacts.mesh1d_indices[4]);

    ASSERT_EQ(0, contacts.mesh2d_indices[0]);
    ASSERT_EQ(1, contacts.mesh2d_indices[1]);
    ASSERT_EQ(4, contacts.mesh2d_indices[2]);
    ASSERT_EQ(7, contacts.mesh2d_indices[3]);
    ASSERT_EQ(8, contacts.mesh2d_indices[4]);
}

TEST_F(CartesianApiTests, ComputeContactsWithPolygonsThroughApi)
{
    // Prepare
    MakeMesh(3, 3, 10);
    auto const meshKernelId = GetMeshKernelId();

    // Init 1d mesh
    meshkernelapi::Mesh1D mesh1d;
    std::vector node_x{
        1.73493900000000,
        2.35659313023165,
        5.38347452702839,
        14.2980910429074,
        22.9324017677239,
        25.3723169493137,
        25.8072280000000};
    std::vector node_y{
        -7.6626510000000,
        1.67281447902331,
        10.3513746546384,
        12.4797224193970,
        15.3007317677239,
        24.1623588554512,
        33.5111870000000};
    mesh1d.node_x = node_x.data();
    mesh1d.node_y = node_y.data();
    mesh1d.num_nodes = 7;

    std::vector edge_nodes{
        0, 1, 1, 2, 2, 3, 3, 4, 4, 5, 5, 6};
    mesh1d.edge_nodes = edge_nodes.data();
    mesh1d.num_edges = 6;

    auto errorCode = mkernel_mesh1d_set(meshKernelId, mesh1d);
    ASSERT_EQ(meshkernelapi::MeshKernelApiErrors::Success, errorCode);

    // Init 1d mask
    std::vector onedNodeMask{1, 1, 1, 1, 1, 1, 1};

    // Init polygon
    meshkernelapi::GeometryList polygon;
    polygon.geometry_separator = meshkernel::constants::missing::doubleValue;

    std::vector<double> xCoordinates{25, 50, 50, 25, 25};
    std::vector<double> yCoordinates{25, 25, 50, 50, 25};
    std::vector<double> zCoordinates{0, 0, 0, 0, 0};
    polygon.coordinates_x = xCoordinates.data();
    polygon.coordinates_y = yCoordinates.data();
    polygon.values = zCoordinates.data();
    polygon.num_coordinates = static_cast<int>(xCoordinates.size());

    // Execute
    errorCode = mkernel_contacts_compute_with_polygons(meshKernelId, onedNodeMask.data(), polygon);
    ASSERT_EQ(meshkernelapi::MeshKernelApiErrors::Success, errorCode);

    // Get the new state
    meshkernelapi::Contacts contacts{};
    errorCode = mkernel_contacts_get_dimensions(meshKernelId, contacts);
    ASSERT_EQ(meshkernelapi::MeshKernelApiErrors::Success, errorCode);

    std::vector<int> mesh1d_indices(contacts.num_contacts);
    std::vector<int> mesh2d_indices(contacts.num_contacts);
    contacts.mesh1d_indices = mesh1d_indices.data();
    contacts.mesh2d_indices = mesh2d_indices.data();

    errorCode = mkernel_contacts_get_data(meshKernelId, contacts);
    ASSERT_EQ(meshkernelapi::MeshKernelApiErrors::Success, errorCode);

    // Assert
    ASSERT_EQ(1, contacts.num_contacts);
    ASSERT_EQ(5, contacts.mesh1d_indices[0]);
    ASSERT_EQ(8, contacts.mesh2d_indices[0]);
}

TEST_F(CartesianApiTests, ComputeContactsWithPointsThroughApi)
{
    // Prepare
    MakeMesh(3, 3, 10);
    auto const meshKernelId = GetMeshKernelId();

    // Init 1d mesh
    meshkernelapi::Mesh1D mesh1d;
    std::vector node_x{
        1.73493900000000,
        2.35659313023165,
        5.38347452702839,
        14.2980910429074,
        22.9324017677239,
        25.3723169493137,
        25.8072280000000};
    std::vector node_y{
        -7.6626510000000,
        1.67281447902331,
        10.3513746546384,
        12.4797224193970,
        15.3007317677239,
        24.1623588554512,
        33.5111870000000};
    mesh1d.node_x = node_x.data();
    mesh1d.node_y = node_y.data();
    mesh1d.num_nodes = static_cast<int>(node_x.size());

    std::vector edge_nodes{
        0, 1, 1, 2, 2, 3, 3, 4, 4, 5, 5, 6};
    mesh1d.edge_nodes = edge_nodes.data();
    mesh1d.num_edges = 6;

    auto errorCode = mkernel_mesh1d_set(meshKernelId, mesh1d);
    ASSERT_EQ(meshkernelapi::MeshKernelApiErrors::Success, errorCode);

    // Init 1d mask
    std::vector onedNodeMask{1, 1, 1, 1, 1, 1, 1};

    // Init polygon
    meshkernelapi::GeometryList points;
    points.geometry_separator = meshkernel::constants::missing::doubleValue;

    std::vector<double> xCoordinates{5, 15, 25, 35};
    std::vector<double> yCoordinates{5, 15, 25, 35};
    std::vector<double> zCoordinates{0, 0, 0, 0};
    points.coordinates_x = xCoordinates.data();
    points.coordinates_y = yCoordinates.data();
    points.values = zCoordinates.data();
    points.num_coordinates = static_cast<int>(xCoordinates.size());

    // Execute
    errorCode = mkernel_contacts_compute_with_points(meshKernelId, onedNodeMask.data(), points);
    ASSERT_EQ(meshkernelapi::MeshKernelApiErrors::Success, errorCode);

    // Get the new state
    meshkernelapi::Contacts contacts{};
    errorCode = mkernel_contacts_get_dimensions(meshKernelId, contacts);
    ASSERT_EQ(meshkernelapi::MeshKernelApiErrors::Success, errorCode);

    std::vector<int> mesh1d_indices(contacts.num_contacts);
    std::vector<int> mesh2d_indices(contacts.num_contacts);
    contacts.mesh1d_indices = mesh1d_indices.data();
    contacts.mesh2d_indices = mesh2d_indices.data();

    errorCode = mkernel_contacts_get_data(meshKernelId, contacts);
    ASSERT_EQ(meshkernelapi::MeshKernelApiErrors::Success, errorCode);

    // Assert
    ASSERT_EQ(3, contacts.num_contacts);

    ASSERT_EQ(1, contacts.mesh1d_indices[0]);
    ASSERT_EQ(3, contacts.mesh1d_indices[1]);
    ASSERT_EQ(5, contacts.mesh1d_indices[2]);

    ASSERT_EQ(0, contacts.mesh2d_indices[0]);
    ASSERT_EQ(4, contacts.mesh2d_indices[1]);
    ASSERT_EQ(8, contacts.mesh2d_indices[2]);
}

TEST_F(CartesianApiTests, ComputeBoundaryContactsThroughApi)
{
    // Prepare
    MakeMesh(3, 3, 10);
    auto const meshKernelId = GetMeshKernelId();

    // Init 1d mesh
    meshkernelapi::Mesh1D mesh1d;
    std::vector node_x{
        -16.1886410000000,
        -16.1464995876014,
        -16.1043581752028,
        -16.0622167628042,
        -15.7539488236928,
        -6.86476658679268,
        2.02441565010741,
        10.9135970000000,
    };
    std::vector node_y{
        0.89018900000000,
        9.78201442138723,
        18.6738398427745,
        27.5656652641617,
        36.1966603330179,
        36.4175095626911,
        36.6383587923643,
        36.8592080000000};
    mesh1d.node_x = node_x.data();
    mesh1d.node_y = node_y.data();
    mesh1d.num_nodes = 8;

    std::vector edge_nodes{0, 1, 1, 2, 2, 3, 3, 4, 4, 5, 5, 6, 6, 7};
    mesh1d.edge_nodes = edge_nodes.data();
    mesh1d.num_edges = 7;

    auto errorCode = mkernel_mesh1d_set(meshKernelId, mesh1d);
    ASSERT_EQ(meshkernelapi::MeshKernelApiErrors::Success, errorCode);

    // Init 1d mask
    std::vector onedNodeMask{1, 1, 1, 1, 1, 1, 1, 1};

    // Init polygon
    meshkernelapi::GeometryList polygon;
    polygon.geometry_separator = meshkernel::constants::missing::doubleValue;

    std::vector<double> xCoordinates{-30, 40, 40, -40, -30};
    std::vector<double> yCoordinates{-20, -20, 50, 50, -20};
    std::vector<double> zCoordinates{0, 0, 0, 0, 0};
    polygon.coordinates_x = xCoordinates.data();
    polygon.coordinates_y = yCoordinates.data();
    polygon.values = zCoordinates.data();
    polygon.num_coordinates = static_cast<int>(xCoordinates.size());

    // Execute
    errorCode = mkernel_contacts_compute_boundary(meshKernelId, onedNodeMask.data(), polygon, 200.0);
    ASSERT_EQ(meshkernelapi::MeshKernelApiErrors::Success, errorCode);

    // Get the new state
    meshkernelapi::Contacts contacts{};
    errorCode = mkernel_contacts_get_dimensions(meshKernelId, contacts);
    ASSERT_EQ(meshkernelapi::MeshKernelApiErrors::Success, errorCode);

    std::vector mesh1d_indices(contacts.num_contacts, 0);
    std::vector mesh2d_indices(contacts.num_contacts, 0);
    contacts.mesh1d_indices = mesh1d_indices.data();
    contacts.mesh2d_indices = mesh2d_indices.data();

    errorCode = mkernel_contacts_get_data(meshKernelId, contacts);
    ASSERT_EQ(meshkernelapi::MeshKernelApiErrors::Success, errorCode);

    // Assert
    ASSERT_EQ(8, contacts.num_contacts);

    ASSERT_EQ(0, contacts.mesh1d_indices[0]);
    ASSERT_EQ(2, contacts.mesh1d_indices[1]);
    ASSERT_EQ(6, contacts.mesh1d_indices[2]);
    ASSERT_EQ(0, contacts.mesh1d_indices[3]);
    ASSERT_EQ(7, contacts.mesh1d_indices[4]);
    ASSERT_EQ(7, contacts.mesh1d_indices[5]);
    ASSERT_EQ(7, contacts.mesh1d_indices[6]);
    ASSERT_EQ(7, contacts.mesh1d_indices[7]);

    ASSERT_EQ(0, contacts.mesh2d_indices[0]);
    ASSERT_EQ(1, contacts.mesh2d_indices[1]);
    ASSERT_EQ(2, contacts.mesh2d_indices[2]);
    ASSERT_EQ(3, contacts.mesh2d_indices[3]);
    ASSERT_EQ(5, contacts.mesh2d_indices[4]);
    ASSERT_EQ(6, contacts.mesh2d_indices[5]);
    ASSERT_EQ(7, contacts.mesh2d_indices[6]);
    ASSERT_EQ(8, contacts.mesh2d_indices[7]);
}

TEST(ApiStatelessTests, GetSplinesThroughApi)
{
    // Prepare
    meshkernelapi::GeometryList geometryListIn;

    std::vector<double> splineCoordinatesX{10.0, 20.0, 30.0};
    std::vector<double> splineCoordinatesY{-5.0, 5.0, -5.0};
    std::vector<double> values{0.0, 0.0, 0.0};
    geometryListIn.coordinates_x = splineCoordinatesX.data();
    geometryListIn.coordinates_y = splineCoordinatesY.data();
    geometryListIn.values = values.data();
    geometryListIn.num_coordinates = static_cast<int>(splineCoordinatesX.size());
    geometryListIn.geometry_separator = meshkernel::constants::missing::doubleValue;

    meshkernelapi::GeometryList geometryListOut;
    int const numberOfPointsBetweenNodes = 3;
    size_t totalNumPoints = (numberOfPointsBetweenNodes + 1) * 2 + 1;
    std::vector<double> CoordinatesOutX(totalNumPoints);
    std::vector<double> CoordinatesOutY(totalNumPoints);
    std::vector<double> valuesOut(totalNumPoints);
    geometryListOut.coordinates_x = CoordinatesOutX.data();
    geometryListOut.coordinates_y = CoordinatesOutY.data();
    geometryListOut.values = valuesOut.data();
    geometryListOut.num_coordinates = static_cast<int>(totalNumPoints);
    geometryListOut.geometry_separator = meshkernel::constants::missing::doubleValue;

    // Execute
    auto errorCode = mkernel_get_splines(geometryListIn, geometryListOut, numberOfPointsBetweenNodes);
    ASSERT_EQ(meshkernelapi::MeshKernelApiErrors::Success, errorCode);

    // Assert. The last value is a geometry separator  to handle the case of multiple splines
    ASSERT_EQ(totalNumPoints, geometryListOut.num_coordinates);

    std::vector computedCoordinatesX(CoordinatesOutX.data(), CoordinatesOutX.data() + totalNumPoints);
    std::vector ValidCoordinatesX{10.0, 12.5, 15.0, 17.5, 20.0, 22.5, 25.0, 27.5, 30.0};
    ASSERT_THAT(computedCoordinatesX, ::testing::ContainerEq(ValidCoordinatesX));

    std::vector computedCoordinatesY(CoordinatesOutY.data(), CoordinatesOutY.data() + totalNumPoints);
    std::vector ValidCoordinatesY{-5.000000, -1.328125, 1.8750000, 4.1406250, 5.0000000, 4.1406250, 1.8750000, -1.328125, -5.000000};
    ASSERT_THAT(computedCoordinatesY, ::testing::ContainerEq(ValidCoordinatesY));
}

TEST(ApiStatelessTests, Orthogonalize_OnInvaliMesh_ShouldThrowAMeshGeometryError)
{
    // Prepare
    int meshKernelId;
    int isGeographic = 0;
    meshkernelapi::mkernel_allocate_state(isGeographic, meshKernelId);

    auto [num_nodes, num_edges, node_x, node_y, node_type, edge_nodes, edge_type] = ReadLegacyMeshFile(TEST_FOLDER + "/data/InvalidMeshes/invalid_orthogonalization_net.nc");
    meshkernelapi::Mesh2D mesh2d;
    mesh2d.num_edges = static_cast<int>(num_edges);
    mesh2d.num_nodes = static_cast<int>(num_nodes);
    mesh2d.node_x = node_x.data();
    mesh2d.node_y = node_y.data();
    mesh2d.edge_nodes = edge_nodes.data();

    auto errorCode = mkernel_mesh2d_set(meshKernelId, mesh2d);
    ASSERT_EQ(meshkernelapi::MeshKernelApiErrors::Success, errorCode);

    meshkernel::OrthogonalizationParameters orthogonalizationParameters{};
    orthogonalizationParameters.outer_iterations = 1;
    orthogonalizationParameters.boundary_iterations = 25;
    orthogonalizationParameters.inner_iterations = 25;
    orthogonalizationParameters.orthogonalization_to_smoothing_factor = 0.975;

    meshkernelapi::GeometryList geometryList{};
    meshkernelapi::GeometryList landBoundaries{};

    // Execute
    errorCode = mkernel_mesh2d_initialize_orthogonalization(meshKernelId,
                                                            1,
                                                            orthogonalizationParameters,
                                                            landBoundaries,
                                                            geometryList);

    // Assert
    ASSERT_EQ(meshkernelapi::MeshKernelApiErrors::Success, errorCode);

    // Assert there is a geometry error
    errorCode = meshkernelapi::mkernel_mesh2d_prepare_outer_iteration_orthogonalization(meshKernelId);
    ASSERT_EQ(meshkernelapi::MeshKernelApiErrors::MeshGeometryError, errorCode);

    // Delete orthogonalization instance
    errorCode = meshkernelapi::mkernel_mesh2d_delete_orthogonalization(meshKernelId);
    ASSERT_EQ(meshkernelapi::MeshKernelApiErrors::Success, errorCode);

    // Get the message
    const char* exceptionMessage;
    errorCode = meshkernelapi::mkernel_get_error(exceptionMessage);
    ASSERT_EQ(meshkernelapi::MeshKernelApiErrors::Success, errorCode);

    // Get the index of the invalid location
    int invalidIndex;
    int type;
    errorCode = meshkernelapi::mkernel_get_geometry_error(invalidIndex, type);
    ASSERT_EQ(static_cast<int>(meshkernel::Mesh::Location::Nodes), type);
    ASSERT_EQ(478, invalidIndex);
}

TEST(ApiStatelessTests, TestGettingVersionThroughApi)
{
    const char* versionFromApi;
    meshkernelapi::mkernel_get_version(versionFromApi);
    ASSERT_EQ(strcmp(versionFromApi, versionString), 0);
}

TEST_F(CartesianApiTests, CurvilinearComputeTransfiniteFromPolygon_ShouldComputeAValidCurvilinearGrid)
{
    /*

    Input polygon:
    6---5---4
    |       |
    7       3
    |       |
    0---1---2

    Generated curvilinearGrid:

    6---7---8
    |   |   |
    3---4---5
    |   |   |
    0---1---2

    */

    // Prepare
    MakeMesh();
    auto const meshKernelId = GetMeshKernelId();

    meshkernelapi::GeometryList geometryListIn;
    geometryListIn.geometry_separator = meshkernel::constants::missing::doubleValue;
    std::vector<double> xCoordinatesIn{0, 5, 10, 10, 10, 5, 0, 0, 0};
    std::vector<double> yCoordinatesIn{0, 0, 0, 5, 10, 10, 10, 5, 0};
    std::vector<double> valuesIn{0, 0, 0, 0, 0, 0, 0, 0, 0};

    geometryListIn.coordinates_x = xCoordinatesIn.data();
    geometryListIn.coordinates_y = yCoordinatesIn.data();
    geometryListIn.values = valuesIn.data();
    geometryListIn.num_coordinates = static_cast<int>(xCoordinatesIn.size());

    // Execute
    auto errorCode = mkernel_curvilinear_compute_transfinite_from_polygon(meshKernelId,
                                                                          geometryListIn,
                                                                          0,
                                                                          2,
                                                                          4,
                                                                          false);
    ASSERT_EQ(meshkernelapi::MeshKernelApiErrors::Success, errorCode);

    // Get the new state
    meshkernelapi::CurvilinearGrid curvilinear_grid{};

    errorCode = mkernel_curvilinear_get_dimensions(meshKernelId, curvilinear_grid);
    ASSERT_EQ(meshkernelapi::MeshKernelApiErrors::Success, errorCode);

    // Assert
    ASSERT_EQ(3, curvilinear_grid.num_m);
    ASSERT_EQ(3, curvilinear_grid.num_n);
}

TEST_F(CartesianApiTests, GetClosestMeshCoordinateThroughApi)
{
    // Prepare
    MakeMesh();
    auto const meshKernelId = GetMeshKernelId();

    // Execute
    double xCoordinatesOut, yCoordinatesOut;
    auto errorCode = meshkernelapi::mkernel_mesh2d_get_closest_node(meshKernelId, -5.0, 5.0, 10.0, 0, 0, 0, 0, xCoordinatesOut, yCoordinatesOut);
    ASSERT_EQ(meshkernelapi::MeshKernelApiErrors::Success, errorCode);

    // Assert
    ASSERT_EQ(0.0, xCoordinatesOut);
}

TEST_F(CartesianApiTests, MakeCurvilinearGridFromTriangleThroughApi)
{
    // Prepare
    MakeMesh();
    auto const meshKernelId = GetMeshKernelId();

    meshkernelapi::GeometryList geometryListIn;
    geometryListIn.geometry_separator = meshkernel::constants::missing::doubleValue;
    std::vector xCoordinatesIn{
        444.504791,
        427.731781,
        405.640503,
        381.094666,
        451.050354,
        528.778931,
        593.416260,
        558.643005,
        526.733398,
        444.095703};
    std::vector yCoordinatesIn{
        437.155945,
        382.745758,
        317.699005,
        262.470612,
        262.879700,
        263.288788,
        266.561584,
        324.653687,
        377.836578,
        436.746857};
    std::vector valuesIn{
        0.0,
        0.0,
        0.0,
        0.0,
        0.0,
        0.0,
        0.0,
        0.0,
        0.0,
        0.0};
    geometryListIn.coordinates_x = xCoordinatesIn.data();
    geometryListIn.coordinates_y = yCoordinatesIn.data();
    geometryListIn.values = valuesIn.data();
    geometryListIn.num_coordinates = static_cast<int>(xCoordinatesIn.size());

    // Execute
    auto errorCode = mkernel_curvilinear_compute_transfinite_from_triangle(meshKernelId,
                                                                           geometryListIn,
                                                                           0,
                                                                           3,
                                                                           6);
    ASSERT_EQ(meshkernelapi::MeshKernelApiErrors::Success, errorCode);

    meshkernelapi::Mesh2D mesh2d{};
    errorCode = meshkernelapi::mkernel_curvilinear_convert_to_mesh2d(meshKernelId);
    ASSERT_EQ(meshkernelapi::MeshKernelApiErrors::Success, errorCode);
    errorCode = mkernel_mesh2d_get_dimensions(meshKernelId, mesh2d);

    // Assert
    ASSERT_EQ(28, mesh2d.num_nodes);
    ASSERT_EQ(40, mesh2d.num_edges);
}

TEST_F(CartesianApiTests, MakeCurvilinearGridThroughApi)
{
    // Prepare
    auto const meshKernelId = GetMeshKernelId();

    meshkernel::MakeGridParameters makeGridParameters;
    meshkernelapi::GeometryList geometryList{};

    makeGridParameters.num_columns = 3;
    makeGridParameters.num_rows = 2;
    makeGridParameters.angle = 0.0;
    makeGridParameters.origin_x = 0.0;
    makeGridParameters.origin_y = 0.0;
    makeGridParameters.block_size_x = 1.0;
    makeGridParameters.block_size_y = 1.0;

    // Execute
    auto errorCode = mkernel_curvilinear_make_uniform(meshKernelId,
                                                      makeGridParameters,
                                                      geometryList);
    ASSERT_EQ(meshkernelapi::MeshKernelApiErrors::Success, errorCode);

    meshkernelapi::CurvilinearGrid curvilinearGrid{};
    errorCode = mkernel_curvilinear_get_dimensions(meshKernelId, curvilinearGrid);

    // Assert
    ASSERT_EQ(meshkernelapi::MeshKernelApiErrors::Success, errorCode);
    ASSERT_EQ(3, curvilinearGrid.num_m);
    ASSERT_EQ(4, curvilinearGrid.num_n);

    // Allocate memory and get data
    std::vector<double> node_x(curvilinearGrid.num_m * curvilinearGrid.num_n);
    std::vector<double> node_y(curvilinearGrid.num_m * curvilinearGrid.num_n);
    curvilinearGrid.node_x = node_x.data();
    curvilinearGrid.node_y = node_y.data();
    errorCode = mkernel_curvilinear_get_data(meshKernelId, curvilinearGrid);
    ASSERT_EQ(meshkernelapi::MeshKernelApiErrors::Success, errorCode);

    /*  8---9--10---11
        |   |   |   |
        4---5---6---7
        |   |   |   |
        0---1---2---3
    */
    // Assert data
    const double tolerance = 1e-6;
    // Nodes
    ASSERT_NEAR(0.0, curvilinearGrid.node_x[0], tolerance);
    ASSERT_NEAR(0.0, curvilinearGrid.node_y[0], tolerance);
    ASSERT_NEAR(1.0, curvilinearGrid.node_x[1], tolerance);
    ASSERT_NEAR(0.0, curvilinearGrid.node_y[1], tolerance);
}

TEST_F(CartesianApiTests, GenerateTransfiniteCurvilinearGridThroughApi)
{
    // Prepare
    auto const meshKernelId = GetMeshKernelId();

    meshkernelapi::GeometryList geometryListIn;
    geometryListIn.geometry_separator = meshkernel::constants::missing::doubleValue;
    std::vector xCoordinates{1.340015E+02, 3.642529E+02, 6.927549E+02, meshkernel::constants::missing::doubleValue,
                             2.585022E+02, 4.550035E+02, 8.337558E+02, meshkernel::constants::missing::doubleValue,
                             1.002513E+02, 4.610035E+02, meshkernel::constants::missing::doubleValue,
                             6.522547E+02, 7.197551E+02};

    std::vector yCoordinates{2.546282E+02, 4.586302E+02, 5.441311E+02, meshkernel::constants::missing::doubleValue,
                             6.862631E+01, 2.726284E+02, 3.753794E+02, meshkernel::constants::missing::doubleValue,
                             4.068797E+02, 7.912642E+01, meshkernel::constants::missing::doubleValue,
                             6.026317E+02, 2.681283E+02};

    std::vector zCoordinates{0.0, 0.0, 0.0, meshkernel::constants::missing::doubleValue,
                             0.0, 0.0, 0.0, meshkernel::constants::missing::doubleValue,
                             0.0, 0.0, meshkernel::constants::missing::doubleValue,
                             0.0, 0.0};

    geometryListIn.coordinates_x = xCoordinates.data();
    geometryListIn.coordinates_y = yCoordinates.data();
    geometryListIn.values = zCoordinates.data();
    geometryListIn.num_coordinates = static_cast<int>(xCoordinates.size());

    meshkernel::CurvilinearParameters curvilinearParameters;

    curvilinearParameters.m_refinement = 10;
    curvilinearParameters.n_refinement = 10;
    curvilinearParameters.smoothing_iterations = 10;
    curvilinearParameters.smoothing_parameter = 0.5;
    curvilinearParameters.attraction_parameter = 0.0;

    // Execute
    auto errorCode = mkernel_curvilinear_compute_transfinite_from_splines(meshKernelId,
                                                                          geometryListIn,
                                                                          curvilinearParameters);
    ASSERT_EQ(meshkernelapi::MeshKernelApiErrors::Success, errorCode);

    meshkernelapi::CurvilinearGrid curvilinearGrid{};
    errorCode = mkernel_curvilinear_get_dimensions(meshKernelId, curvilinearGrid);

    // Assert
    ASSERT_EQ(meshkernelapi::MeshKernelApiErrors::Success, errorCode);
    ASSERT_EQ(11, curvilinearGrid.num_m);
    ASSERT_EQ(11, curvilinearGrid.num_n);
}

TEST_F(CartesianApiTests, GenerateOrthogonalCurvilinearGridThroughApi)
{
    // Prepare
    auto const meshKernelId = GetMeshKernelId();

    meshkernelapi::GeometryList geometryListIn;

    geometryListIn.geometry_separator = meshkernel::constants::missing::doubleValue;
    std::vector xCoordinates{1.175014E+02, 3.755030E+02, 7.730054E+02, meshkernel::constants::missing::doubleValue,
                             4.100089E+01, 3.410027E+02};

    std::vector yCoordinates{2.437587E+01, 3.266289E+02, 4.563802E+02, meshkernel::constants::missing::doubleValue,
                             2.388780E+02, 2.137584E+01};

    std::vector zCoordinates{0.0, 0.0, 0.0, meshkernel::constants::missing::doubleValue,
                             0.0, 0.0};

    geometryListIn.coordinates_x = xCoordinates.data();
    geometryListIn.coordinates_y = yCoordinates.data();
    geometryListIn.values = zCoordinates.data();
    geometryListIn.num_coordinates = static_cast<int>(xCoordinates.size());

    meshkernel::CurvilinearParameters curvilinearParameters;
    curvilinearParameters.m_refinement = 40;
    curvilinearParameters.n_refinement = 10;
    meshkernel::SplinesToCurvilinearParameters splinesToCurvilinearParameters;
    splinesToCurvilinearParameters.aspect_ratio = 0.1;
    splinesToCurvilinearParameters.aspect_ratio_grow_factor = 1.1;
    splinesToCurvilinearParameters.average_width = 500.0;
    splinesToCurvilinearParameters.curvature_adapted_grid_spacing = 1;
    splinesToCurvilinearParameters.maximum_num_faces_in_uniform_part = 5;
    splinesToCurvilinearParameters.nodes_on_top_of_each_other_tolerance = 0.0001;
    splinesToCurvilinearParameters.min_cosine_crossing_angles = 0.95;
    splinesToCurvilinearParameters.check_front_collisions = 0;
    splinesToCurvilinearParameters.remove_skinny_triangles = 1;
    splinesToCurvilinearParameters.grow_grid_outside = 0;

    // Execute
    auto errorCode = mkernel_curvilinear_initialize_orthogonal_grid_from_splines(meshKernelId,
                                                                                 geometryListIn,
                                                                                 curvilinearParameters,
                                                                                 splinesToCurvilinearParameters);
    ASSERT_EQ(meshkernelapi::MeshKernelApiErrors::Success, errorCode);

    // Grow grid, from the second layer
    for (auto layer = 1; layer <= curvilinearParameters.n_refinement; ++layer)
    {
        errorCode = meshkernelapi::mkernel_curvilinear_iterate_orthogonal_grid_from_splines(meshKernelId, layer);
        ASSERT_EQ(meshkernelapi::MeshKernelApiErrors::Success, errorCode);
    }

    // Puts the computed curvilinear mesh into the mesh state (unstructured mesh)
    errorCode = meshkernelapi::mkernel_curvilinear_refresh_orthogonal_grid_from_splines(meshKernelId);
    ASSERT_EQ(meshkernelapi::MeshKernelApiErrors::Success, errorCode);

    // Delete the mesh curvilinearGridFromSplinesInstances vector entry
    errorCode = meshkernelapi::mkernel_curvilinear_delete_orthogonal_grid_from_splines(meshKernelId);
    ASSERT_EQ(meshkernelapi::MeshKernelApiErrors::Success, errorCode);

    // Get the new state

    meshkernelapi::CurvilinearGrid curvilinearGrid{};
    errorCode = mkernel_curvilinear_get_dimensions(meshKernelId, curvilinearGrid);

    // Assert
    ASSERT_EQ(meshkernelapi::MeshKernelApiErrors::Success, errorCode);
    ASSERT_EQ(3, curvilinearGrid.num_m);
    ASSERT_EQ(7, curvilinearGrid.num_n);
}

TEST_F(CartesianApiTests, RefineCompute_OnCurvilinearGrid_ShouldRefine)
{
    // Prepare
    auto const meshKernelId = GetMeshKernelId();

    MakeUniformCurvilinearGrid(3, 3);

    auto errorCode = meshkernelapi::mkernel_curvilinear_refine(meshKernelId, 10.0, 20.0, 20.0, 20.0, 10);
    ASSERT_EQ(meshkernelapi::MeshKernelApiErrors::Success, errorCode);

    meshkernelapi::CurvilinearGrid curvilinearGrid{};
    errorCode = mkernel_curvilinear_get_dimensions(meshKernelId, curvilinearGrid);
    ASSERT_EQ(meshkernelapi::MeshKernelApiErrors::Success, errorCode);

    ASSERT_EQ(4, curvilinearGrid.num_m);
    ASSERT_EQ(13, curvilinearGrid.num_n);
}

TEST_F(CartesianApiTests, DerefineCompute_OnCurvilinearGrid_ShouldDeRefine)
{
    // Prepare
    auto const meshKernelId = GetMeshKernelId();

    MakeUniformCurvilinearGrid();

    // Execute
    auto errorCode = meshkernelapi::mkernel_curvilinear_derefine(meshKernelId, 10.0, 20.0, 30.0, 20.0);
    ASSERT_EQ(meshkernelapi::MeshKernelApiErrors::Success, errorCode);

    meshkernelapi::CurvilinearGrid curvilinearGrid{};
    errorCode = mkernel_curvilinear_get_dimensions(meshKernelId, curvilinearGrid);
    ASSERT_EQ(meshkernelapi::MeshKernelApiErrors::Success, errorCode);

    ASSERT_EQ(5, curvilinearGrid.num_m);
    ASSERT_EQ(4, curvilinearGrid.num_n);
}

TEST_F(CartesianApiTests, Orthogonalize_CurvilinearGrid_ShouldOrthogonalize)
{
    // Prepare
    auto const meshKernelId = GetMeshKernelId();

    MakeUniformCurvilinearGrid(3, 3);
    // Move a node to make the grid non orthogonal
    auto errorCode = meshkernelapi::mkernel_curvilinear_move_node(meshKernelId, 10.0, 20.0, 18.0, 12.0);
    ASSERT_EQ(meshkernelapi::MeshKernelApiErrors::Success, errorCode);

    meshkernel::OrthogonalizationParameters orthogonalizationParameters{};
    orthogonalizationParameters.outer_iterations = 1;
    orthogonalizationParameters.boundary_iterations = 25;
    orthogonalizationParameters.inner_iterations = 25;
    orthogonalizationParameters.orthogonalization_to_smoothing_factor = 0.975;

    // Execute
    errorCode = meshkernelapi::mkernel_curvilinear_initialize_orthogonalize(meshKernelId, orthogonalizationParameters);
    ASSERT_EQ(meshkernelapi::MeshKernelApiErrors::Success, errorCode);
    errorCode = meshkernelapi::mkernel_curvilinear_set_block_orthogonalize(meshKernelId, 0.0, 0.0, 30.0, 30.0);
    ASSERT_EQ(meshkernelapi::MeshKernelApiErrors::Success, errorCode);
    errorCode = meshkernelapi::mkernel_curvilinear_orthogonalize(meshKernelId);
    ASSERT_EQ(meshkernelapi::MeshKernelApiErrors::Success, errorCode);
    meshkernelapi::CurvilinearGrid curvilinearGrid{};
    errorCode = mkernel_curvilinear_get_dimensions(meshKernelId, curvilinearGrid);
    ASSERT_EQ(meshkernelapi::MeshKernelApiErrors::Success, errorCode);

    // Assert (nothing changed)
    ASSERT_EQ(4, curvilinearGrid.num_m);
    ASSERT_EQ(4, curvilinearGrid.num_n);

    std::vector<double> xNodesCurvilinearGrid(curvilinearGrid.num_m * curvilinearGrid.num_n);
    std::vector<double> yNodesCurvilinearGrid(curvilinearGrid.num_m * curvilinearGrid.num_n);
    curvilinearGrid.node_x = xNodesCurvilinearGrid.data();
    curvilinearGrid.node_y = yNodesCurvilinearGrid.data();

    errorCode = mkernel_curvilinear_get_data(meshKernelId, curvilinearGrid);
    double const tolerance = 1e-6;
    ASSERT_NEAR(11.841396536135521, curvilinearGrid.node_x[9], tolerance);
    ASSERT_NEAR(18.158586078094562, curvilinearGrid.node_y[9], tolerance);
}

TEST_F(CartesianApiTests, Smoothing_CurvilinearGrid_ShouldSmooth)
{
    // Prepare
    auto const meshKernelId = GetMeshKernelId();

    MakeUniformCurvilinearGrid();

    // Execute
    auto errorCode = meshkernelapi::mkernel_curvilinear_smoothing(meshKernelId, 10, 10.0, 20.0, 30.0, 20.0);
    ASSERT_EQ(meshkernelapi::MeshKernelApiErrors::Success, errorCode);
    meshkernelapi::CurvilinearGrid curvilinearGrid{};
    errorCode = mkernel_curvilinear_get_dimensions(meshKernelId, curvilinearGrid);
    ASSERT_EQ(meshkernelapi::MeshKernelApiErrors::Success, errorCode);

    // Assert (nothing changed)
    ASSERT_EQ(5, curvilinearGrid.num_m);
    ASSERT_EQ(5, curvilinearGrid.num_n);
}

TEST_F(CartesianApiTests, ComputedDirectionalSmooth_CurvilinearGrid_ShouldSmooth)
{
    // Prepare
    auto const meshKernelId = GetMeshKernelId();

    MakeUniformCurvilinearGrid();

    // Execute
    auto errorCode = meshkernelapi::mkernel_curvilinear_smoothing_directional(meshKernelId,
                                                                              10,
                                                                              10.0,
                                                                              0.0,
                                                                              10.0,
                                                                              30.0,
                                                                              10.0,
                                                                              0.0,
                                                                              30.0,
                                                                              0.0);

    ASSERT_EQ(meshkernelapi::MeshKernelApiErrors::Success, errorCode);
    meshkernelapi::CurvilinearGrid curvilinearGrid{};
    errorCode = mkernel_curvilinear_get_dimensions(meshKernelId, curvilinearGrid);
    ASSERT_EQ(meshkernelapi::MeshKernelApiErrors::Success, errorCode);

    // Assert (nothing changed)
    ASSERT_EQ(5, curvilinearGrid.num_m);
    ASSERT_EQ(5, curvilinearGrid.num_n);
}

TEST_F(CartesianApiTests, ComputedLineShift_CurvilinearGrid_ShouldShift)
{
    // Prepare
    auto const meshKernelId = GetMeshKernelId();

    MakeUniformCurvilinearGrid();

    meshkernelapi::mkernel_curvilinear_initialize_line_shift(meshKernelId);

    auto errorCode = meshkernelapi::mkernel_curvilinear_set_line_line_shift(meshKernelId, 0.0, 0.0, 0.0, 30.0);
    ASSERT_EQ(meshkernelapi::MeshKernelApiErrors::Success, errorCode);

    errorCode = meshkernelapi::mkernel_curvilinear_set_block_line_shift(meshKernelId, 0.0, 0.0, 30.0, 30.0);
    ASSERT_EQ(meshkernelapi::MeshKernelApiErrors::Success, errorCode);

    /// Move a gridline point, in this case the origin to -10.0, 0.0
    errorCode = meshkernelapi::mkernel_curvilinear_move_node_line_shift(meshKernelId, 0.0, 0.0, -10.0, 0.0);
    ASSERT_EQ(meshkernelapi::MeshKernelApiErrors::Success, errorCode);

    // Execute
    errorCode = meshkernelapi::mkernel_curvilinear_line_shift(meshKernelId);
    ASSERT_EQ(meshkernelapi::MeshKernelApiErrors::Success, errorCode);
    errorCode = meshkernelapi::mkernel_curvilinear_finalize_line_shift(meshKernelId);
    ASSERT_EQ(meshkernelapi::MeshKernelApiErrors::Success, errorCode);

    // Assert, the nodes along the grid line have changed
    meshkernelapi::CurvilinearGrid curvilinearGrid{};
    errorCode = mkernel_curvilinear_get_dimensions(meshKernelId, curvilinearGrid);
    ASSERT_EQ(meshkernelapi::MeshKernelApiErrors::Success, errorCode);

    std::vector<double> xNodesCurvilinearGrid(curvilinearGrid.num_m * curvilinearGrid.num_n);
    std::vector<double> yNodesCurvilinearGrid(curvilinearGrid.num_m * curvilinearGrid.num_n);
    curvilinearGrid.node_x = xNodesCurvilinearGrid.data();
    curvilinearGrid.node_y = yNodesCurvilinearGrid.data();

    errorCode = mkernel_curvilinear_get_data(meshKernelId, curvilinearGrid);
    ASSERT_EQ(-10.0, curvilinearGrid.node_x[0]);
    ASSERT_EQ(2.5, curvilinearGrid.node_x[1]);
    ASSERT_EQ(17.5, curvilinearGrid.node_x[2]);
    ASSERT_EQ(30.0, curvilinearGrid.node_x[3]);
}

TEST_F(CartesianApiTests, DeleteMesh2D_WithEmptyPolygon_ShouldDeleteMesh2D)
{
    // Prepare
    MakeMesh();
    auto const meshKernelId = GetMeshKernelId();

    meshkernelapi::GeometryList geometryList{};

    // Execute
    auto errorCode = mkernel_mesh2d_delete(meshKernelId, geometryList, 0, false);
    ASSERT_EQ(meshkernelapi::MeshKernelApiErrors::Success, errorCode);

    meshkernelapi::Mesh2D mesh2d{};
    errorCode = mkernel_mesh2d_get_dimensions(meshKernelId, mesh2d);

    // Assert
    ASSERT_EQ(0, mesh2d.num_nodes);
    ASSERT_EQ(0, mesh2d.num_edges);
}

TEST_F(CartesianApiTests, GetDimensionsMesh1D_WithMesh1D_ShouldGetDimensionsMesh1D)
{
    // Prepare
    MakeMesh();
    auto const meshKernelId = GetMeshKernelId();

    std::vector nodesX{-16.1886410000000,
                       -16.1464995876014,
                       -16.1043581752028,
                       -16.0622167628042,
                       -15.7539488236928,
                       -6.86476658679268,
                       2.02441565010741,
                       10.9135970000000};

    std::vector nodesY{0.89018900000000,
                       9.78201442138723,
                       18.6738398427745,
                       27.5656652641617,
                       36.1966603330179,
                       36.4175095626911,
                       36.6383587923643,
                       36.8592080000000};

    std::vector edges{0, 1, 1, 2, 2, 3, 3, 4, 4, 5, 5, 6, 6, 7};

    meshkernelapi::Mesh1D mesh1d;
    mesh1d.edge_nodes = edges.data();
    mesh1d.node_x = nodesX.data();
    mesh1d.node_y = nodesY.data();
    mesh1d.num_nodes = 8;
    mesh1d.num_edges = 7;

    auto errorCode = mkernel_mesh1d_set(GetMeshKernelId(), mesh1d);
    ASSERT_EQ(meshkernelapi::MeshKernelApiErrors::Success, errorCode);

    // Execute
    meshkernelapi::Mesh1D mesh1dResults;
    errorCode = mkernel_mesh1d_get_dimensions(meshKernelId, mesh1dResults);

    // Assert
    ASSERT_EQ(8, mesh1dResults.num_nodes);
    ASSERT_EQ(7, mesh1dResults.num_edges);
}

TEST_F(CartesianApiTests, GetDataMesh1D_WithMesh1D_ShouldGetDataMesh1D)
{
    // Prepare
    MakeMesh();
    auto const meshKernelId = GetMeshKernelId();

    std::vector nodesX{-16.1886410000000,
                       -16.1464995876014,
                       -16.1043581752028,
                       -16.0622167628042,
                       -15.7539488236928,
                       -6.86476658679268,
                       2.02441565010741,
                       10.9135970000000};

    std::vector nodesY{0.89018900000000,
                       9.78201442138723,
                       18.6738398427745,
                       27.5656652641617,
                       36.1966603330179,
                       36.4175095626911,
                       36.6383587923643,
                       36.8592080000000};

    std::vector edges{0, 1, 1, 2, 2, 3, 3, 4, 4, 5, 5, 6, 6, 7};

    meshkernelapi::Mesh1D mesh1d;
    mesh1d.edge_nodes = edges.data();
    mesh1d.node_x = nodesX.data();
    mesh1d.node_y = nodesY.data();
    mesh1d.num_nodes = 8;
    mesh1d.num_edges = 7;

    auto errorCode = mkernel_mesh1d_set(GetMeshKernelId(), mesh1d);
    ASSERT_EQ(meshkernelapi::MeshKernelApiErrors::Success, errorCode);

    // Execute
    meshkernelapi::Mesh1D mesh1dResults;
    errorCode = mkernel_mesh1d_get_dimensions(meshKernelId, mesh1dResults);
    std::vector<double> meshNodesX(mesh1dResults.num_nodes);
    std::vector<double> meshNodesY(mesh1dResults.num_nodes);
    std::vector<int> meshEdges(mesh1dResults.num_edges * 2);

    mesh1dResults.node_x = meshNodesX.data();
    mesh1dResults.node_y = meshNodesY.data();
    mesh1dResults.edge_nodes = meshEdges.data();
    errorCode = mkernel_mesh1d_get_data(meshKernelId, mesh1dResults);

    // Assert
    std::vector validMeshNodesX(nodesX.data(), nodesX.data() + mesh1d.num_nodes);
    std::vector computedMeshNodesX(meshNodesX.data(), meshNodesX.data() + mesh1dResults.num_nodes);
    ASSERT_THAT(computedMeshNodesX, ::testing::ContainerEq(validMeshNodesX));

    std::vector validMeshNodesY(nodesY.data(), nodesY.data() + mesh1d.num_nodes);
    std::vector computedMeshNodesY(meshNodesY.data(), meshNodesY.data() + mesh1dResults.num_nodes);
    ASSERT_THAT(computedMeshNodesY, ::testing::ContainerEq(validMeshNodesY));

    std::vector<double> validEdges(edges.data(), edges.data() + mesh1d.num_edges);
    std::vector<double> computedEdges(meshEdges.data(), meshEdges.data() + mesh1dResults.num_edges);
    ASSERT_THAT(computedEdges, ::testing::ContainerEq(validEdges));
}

TEST_F(CartesianApiTests, CountHangingEdgesMesh2D_WithZeroHangingEdges_ShouldCountZeroEdges)
{
    // Prepare
    MakeMesh();
    auto const meshKernelId = GetMeshKernelId();

    int numHangingEdges;
    auto const errorCode = meshkernelapi::mkernel_mesh2d_count_hanging_edges(meshKernelId, numHangingEdges);
    ASSERT_EQ(meshkernelapi::MeshKernelApiErrors::Success, errorCode);

    ASSERT_EQ(0, numHangingEdges);
}

TEST_F(CartesianApiTests, GetHangingEdgesMesh2D_WithOneHangingEdges_ShouldGetOneHangingEdges)
{
    // Prepare
    MakeMesh();
    auto const meshKernelId = GetMeshKernelId();

    // delete an edge at the lower left corner to create a new hanging edge
    auto errorCode = meshkernelapi::mkernel_mesh2d_delete_edge(meshKernelId, 0.5, 0.0, 0.0, 0.0, 1.0, 1.0);
    ASSERT_EQ(meshkernelapi::MeshKernelApiErrors::Success, errorCode);

    int numHangingEdges;
    errorCode = meshkernelapi::mkernel_mesh2d_count_hanging_edges(meshKernelId, numHangingEdges);
    ASSERT_EQ(meshkernelapi::MeshKernelApiErrors::Success, errorCode);
    ASSERT_GT(numHangingEdges, 0);

    // Execute
    std::vector<int> hangingEdges(numHangingEdges);
    errorCode = meshkernelapi::mkernel_mesh2d_get_hanging_edges(meshKernelId, hangingEdges.data());
    ASSERT_EQ(meshkernelapi::MeshKernelApiErrors::Success, errorCode);

    // Assert
    ASSERT_EQ(hangingEdges[0], 8);
}

TEST_F(CartesianApiTests, DeleteHangingEdgesMesh2D_WithOneHangingEdges_ShouldDeleteOneHangingEdges)
{
    // Prepare
    MakeMesh();
    auto const meshKernelId = GetMeshKernelId();

    // delete an edge at the lower left corner to create a new hanging edge
    auto errorCode = meshkernelapi::mkernel_mesh2d_delete_edge(meshKernelId, 0.5, 0.0, 0.0, 0.0, 1.0, 1.0);
    ASSERT_EQ(meshkernelapi::MeshKernelApiErrors::Success, errorCode);

    // Before deletion
    meshkernelapi::Mesh2D mesh2d{};
    errorCode = mkernel_mesh2d_get_dimensions(meshKernelId, mesh2d);
    ASSERT_EQ(mesh2d.num_edges, 16);

    // Execute
    errorCode = meshkernelapi::mkernel_mesh2d_delete_hanging_edges(meshKernelId);
    ASSERT_EQ(meshkernelapi::MeshKernelApiErrors::Success, errorCode);
    errorCode = mkernel_mesh2d_get_dimensions(meshKernelId, mesh2d);

    // Assert
    ASSERT_EQ(mesh2d.num_edges, 15);
}

TEST_F(CartesianApiTests, ComputeOrthogonalizationMesh2D_WithOrthogonalMesh2D_ShouldOrthogonalize)
{
    // Prepare
    MakeMesh();
    auto const meshKernelId = GetMeshKernelId();

    // Execute
    meshkernel::OrthogonalizationParameters orthogonalizationParameters;
    orthogonalizationParameters.outer_iterations = 2;
    orthogonalizationParameters.boundary_iterations = 25;
    orthogonalizationParameters.inner_iterations = 25;
    orthogonalizationParameters.orthogonalization_to_smoothing_factor = 0.975;
    orthogonalizationParameters.orthogonalization_to_smoothing_factor_at_boundary = 1.0;
    orthogonalizationParameters.areal_to_angle_smoothing_factor = 1.0;
    // By using an empty polygon the entire mesh will be orthogonalized
    meshkernelapi::GeometryList polygons{};
    // No land boundaries accounted
    meshkernelapi::GeometryList landBoundaries{};

    auto errorCode = mkernel_mesh2d_compute_orthogonalization(meshKernelId, 1, orthogonalizationParameters, polygons, landBoundaries);

    // Assert
    ASSERT_EQ(meshkernelapi::MeshKernelApiErrors::Success, errorCode);
}

TEST_F(CartesianApiTests, GetOrthogonalityMesh2D_OnMesh2D_ShouldGetOrthogonality)
{
    // Prepare
    MakeMesh();
    auto const meshKernelId = GetMeshKernelId();

    meshkernelapi::Mesh2D mesh2d{};
    auto errorCode = mkernel_mesh2d_get_dimensions(meshKernelId, mesh2d);
    ASSERT_EQ(meshkernelapi::MeshKernelApiErrors::Success, errorCode);

    meshkernelapi::GeometryList edgeOrthogonality;
    std::vector<double> values(mesh2d.num_edges);
    edgeOrthogonality.values = values.data();
    edgeOrthogonality.num_coordinates = mesh2d.num_edges;

    // Execute
    errorCode = mkernel_mesh2d_get_orthogonality(meshKernelId, edgeOrthogonality);

    // Assert
    ASSERT_EQ(meshkernelapi::MeshKernelApiErrors::Success, errorCode);
}

TEST_F(CartesianApiTests, GetSmoothnessMesh2D_OnMesh2D_ShouldGetSmoothness)
{
    // Prepare
    MakeMesh();
    auto const meshKernelId = GetMeshKernelId();

    meshkernelapi::Mesh2D mesh2d{};
    auto errorCode = mkernel_mesh2d_get_dimensions(meshKernelId, mesh2d);
    ASSERT_EQ(meshkernelapi::MeshKernelApiErrors::Success, errorCode);

    meshkernelapi::GeometryList edgeSmoothness;
    std::vector<double> values(mesh2d.num_edges);
    edgeSmoothness.values = values.data();
    edgeSmoothness.num_coordinates = mesh2d.num_edges;

    // Execute
    errorCode = mkernel_mesh2d_get_smoothness(meshKernelId, edgeSmoothness);

    // Assert
    ASSERT_EQ(meshkernelapi::MeshKernelApiErrors::Success, errorCode);
}

TEST_F(CartesianApiTests, GetNodesInPolygonMesh2D_OnMesh2D_ShouldGetAllNodes)
{
    // Prepare
    MakeMesh();
    auto const meshKernelId = GetMeshKernelId();

    // By using an empty list, all nodes will be selected
    const meshkernelapi::GeometryList geometryListIn{};

    meshkernelapi::Mesh2D mesh2d{};
    auto errorCode = mkernel_mesh2d_get_dimensions(meshKernelId, mesh2d);
    ASSERT_EQ(meshkernelapi::MeshKernelApiErrors::Success, errorCode);

    // Execute
    std::vector<int> selectedNodes(mesh2d.num_nodes);
    errorCode = mkernel_mesh2d_get_nodes_in_polygons(meshKernelId,
                                                     geometryListIn,
                                                     1,
                                                     selectedNodes.data());

    ASSERT_EQ(meshkernelapi::MeshKernelApiErrors::Success, errorCode);

    // Assert (all nodes indices will be selected)
    std::vector actualResult(selectedNodes.data(), selectedNodes.data() + mesh2d.num_nodes);
    std::vector<int> expectedResult(mesh2d.num_nodes);
    std::iota(expectedResult.begin(), expectedResult.end(), 0);
    ASSERT_THAT(actualResult, ::testing::ContainerEq(expectedResult));
}

TEST_F(CartesianApiTests, CountNodesInPolygonMesh2D_OnMesh2D_ShouldCountAllNodes)
{
    // Prepare
    MakeMesh();
    auto const meshKernelId = GetMeshKernelId();

    // By using an empty list, all nodes will be selected
    const meshkernelapi::GeometryList geometryListIn{};

    // Execute
    int numNodes;
    const auto errorCode = mkernel_mesh2d_count_nodes_in_polygons(meshKernelId,
                                                                  geometryListIn,
                                                                  1,
                                                                  numNodes);
    ASSERT_EQ(meshkernelapi::MeshKernelApiErrors::Success, errorCode);

    // Assert all nodes have been selected
    ASSERT_EQ(12, numNodes);
}

TEST_F(CartesianApiTests, InsertNodeAndEdge_OnMesh2D_ShouldInsertNodeAndEdge)
{
    // Prepare
    MakeMesh();
    auto const meshKernelId = GetMeshKernelId();

    // Execute
    // Isolated nodes are removed by the administration done in mkernel_mesh2d_get_dimensions.
    // The newly inserted node should be connected to another one to form an edge.
    // In this manner, the edge will not be removed during the administration
    int newNodeIndex;
    auto errorCode = meshkernelapi::mkernel_mesh2d_insert_node(meshKernelId, -0.5, -0.5, newNodeIndex);
    ASSERT_EQ(meshkernelapi::MeshKernelApiErrors::Success, errorCode);
    int newEdgeIndex;
    errorCode = meshkernelapi::mkernel_mesh2d_insert_edge(meshKernelId, newNodeIndex, 0, newEdgeIndex);

    // Assert
    meshkernelapi::Mesh2D mesh2d{};
    errorCode = mkernel_mesh2d_get_dimensions(meshKernelId, mesh2d);
    ASSERT_EQ(mesh2d.num_nodes, 13);
    ASSERT_EQ(mesh2d.num_edges, 18);
}

TEST_F(CartesianApiTests, MoveNode_OnMesh2D_ShouldMoveNode)
{
    // Prepare
    MakeMesh();
    auto const meshKernelId = GetMeshKernelId();

    // Execute
    auto errorCode = meshkernelapi::mkernel_mesh2d_move_node(meshKernelId, -0.5, -0.5, 0);
    ASSERT_EQ(meshkernelapi::MeshKernelApiErrors::Success, errorCode);

    meshkernelapi::Mesh2D mesh2d{};
    errorCode = mkernel_mesh2d_get_dimensions(meshKernelId, mesh2d);
    std::vector<int> edge_nodes(mesh2d.num_edges * 2);
    std::vector<int> face_nodes(mesh2d.num_face_nodes);
    std::vector<int> nodes_per_face(mesh2d.num_faces);

    std::vector<double> node_x(mesh2d.num_nodes);
    std::vector<double> node_y(mesh2d.num_nodes);

    std::vector<double> edge_x(mesh2d.num_edges);
    std::vector<double> edge_y(mesh2d.num_edges);

    std::vector<double> face_x(mesh2d.num_faces);
    std::vector<double> face_y(mesh2d.num_faces);

    mesh2d.edge_nodes = edge_nodes.data();
    mesh2d.face_nodes = face_nodes.data();
    mesh2d.nodes_per_face = nodes_per_face.data();
    mesh2d.node_x = node_x.data();
    mesh2d.node_y = node_y.data();
    mesh2d.edge_x = edge_x.data();
    mesh2d.edge_y = edge_y.data();
    mesh2d.face_x = face_x.data();
    mesh2d.face_y = face_y.data();
    errorCode = mkernel_mesh2d_get_data(meshKernelId, mesh2d);

    // Assert
    ASSERT_EQ(mesh2d.node_x[0], -0.5);
    ASSERT_EQ(mesh2d.node_y[0], -0.5);
}

TEST_F(CartesianApiTests, MoveNode_OnMesh2DWithInvalidIndex_ShouldReturnAnErrorCode)
{
    // Prepare
    MakeMesh();
    auto const meshKernelId = GetMeshKernelId();

    // Execute
    const auto errorCode = meshkernelapi::mkernel_mesh2d_move_node(meshKernelId, -0.5, -0.5, -1);

    // Assert errorCode is not equal to MeshKernelApiErrors::Success
    ASSERT_NE(meshkernelapi::MeshKernelApiErrors::Success, errorCode);
}

TEST_F(CartesianApiTests, GetEdge_OnMesh2D_ShouldGetAnEdgeIndex)
{
    // Prepare
    MakeMesh();
    auto const meshKernelId = GetMeshKernelId();

    // Execute
    int edgeIndex;
    const auto errorCode = meshkernelapi::mkernel_mesh2d_get_edge(meshKernelId, 0.5, -0.5, 0.0, 0.0, 3.0, 3.0, edgeIndex);
    ASSERT_EQ(meshkernelapi::MeshKernelApiErrors::Success, errorCode);

    // Assert
    ASSERT_EQ(edgeIndex, 0);
}

TEST_F(CartesianApiTests, GetNode_OnMesh2D_ShouldGetANodeIndex)
{
    // Prepare
    MakeMesh();
    auto const meshKernelId = GetMeshKernelId();

    // Execute
    int nodeIndex;
    const auto errorCode = meshkernelapi::mkernel_mesh2d_get_node_index(meshKernelId, 3.0, 3.0, 10.0, 0.0, 0.0, 3.0, 3.0, nodeIndex);
    ASSERT_EQ(meshkernelapi::MeshKernelApiErrors::Success, errorCode);

    // Assert
    ASSERT_EQ(nodeIndex, 11);
}

TEST_F(CartesianApiTests, CountSmallFlowEdges_OnMesh2D_ShouldCountSmallFlowEdges)
{
    // Prepare a mesh with two triangles
    meshkernelapi::Mesh2D mesh2d;

    std::vector node_x{0.0, 1.0, 1.0, 1.0};
    std::vector node_y{0.0, 0.0, 0.3, -0.3};
    std::vector edge_nodes{0, 3, 3, 1, 1, 0, 1, 2, 2, 0};

    mesh2d.node_x = node_x.data();
    mesh2d.node_y = node_y.data();
    mesh2d.edge_nodes = edge_nodes.data();
    mesh2d.num_edges = static_cast<int>(edge_nodes.size() * 0.5);
    mesh2d.num_nodes = static_cast<int>(node_x.size());

    // Get the meshkernel id
    auto const meshKernelId = GetMeshKernelId();

    // Execute
    auto errorCode = mkernel_mesh2d_set(meshKernelId, mesh2d);
    ASSERT_EQ(meshkernelapi::MeshKernelApiErrors::Success, errorCode);

    // Assert
    int numSmallFlowEdges;
    double const smallFlowEdgesThreshold = 100.0;
    errorCode = meshkernelapi::mkernel_mesh2d_count_small_flow_edge_centers(meshKernelId, smallFlowEdgesThreshold, numSmallFlowEdges);
    ASSERT_EQ(1, numSmallFlowEdges);
}

TEST_F(CartesianApiTests, GetSmallFlowEdges_OnMesh2D_ShouldGetSmallFlowEdges)
{
    // Prepare a mesh with two triangles
    meshkernelapi::Mesh2D mesh2d;

    std::vector<double> node_x{0.0, 1.0, 1.0, 1.0};
    std::vector<double> node_y{0.0, 0.0, 0.3, -0.3};
    std::vector<int> edge_nodes{0, 3, 3, 1, 1, 0, 1, 2, 2, 0};

    mesh2d.node_x = node_x.data();
    mesh2d.node_y = node_y.data();
    mesh2d.edge_nodes = edge_nodes.data();
    mesh2d.num_edges = static_cast<int>(edge_nodes.size() * 0.5);
    mesh2d.num_nodes = static_cast<int>(node_x.size());

    // Get the meshkernel id
    auto const meshKernelId = GetMeshKernelId();

    // Execute
    auto errorCode = mkernel_mesh2d_set(meshKernelId, mesh2d);
    ASSERT_EQ(meshkernelapi::MeshKernelApiErrors::Success, errorCode);
    int numSmallFlowEdges;
    double const smallFlowEdgesThreshold = 100.0;
    errorCode = meshkernelapi::mkernel_mesh2d_count_small_flow_edge_centers(meshKernelId, smallFlowEdgesThreshold, numSmallFlowEdges);

    // Assert
    std::vector<double> coordinates_x(numSmallFlowEdges);
    std::vector<double> coordinates_y(numSmallFlowEdges);
    meshkernelapi::GeometryList result{};
    result.coordinates_x = coordinates_x.data();
    result.coordinates_y = coordinates_y.data();
    result.num_coordinates = numSmallFlowEdges;

    errorCode = mkernel_mesh2d_get_small_flow_edge_centers(meshKernelId, smallFlowEdgesThreshold, result);
    ASSERT_EQ(meshkernelapi::MeshKernelApiErrors::Success, errorCode);

    const double tolerance = 1e-6;
    ASSERT_NEAR(result.coordinates_x[0], 0.5, tolerance);
    ASSERT_NEAR(result.coordinates_y[0], 0.0, tolerance);
}

TEST_F(CartesianApiTests, CountObtuseTriangles_OnMesh2DWithOneObtuseTriangle_ShouldCountObtuseTriangles)
{
    // Prepare a mesh with one obtuse triangle
    meshkernelapi::Mesh2D mesh2d;
    std::vector<double> coordinatesX{0.0, 3.0, -1.0, 1.5};
    std::vector<double> coordinatesY{0.0, 0.0, 2.0, -2.0};
    std::vector<int> edge_nodes{0, 1, 1, 2, 2, 0, 0, 3, 3, 1};
    mesh2d.node_x = coordinatesX.data();
    mesh2d.node_y = coordinatesY.data();
    mesh2d.edge_nodes = edge_nodes.data();
    mesh2d.num_edges = static_cast<int>(edge_nodes.size() * 0.5);
    mesh2d.num_nodes = static_cast<int>(coordinatesX.size());
    auto const meshKernelId = GetMeshKernelId();

    // Execute
    auto errorCode = mkernel_mesh2d_set(meshKernelId, mesh2d);
    ASSERT_EQ(meshkernelapi::MeshKernelApiErrors::Success, errorCode);
    int numObtuseTriangles;
    errorCode = meshkernelapi::mkernel_mesh2d_count_obtuse_triangles(meshKernelId, numObtuseTriangles);

    // Assert
    ASSERT_EQ(meshkernelapi::MeshKernelApiErrors::Success, errorCode);
    ASSERT_EQ(1, numObtuseTriangles);
}

TEST_F(CartesianApiTests, Mesh2DCountObtuseTriangles_OnMesh2DWithOneObtuseTriangle_ShouldGetObtuseTriangle)
{
    // Prepare a mesh with one obtuse triangle
    meshkernelapi::Mesh2D mesh2d;
    std::vector<double> coordinatesX{0.0, 3.0, -1.0, 1.5};
    std::vector<double> coordinatesY{0.0, 0.0, 2.0, -2.0};
    std::vector<int> edge_nodes{0, 1, 1, 2, 2, 0, 0, 3, 3, 1};
    mesh2d.node_x = coordinatesX.data();
    mesh2d.node_y = coordinatesY.data();
    mesh2d.edge_nodes = edge_nodes.data();
    mesh2d.num_edges = static_cast<int>(edge_nodes.size() * 0.5);
    mesh2d.num_nodes = static_cast<int>(coordinatesX.size());
    auto const meshKernelId = GetMeshKernelId();

    // Execute
    auto errorCode = mkernel_mesh2d_set(meshKernelId, mesh2d);
    ASSERT_EQ(meshkernelapi::MeshKernelApiErrors::Success, errorCode);
    int numObtuseTriangles;
    errorCode = meshkernelapi::mkernel_mesh2d_count_obtuse_triangles(meshKernelId, numObtuseTriangles);
    meshkernelapi::GeometryList geometryList{};

    std::vector<double> coordinatesObtuseTrianglesX(numObtuseTriangles);
    std::vector<double> coordinatesObtuseTrianglesY(numObtuseTriangles);
    geometryList.coordinates_x = coordinatesObtuseTrianglesX.data();
    geometryList.coordinates_y = coordinatesObtuseTrianglesY.data();
    geometryList.num_coordinates = numObtuseTriangles;
    errorCode = mkernel_mesh2d_get_obtuse_triangles_mass_centers(meshKernelId, geometryList);
    ASSERT_EQ(meshkernelapi::MeshKernelApiErrors::Success, errorCode);

    // Assert
    ASSERT_EQ(1, numObtuseTriangles);
    const double tolerance = 1e-6;
    std::vector computedCoordinatesX(coordinatesObtuseTrianglesX.data(), coordinatesObtuseTrianglesX.data() + numObtuseTriangles);
    ASSERT_NEAR(computedCoordinatesX[0], 0.66666666666666652, tolerance);
    std::vector computedCoordinatesY(coordinatesObtuseTrianglesY.data(), coordinatesObtuseTrianglesY.data() + numObtuseTriangles);
    ASSERT_NEAR(computedCoordinatesY[0], 0.66666666666666652, tolerance);
}

TEST_F(CartesianApiTests, Mesh2DDeleteSmallFlowEdgesAndSmallTriangles_OnMesh2DWithOneObtuseTriangle_ShouldDeleteOneEdge)
{
    // Prepare a mesh with one obtuse triangle
    meshkernelapi::Mesh2D mesh2d;
    std::vector coordinatesX{0.0, 3.0, -1.0, 1.5};
    std::vector coordinatesY{0.0, 0.0, 2.0, -2.0};
    std::vector edge_nodes{0, 1, 1, 2, 2, 0, 0, 3, 3, 1};

    mesh2d.node_x = coordinatesX.data();
    mesh2d.node_y = coordinatesY.data();
    mesh2d.edge_nodes = edge_nodes.data();
    mesh2d.num_nodes = static_cast<int>(coordinatesX.size());
    mesh2d.num_edges = static_cast<int>(edge_nodes.size() * 0.5);
    auto const meshKernelId = GetMeshKernelId();

    // Execute, with large length threshold
    auto errorCode = mkernel_mesh2d_set(meshKernelId, mesh2d);
    ASSERT_EQ(meshkernelapi::MeshKernelApiErrors::Success, errorCode);
    errorCode = meshkernelapi::mkernel_mesh2d_delete_small_flow_edges_and_small_triangles(meshKernelId, 1.0, 0.01);
    ASSERT_EQ(meshkernelapi::MeshKernelApiErrors::Success, errorCode);

    // Assert
    meshkernelapi::Mesh2D newMesh2d{};
    errorCode = mkernel_mesh2d_get_dimensions(meshKernelId, newMesh2d);
    ASSERT_EQ(meshkernelapi::MeshKernelApiErrors::Success, errorCode);

    // One edge is removed
    ASSERT_EQ(4, newMesh2d.num_edges);
}

TEST_F(CartesianApiTests, CurvilinearComputeOrthogonalGridFromSplines_ShouldMakeCurvilinearGrid)
{
    // Setup
    meshkernelapi::GeometryList splines{};
    double geometrySeparator = meshkernelapi::mkernel_get_separator();

    std::vector<double> coordinatesX{
        7.7979524E+04,
        7.7979524E+04,
        7.8302860E+04,
        7.9732343E+04,
        8.0889543E+04,
        8.0668314E+04,
        7.9579184E+04,
        geometrySeparator,
        7.6618112E+04,
        7.6754253E+04,
        7.7179694E+04,
        7.8404966E+04,
        7.9681290E+04,
        8.0140766E+04,
        7.9477078E+04,
        7.8779354E+04,
        geometrySeparator,
        7.7281800E+04,
        7.7366889E+04,
        7.7928471E+04,
        7.9153742E+04,
        8.0242872E+04,
        8.0481119E+04,
        7.9970590E+04,
        7.9579184E+04,
        7.9170760E+04,
        geometrySeparator,
        7.613792E+04,
        7.831719E+04,
        geometrySeparator,
        7.857202E+04,
        8.003072E+04};

    std::vector<double> coordinatesY{
        3.7127829E+05,
        3.7025723E+05,
        3.6898090E+05,
        3.6809598E+05,
        3.6698984E+05,
        3.6578158E+05,
        3.6419894E+05,
        geometrySeparator,
        3.7136337E+05,
        3.7005301E+05,
        3.6874265E+05,
        3.6780668E+05,
        3.6721107E+05,
        3.6636018E+05,
        3.6544123E+05,
        3.6452228E+05,
        geometrySeparator,
        3.7144846E+05,
        3.6984880E+05,
        3.6874265E+05,
        3.6792581E+05,
        3.6722808E+05,
        3.6641124E+05,
        3.6542421E+05,
        3.6484561E+05,
        3.6431806E+05,
        geometrySeparator,
        3.712157E+05,
        3.710751E+05,
        geometrySeparator,
        3.649151E+05,
        3.641506E+05};

    splines.coordinates_x = coordinatesX.data();
    splines.coordinates_y = coordinatesY.data();
    splines.num_coordinates = static_cast<int>(coordinatesX.size());

    meshkernel::SplinesToCurvilinearParameters splinesToCurvilinearParameters;
    meshkernel::CurvilinearParameters curvilinearParameters{};

    curvilinearParameters.m_refinement = 20;
    curvilinearParameters.n_refinement = 40;
    splinesToCurvilinearParameters.aspect_ratio = 0.5;
    splinesToCurvilinearParameters.aspect_ratio_grow_factor = 1.0;
    splinesToCurvilinearParameters.average_width = 500.0;
    splinesToCurvilinearParameters.curvature_adapted_grid_spacing = true;
    splinesToCurvilinearParameters.grow_grid_outside = 0;
    splinesToCurvilinearParameters.maximum_num_faces_in_uniform_part = 8;

    splinesToCurvilinearParameters.nodes_on_top_of_each_other_tolerance = 1e-4;
    splinesToCurvilinearParameters.min_cosine_crossing_angles = 0.95;
    splinesToCurvilinearParameters.check_front_collisions = false;
    splinesToCurvilinearParameters.remove_skinny_triangles = true;

    // Execute, with large length threshold
    auto const meshKernelId = GetMeshKernelId();
    auto errorCode = mkernel_curvilinear_compute_orthogonal_grid_from_splines(meshKernelId,
                                                                              splines,
                                                                              curvilinearParameters,
                                                                              splinesToCurvilinearParameters);
    ASSERT_EQ(meshkernelapi::MeshKernelApiErrors::Success, errorCode);

    // Assert
    meshkernelapi::CurvilinearGrid curvilinearGrid{};
    errorCode = mkernel_curvilinear_get_dimensions(meshKernelId, curvilinearGrid);
    ASSERT_EQ(meshkernelapi::MeshKernelApiErrors::Success, errorCode);

    // Assert one curvilinear grid is produced
    ASSERT_GT(curvilinearGrid.num_m, 0);
    ASSERT_GT(curvilinearGrid.num_n, 0);
}

TEST_F(CartesianApiTests, CurvilinearSetFrozenLinesOrthogonalize_ShouldSetFrozenLines)
{
    // Setup
    MakeUniformCurvilinearGrid();
    auto const meshKernelId = GetMeshKernelId();
    meshkernel::OrthogonalizationParameters const orthogonalizationParameters{};

    auto errorCode = meshkernelapi::mkernel_curvilinear_initialize_orthogonalize(meshKernelId, orthogonalizationParameters);
    ASSERT_EQ(meshkernelapi::MeshKernelApiErrors::Success, errorCode);

    // Execute
    errorCode = meshkernelapi::mkernel_curvilinear_set_frozen_lines_orthogonalize(meshKernelId, 20.0, 0.0, 20.0, 10.0);

    // Asset
    ASSERT_EQ(meshkernelapi::MeshKernelApiErrors::Success, errorCode);
}

TEST_F(CartesianApiTests, CurvilinearFinalizeOrthogonalize_ShouldFinalize)
{
    // Setup
    MakeUniformCurvilinearGrid();
    auto const meshKernelId = GetMeshKernelId();
    meshkernel::OrthogonalizationParameters const orthogonalizationParameters{};

    auto errorCode = meshkernelapi::mkernel_curvilinear_initialize_orthogonalize(meshKernelId, orthogonalizationParameters);
    ASSERT_EQ(meshkernelapi::MeshKernelApiErrors::Success, errorCode);

    // Execute
    errorCode = meshkernelapi::mkernel_curvilinear_finalize_orthogonalize(meshKernelId);

    // Assert
    ASSERT_EQ(meshkernelapi::MeshKernelApiErrors::Success, errorCode);
}

TEST_F(CartesianApiTests, CurvilinearInsertFace_ShouldInsertAFace)
{
    // Setup
    MakeUniformCurvilinearGrid();
    auto const meshKernelId = GetMeshKernelId();

    // Execute
    auto errorCode = meshkernelapi::mkernel_curvilinear_insert_face(meshKernelId, -5.0, 5.0);

    // Assert
    ASSERT_EQ(meshkernelapi::MeshKernelApiErrors::Success, errorCode);

    meshkernelapi::CurvilinearGrid curvilinearGrid{};
    errorCode = mkernel_curvilinear_get_dimensions(meshKernelId, curvilinearGrid);
    ASSERT_EQ(meshkernelapi::MeshKernelApiErrors::Success, errorCode);

    std::vector<double> node_x(curvilinearGrid.num_m * curvilinearGrid.num_n);
    std::vector<double> node_y(curvilinearGrid.num_m * curvilinearGrid.num_n);
    curvilinearGrid.node_x = node_x.data();
    curvilinearGrid.node_y = node_y.data();
    errorCode = mkernel_curvilinear_get_data(meshKernelId, curvilinearGrid);
    ASSERT_EQ(meshkernelapi::MeshKernelApiErrors::Success, errorCode);

    // Assert two extra nodes have been inserted (before it was 5 by 5 = 25 nodes, not it is 25 + 2 = 27)
    auto const numValidNodes = CurvilinearGridCountValidNodes(curvilinearGrid);
    ASSERT_EQ(numValidNodes, 27);
}

TEST_F(CartesianApiTests, CurvilinearLineMirror_ShouldInsertANewGridLine)
{
    // Setup
    MakeUniformCurvilinearGrid();
    auto const meshKernelId = GetMeshKernelId();

    // Execute
    auto errorCode = meshkernelapi::mkernel_curvilinear_line_mirror(meshKernelId,
                                                                    1.2,
                                                                    0.0,
                                                                    0.0,
                                                                    0.0,
                                                                    50.0);

    // Assert
    ASSERT_EQ(meshkernelapi::MeshKernelApiErrors::Success, errorCode);

    meshkernelapi::CurvilinearGrid curvilinearGrid{};
    errorCode = mkernel_curvilinear_get_dimensions(meshKernelId, curvilinearGrid);
    ASSERT_EQ(meshkernelapi::MeshKernelApiErrors::Success, errorCode);

    // Assert that 5 nodes have been inserted on the bottom boundary, so the total count is 30
    ASSERT_EQ(curvilinearGrid.num_m * curvilinearGrid.num_n, 30);
}

TEST_F(CartesianApiTests, Mesh2dAveragingInterpolation_OnMesh2D_ShouldInterpolateValues)
{
    // Setup
    MakeMesh();
    auto const meshKernelId = GetMeshKernelId();

    meshkernelapi::GeometryList samples{};
    std::vector<double> firstGridNodeCoordinateX{1.0, 2.0, 3.0, 1.0};
    std::vector<double> firstGridNodeCoordinateY{1.0, 3.0, 2.0, 4.0};
    std::vector<double> values{3.0, 10, 4.0, 5.0};

    samples.coordinates_x = firstGridNodeCoordinateX.data();
    samples.coordinates_y = firstGridNodeCoordinateY.data();
    samples.values = values.data();
    samples.num_coordinates = static_cast<int>(firstGridNodeCoordinateX.size());

    int const locationType = 1;             // Nodes
    int const averagingMethodType = 1;      // Simple averaging
    double const relativeSearchSize = 1.01; // The relative search size

    meshkernelapi::Mesh2D mesh2d;
    auto errorCode = mkernel_mesh2d_get_dimensions(meshKernelId, mesh2d);
    ASSERT_EQ(meshkernelapi::MeshKernelApiErrors::Success, errorCode);

    meshkernelapi::GeometryList results{};
    std::vector<double> resultsCoordinateX(mesh2d.num_nodes);
    std::vector<double> resultsCoordinateY(mesh2d.num_nodes);
    std::vector<double> resultsValues(mesh2d.num_nodes);

    results.coordinates_x = resultsCoordinateX.data();
    results.coordinates_y = resultsCoordinateY.data();
    results.values = resultsValues.data();
    results.num_coordinates = static_cast<int>(resultsCoordinateX.size());

    // Execute
    errorCode = mkernel_mesh2d_averaging_interpolation(meshKernelId,
                                                       samples,
                                                       locationType,
                                                       averagingMethodType,
                                                       relativeSearchSize,
                                                       0,
                                                       results);

    // Assert the value has been interpolated
    ASSERT_EQ(meshkernelapi::MeshKernelApiErrors::Success, errorCode);
    const double tolerance = 1e-6;
    std::vector computedResultsValues(resultsValues.data(), resultsValues.data() + mesh2d.num_nodes);
    ASSERT_NEAR(computedResultsValues[4], 3.0, tolerance);
}

TEST_F(CartesianApiTests, Mesh2dTriangulationInterpolation_ShouldInterpolateValues)
{
    // Setup
    MakeMesh();
    auto const meshKernelId = GetMeshKernelId();

    meshkernelapi::GeometryList samples{};
    std::vector<double> firstGridNodeCoordinateX{1.0, 2.0, 3.0, 1.0};
    std::vector<double> firstGridNodeCoordinateY{1.0, 3.0, 2.0, 4.0};
    std::vector<double> values{3.0, 10, 4.0, 5.0};

    samples.coordinates_x = firstGridNodeCoordinateX.data();
    samples.coordinates_y = firstGridNodeCoordinateY.data();
    samples.values = values.data();
    samples.num_coordinates = static_cast<int>(firstGridNodeCoordinateX.size());

    int const locationType = 1; // Nodes

    meshkernelapi::Mesh2D mesh2d;
    auto errorCode = mkernel_mesh2d_get_dimensions(meshKernelId, mesh2d);
    ASSERT_EQ(meshkernelapi::MeshKernelApiErrors::Success, errorCode);

    meshkernelapi::GeometryList results{};
    std::vector<double> resultsCoordinateX(mesh2d.num_nodes);
    std::vector<double> resultsCoordinateY(mesh2d.num_nodes);
    std::vector<double> resultsValues(mesh2d.num_nodes);

    results.coordinates_x = resultsCoordinateX.data();
    results.coordinates_y = resultsCoordinateY.data();
    results.values = resultsValues.data();
    results.num_coordinates = static_cast<int>(resultsCoordinateX.size());

    // Execute
    errorCode = mkernel_mesh2d_triangulation_interpolation(meshKernelId,
                                                           samples,
                                                           locationType,
                                                           results);

    // Assert the value has been interpolated
    ASSERT_EQ(meshkernelapi::MeshKernelApiErrors::Success, errorCode);
    const double tolerance = 1e-6;
    std::vector computedResultsValues(resultsValues.data(), resultsValues.data() + mesh2d.num_nodes);
    ASSERT_NEAR(computedResultsValues[8], 5.6666666666666670, tolerance);
}

TEST_F(CartesianApiTests, CurvilinearLineAttractionRepulsion_ShouldAttractGridlines)
{
    // Prepare
    auto const meshKernelId = GetMeshKernelId();

    MakeUniformCurvilinearGrid(5, 5);

    // Execute
    auto errorCode = meshkernelapi::mkernel_curvilinear_line_attraction_repulsion(meshKernelId,
                                                                                  0.5,
                                                                                  30.0, 0.0, 30.0, 50.0,
                                                                                  10.0, 20.0, 50.0, 20.0);
    ASSERT_EQ(meshkernelapi::MeshKernelApiErrors::Success, errorCode);

    meshkernelapi::CurvilinearGrid curvilinearGrid{};
    errorCode = mkernel_curvilinear_get_dimensions(meshKernelId, curvilinearGrid);
    ASSERT_EQ(meshkernelapi::MeshKernelApiErrors::Success, errorCode);

    std::vector<double> node_x(curvilinearGrid.num_m * curvilinearGrid.num_n);
    std::vector<double> node_y(curvilinearGrid.num_m * curvilinearGrid.num_n);
    curvilinearGrid.node_x = node_x.data();
    curvilinearGrid.node_y = node_y.data();
    errorCode = mkernel_curvilinear_get_data(meshKernelId, curvilinearGrid);
    ASSERT_EQ(meshkernelapi::MeshKernelApiErrors::Success, errorCode);

    // Assert data
    const double tolerance = 1e-6;
    // Nodes
    ASSERT_NEAR(17.5, curvilinearGrid.node_x[2], tolerance);
    ASSERT_NEAR(0.0, curvilinearGrid.node_y[2], tolerance);
    ASSERT_NEAR(42.5, curvilinearGrid.node_x[4], tolerance);
    ASSERT_NEAR(0.0, curvilinearGrid.node_y[4], tolerance);
}

TEST_F(CartesianApiTests, CurvilinearDeleteNode_ShouldDeleteNode)
{
    // Prepare
    auto const meshKernelId = GetMeshKernelId();
    MakeUniformCurvilinearGrid(5, 5);

    meshkernelapi::CurvilinearGrid curvilinearGrid{};
    auto errorCode = mkernel_curvilinear_get_dimensions(meshKernelId, curvilinearGrid);
    ASSERT_EQ(meshkernelapi::MeshKernelApiErrors::Success, errorCode);
    std::vector<double> node_x(curvilinearGrid.num_m * curvilinearGrid.num_n);
    std::vector<double> node_y(curvilinearGrid.num_m * curvilinearGrid.num_n);
    curvilinearGrid.node_x = node_x.data();
    curvilinearGrid.node_y = node_y.data();
    errorCode = mkernel_curvilinear_get_data(meshKernelId, curvilinearGrid);
    auto const numValidNodesBefore = CurvilinearGridCountValidNodes(curvilinearGrid);

    // Execute
    errorCode = meshkernelapi::mkernel_curvilinear_delete_node(meshKernelId, 10.0, 0.0);
    ASSERT_EQ(meshkernelapi::MeshKernelApiErrors::Success, errorCode);

    // Asserts
    errorCode = mkernel_curvilinear_get_dimensions(meshKernelId, curvilinearGrid);
    ASSERT_EQ(meshkernelapi::MeshKernelApiErrors::Success, errorCode);

    errorCode = mkernel_curvilinear_get_data(meshKernelId, curvilinearGrid);
    ASSERT_EQ(meshkernelapi::MeshKernelApiErrors::Success, errorCode);

    // Two nodes are removed, one by delete node and one by the administration. The node is at the corner and the entire face will be removed
    auto const numValidNodesAfter = CurvilinearGridCountValidNodes(curvilinearGrid);
    ASSERT_EQ(numValidNodesBefore - 2, numValidNodesAfter);
}

TEST_F(CartesianApiTests, Network1DComputeFixedChainages_ShouldGenerateMesh1D)
{
    // Prepare
    auto const meshKernelId = GetMeshKernelId();

    double separator = meshkernelapi::mkernel_get_separator();
    std::vector<double> polyLineXCoordinate{0.0, 10.0, 20.0, separator, 10.0, 10.0, 10.0};
    std::vector<double> polyLineYCoordinate{0.0, 0.0, 0.0, separator, -10.0, 0.0, 10.0};

    meshkernelapi::GeometryList polylines{};
    polylines.coordinates_x = polyLineXCoordinate.data();
    polylines.coordinates_y = polyLineYCoordinate.data();
    polylines.num_coordinates = static_cast<int>(polyLineXCoordinate.size());
    polylines.geometry_separator = separator;

    // Set the network
    auto errorCode = mkernel_network1d_set(meshKernelId, polylines);
    ASSERT_EQ(meshkernelapi::MeshKernelApiErrors::Success, errorCode);

    // Execute, compute fixed chainages
    int const fixedChainagesSize = 3;
    double const minFaceSize = 0.01;
    double const fixedChainagesOffset = 10.0;
    std::vector<double> fixedChainages{5.0, separator, 5.0};
    errorCode = meshkernelapi::mkernel_network1d_compute_fixed_chainages(meshKernelId, fixedChainages.data(), fixedChainagesSize, minFaceSize, fixedChainagesOffset);
    // Convert network 1d to mesh1d
    errorCode = meshkernelapi::mkernel_network1d_to_mesh1d(meshKernelId, minFaceSize);

    // Asserts
    meshkernelapi::Mesh1D mesh1dResults;
    errorCode = mkernel_mesh1d_get_dimensions(meshKernelId, mesh1dResults);
    ASSERT_EQ(6, mesh1dResults.num_nodes);
    ASSERT_EQ(4, mesh1dResults.num_edges);
}

TEST_F(CartesianApiTests, Network1DToMesh1d_FromPolylines_ShouldGenerateMesh1D)
{
    // Prepare
    auto const meshKernelId = GetMeshKernelId();

    double separator = meshkernelapi::mkernel_get_separator();
    std::vector<double> polyLineXCoordinate{0.0, 10.0, 20.0, separator, 10.0, 10.0, 10.0};
    std::vector<double> polyLineYCoordinate{0.0, 0.0, 0.0, separator, -10.0, 0.0, 10.0};
    meshkernelapi::GeometryList polylines{};
    polylines.coordinates_x = polyLineXCoordinate.data();
    polylines.coordinates_y = polyLineYCoordinate.data();
    polylines.num_coordinates = static_cast<int>(polyLineXCoordinate.size());
    polylines.geometry_separator = separator;

    // Set the network
    auto errorCode = mkernel_network1d_set(meshKernelId, polylines);
    ASSERT_EQ(meshkernelapi::MeshKernelApiErrors::Success, errorCode);

    // Execute, compute offsetted chainages
    double const offset = 1.0;
    std::vector<double> fixedChainages{5.0, separator, 5.0};
    errorCode = meshkernelapi::mkernel_network1d_compute_offsetted_chainages(meshKernelId, offset);

    // Convert network 1d to mesh1d
    errorCode = meshkernelapi::mkernel_network1d_to_mesh1d(meshKernelId, 0.01);

    // Asserts
    meshkernelapi::Mesh1D mesh1dResults;
    errorCode = mkernel_mesh1d_get_dimensions(meshKernelId, mesh1dResults);
    ASSERT_EQ(41, mesh1dResults.num_nodes);
    ASSERT_EQ(40, mesh1dResults.num_edges);
}

TEST(Mesh2D, Mesh2DInitializeOrthogonalization_WithHexagon_ShouldOrthogonalize)
{
    // Prepare
    int meshKernelId;
    const int isGeographic = 0;
    meshkernelapi::mkernel_allocate_state(isGeographic, meshKernelId);

    auto [num_nodes, num_edges, node_x, node_y, node_type, edge_nodes, edge_type] = ReadLegacyMeshFile(TEST_FOLDER + "/data/MeshWithHexagon.nc");
    meshkernelapi::Mesh2D mesh2d;
    mesh2d.num_edges = static_cast<int>(num_edges);
    mesh2d.num_nodes = static_cast<int>(num_nodes);
    mesh2d.node_x = node_x.data();
    mesh2d.node_y = node_y.data();
    mesh2d.edge_nodes = edge_nodes.data();

    auto errorCode = mkernel_mesh2d_set(meshKernelId, mesh2d);
    ASSERT_EQ(meshkernelapi::MeshKernelApiErrors::Success, errorCode);

    meshkernel::OrthogonalizationParameters orthogonalizationParameters{};
    orthogonalizationParameters.outer_iterations = 1;
    orthogonalizationParameters.boundary_iterations = 25;
    orthogonalizationParameters.inner_iterations = 25;
    orthogonalizationParameters.orthogonalization_to_smoothing_factor = 0.975;

    meshkernelapi::GeometryList geometryList{};
    meshkernelapi::GeometryList landBoundaries{};

    // Execute
    errorCode = mkernel_mesh2d_initialize_orthogonalization(meshKernelId,
                                                            1,
                                                            orthogonalizationParameters,
                                                            landBoundaries,
                                                            geometryList);

    ASSERT_EQ(meshkernelapi::MeshKernelApiErrors::Success, errorCode);

    errorCode = meshkernelapi::mkernel_mesh2d_prepare_outer_iteration_orthogonalization(meshKernelId);
    ASSERT_EQ(meshkernelapi::MeshKernelApiErrors::Success, errorCode);

    errorCode = meshkernelapi::mkernel_mesh2d_compute_inner_ortogonalization_iteration(meshKernelId);
    ASSERT_EQ(meshkernelapi::MeshKernelApiErrors::Success, errorCode);

    errorCode = meshkernelapi::mkernel_mesh2d_finalize_inner_ortogonalization_iteration(meshKernelId);
    ASSERT_EQ(meshkernelapi::MeshKernelApiErrors::Success, errorCode);

    errorCode = meshkernelapi::mkernel_mesh2d_delete_orthogonalization(meshKernelId);
    ASSERT_EQ(meshkernelapi::MeshKernelApiErrors::Success, errorCode);
}

TEST_F(CartesianApiTests, ContactsComputeSingle_OnMesh2D_ShouldComputeContacts)
{
    auto [nodes_x, nodes_y, edges, face_nodes, num_face_nodes] = MakeMeshWithFaceNodes();
    const auto meshKernelId = GetMeshKernelId();

    meshkernelapi::Mesh2D mesh2d;
    mesh2d.node_x = &nodes_x[0];
    mesh2d.node_y = &nodes_y[0];

    mesh2d.edge_nodes = &edges[0];
    mesh2d.face_nodes = &face_nodes[0];
    mesh2d.nodes_per_face = &num_face_nodes[0];

    mesh2d.num_nodes = static_cast<int>(nodes_x.size());
    mesh2d.num_edges = static_cast<int>(edges.size() / 2);
    mesh2d.num_faces = static_cast<int>(num_face_nodes.size());

    auto errorCode = mkernel_mesh2d_set(meshKernelId, mesh2d);
    ASSERT_EQ(meshkernelapi::MeshKernelApiErrors::Success, errorCode);

    // Init 1d mesh
    meshkernelapi::Mesh1D mesh1d;
    std::vector<double> node_x{
        1.73493900000000,
        2.35659313023165,
        5.38347452702839,
        14.2980910429074,
        22.9324017677239,
        25.3723169493137,
        25.8072280000000};
    std::vector<double> node_y{
        -7.6626510000000,
        1.67281447902331,
        10.3513746546384,
        12.4797224193970,
        15.3007317677239,
        24.1623588554512,
        33.5111870000000};
    mesh1d.node_x = node_x.data();
    mesh1d.node_y = node_y.data();
    mesh1d.num_nodes = 7;

    std::vector<int> edge_nodes{0, 1, 1, 2, 2, 3, 3, 4, 4, 5, 5, 6};
    mesh1d.edge_nodes = edge_nodes.data();
    mesh1d.num_edges = 6;

    errorCode = mkernel_mesh1d_set(meshKernelId, mesh1d);
    ASSERT_EQ(meshkernelapi::MeshKernelApiErrors::Success, errorCode);

    // Init 1d mask
    std::vector<int> onedNodeMask{1, 1, 1, 1, 1, 1, 1};

    // Init polygon
    meshkernelapi::GeometryList polygon;
    polygon.geometry_separator = meshkernel::constants::missing::doubleValue;

    std::vector<double> xCoordinates{-30, 40, 40, -40, -30};
    std::vector<double> yCoordinates{-20, -20, 50, 50, -20};
    std::vector<double> zCoordinates{0, 0, 0, 0, 0};
    polygon.coordinates_x = xCoordinates.data();
    polygon.coordinates_y = yCoordinates.data();
    polygon.values = zCoordinates.data();
    polygon.num_coordinates = static_cast<int>(xCoordinates.size());

    // Execute
    errorCode = mkernel_contacts_compute_single(meshKernelId, onedNodeMask.data(), polygon, 0.0);
    ASSERT_EQ(meshkernelapi::MeshKernelApiErrors::Success, errorCode);

    // Get the new state
    meshkernelapi::Contacts contacts{};
    errorCode = mkernel_contacts_get_dimensions(meshKernelId, contacts);
    ASSERT_EQ(meshkernelapi::MeshKernelApiErrors::Success, errorCode);

    std::vector<int> mesh1d_indices(contacts.num_contacts);
    std::vector<int> mesh2d_indices(contacts.num_contacts);
    contacts.mesh1d_indices = mesh1d_indices.data();
    contacts.mesh2d_indices = mesh2d_indices.data();

    errorCode = mkernel_contacts_get_data(meshKernelId, contacts);
    ASSERT_EQ(meshkernelapi::MeshKernelApiErrors::Success, errorCode);

    // Assert
    ASSERT_EQ(5, contacts.num_contacts);

    ASSERT_EQ(1, contacts.mesh1d_indices[0]);
    ASSERT_EQ(2, contacts.mesh1d_indices[1]);
    ASSERT_EQ(3, contacts.mesh1d_indices[2]);
    ASSERT_EQ(4, contacts.mesh1d_indices[3]);
    ASSERT_EQ(5, contacts.mesh1d_indices[4]);

    ASSERT_EQ(0, contacts.mesh2d_indices[0]);
    ASSERT_EQ(3, contacts.mesh2d_indices[1]);
    ASSERT_EQ(4, contacts.mesh2d_indices[2]);
    ASSERT_EQ(5, contacts.mesh2d_indices[3]);
    ASSERT_EQ(8, contacts.mesh2d_indices[4]);
}

TEST(Mesh2D, IntersectionsFromPolyline_ShouldIntersectMesh)
{
    // Setup
    int meshKernelId;
    auto errorCode = meshkernelapi::mkernel_allocate_state(0, meshKernelId);

    // Create a curvilinear grid in the back-end and convert to an unstructured grid
    meshkernel::MakeGridParameters makeMeshParameters;
    makeMeshParameters.num_columns = 3;
    makeMeshParameters.num_rows = 3;
    makeMeshParameters.block_size_x = 1.0;
    makeMeshParameters.block_size_y = 1.0;
    makeMeshParameters.origin_x = 0.0;
    makeMeshParameters.origin_y = 0.0;
    makeMeshParameters.angle = 0.0;

    // Empty polygon
    meshkernelapi::GeometryList geometryList;
    geometryList.num_coordinates = 0;

    // Creates an unstructured grid from mesh parameters
    errorCode = mkernel_mesh2d_make_uniform(meshKernelId, makeMeshParameters, geometryList);

    // Get the mesh dimensions
    meshkernelapi::Mesh2D mesh2dDimensions{};
    errorCode = mkernel_mesh2d_get_dimensions(meshKernelId, mesh2dDimensions);

    // Set the polyLine
    std::vector xCoordinates{0.6, 0.6};
    std::vector yCoordinates{2.5, 0.5};

    meshkernelapi::GeometryList boundaryPolyLine{};
    boundaryPolyLine.geometry_separator = meshkernel::constants::missing::doubleValue;
    boundaryPolyLine.coordinates_x = xCoordinates.data();
    boundaryPolyLine.coordinates_y = yCoordinates.data();
    boundaryPolyLine.values = nullptr;

    boundaryPolyLine.num_coordinates = 2;

    std::vector<int> polylineSegmentIndexes(mesh2dDimensions.num_edges * 2, meshkernel::constants::missing::intValue);

    std::vector<int> edgeNodes(mesh2dDimensions.num_edges * 2, meshkernel::constants::missing::intValue);
    std::vector<int> edgeIndex(mesh2dDimensions.num_edges, meshkernel::constants::missing::intValue);
    std::vector<double> edgeDistances(mesh2dDimensions.num_edges * 2, meshkernel::constants::missing::doubleValue);
    std::vector<double> segmentDistances(mesh2dDimensions.num_edges * 2, meshkernel::constants::missing::doubleValue);
    std::vector<int> segmentIndexes(mesh2dDimensions.num_edges, meshkernel::constants::missing::intValue);

    std::vector<int> faceEdgeIndex(mesh2dDimensions.num_edges, meshkernel::constants::missing::intValue);
    std::vector<int> faceNumEdges(mesh2dDimensions.num_edges, meshkernel::constants::missing::intValue);
    std::vector<int> faceIndexes(mesh2dDimensions.num_edges, meshkernel::constants::missing::intValue);

    errorCode = mkernel_mesh2d_intersections_from_polyline(meshKernelId,
                                                           boundaryPolyLine,
                                                           edgeNodes.data(),
                                                           edgeIndex.data(),
                                                           edgeDistances.data(),
                                                           segmentDistances.data(),
                                                           segmentIndexes.data(),
                                                           faceIndexes.data(),
                                                           faceNumEdges.data(),
                                                           faceEdgeIndex.data());

    /// Assert
    const double tolerance = 1e-6;

    ASSERT_EQ(meshkernelapi::MeshKernelApiErrors::Success, errorCode);

    ASSERT_EQ(segmentIndexes[0], 0);
    ASSERT_EQ(segmentIndexes[1], 0);
    ASSERT_EQ(segmentIndexes[2], meshkernel::constants::missing::intValue);

    ASSERT_NEAR(segmentDistances[0], 0.25, tolerance);
    ASSERT_NEAR(segmentDistances[1], 0.75, tolerance);
    ASSERT_NEAR(segmentDistances[2], meshkernel::constants::missing::doubleValue, tolerance);

    ASSERT_NEAR(edgeDistances[0], 0.6, tolerance);
    ASSERT_NEAR(edgeDistances[1], 0.6, tolerance);
    ASSERT_NEAR(edgeDistances[2], meshkernel::constants::missing::doubleValue, tolerance);

    ASSERT_EQ(faceIndexes[0], 6);
    ASSERT_EQ(faceIndexes[1], 3);
    ASSERT_EQ(faceIndexes[2], 3);
    ASSERT_EQ(faceIndexes[3], 0);
    ASSERT_EQ(faceIndexes[4], meshkernel::constants::missing::intValue);

    ASSERT_EQ(faceNumEdges[0], 1);
    ASSERT_EQ(faceNumEdges[1], 2);
    ASSERT_EQ(faceNumEdges[2], 1);
    ASSERT_EQ(faceNumEdges[3], meshkernel::constants::missing::intValue);

    ASSERT_EQ(faceEdgeIndex[0], 18);
    ASSERT_EQ(faceEdgeIndex[1], 18);
    ASSERT_EQ(faceEdgeIndex[2], 15);
    ASSERT_EQ(faceEdgeIndex[3], 15);
    ASSERT_EQ(faceEdgeIndex[4], meshkernel::constants::missing::intValue);
}
TEST(Mesh2D, CurvilinearMakeUniformOnExtension_OnSpericalCoordinates_ShouldGenerateCurvilinearMesh)
{
    // Setup
    auto makeGridParameters = meshkernel::MakeGridParameters();
    makeGridParameters.origin_x = -1.0;
    makeGridParameters.origin_y = 49.1;
    makeGridParameters.block_size_x = 0.01;
    makeGridParameters.block_size_y = 0.01;
    makeGridParameters.upper_right_x = -0.2;
    makeGridParameters.upper_right_y = 49.6;

    // Execute
    int meshKernelId;
    const int projectionType = 1;
    auto errorCode = meshkernelapi::mkernel_allocate_state(projectionType, meshKernelId);
    ASSERT_EQ(meshkernelapi::MeshKernelApiErrors::Success, errorCode);

    errorCode = meshkernelapi::mkernel_mesh2d_make_uniform_on_extension(meshKernelId, makeGridParameters);
    ASSERT_EQ(meshkernelapi::MeshKernelApiErrors::Success, errorCode);

    meshkernelapi::Mesh2D mesh2d;
    errorCode = mkernel_mesh2d_get_dimensions(meshKernelId, mesh2d);
    ASSERT_EQ(meshkernelapi::MeshKernelApiErrors::Success, errorCode);

    // Assert
    ASSERT_EQ(mesh2d.num_nodes, 8343);
    ASSERT_EQ(mesh2d.num_edges, 16502);
    ASSERT_EQ(mesh2d.num_faces, 8160);
}

TEST(Mesh2D, Mesh2DRefineBasedOnGriddedSamples_WithGriddedSamples_ShouldRefineMesh)
{
    // Prepare
    int meshKernelId;
    constexpr int isGeographic = 0;
    meshkernelapi::mkernel_allocate_state(isGeographic, meshKernelId);

    auto [num_nodes, num_edges, node_x, node_y, node_type, edge_nodes, edge_type] = ReadLegacyMeshFile(TEST_FOLDER + "/data/MeshRefinementTests/gebco.nc");
    meshkernelapi::Mesh2D mesh2d;
    mesh2d.num_edges = static_cast<int>(num_edges);
    mesh2d.num_nodes = static_cast<int>(num_nodes);
    mesh2d.node_x = node_x.data();
    mesh2d.node_y = node_y.data();
    mesh2d.edge_nodes = edge_nodes.data();

    auto errorCode = mkernel_mesh2d_set(meshKernelId, mesh2d);
    ASSERT_EQ(meshkernelapi::MeshKernelApiErrors::Success, errorCode);

    auto [numX, numY, xllCenter, yllCenter, cellSize, nodatavalue, values] = ReadAscFile(TEST_FOLDER + "/data/MeshRefinementTests/gebco.asc");
    meshkernelapi::GriddedSamples griddedSamples;
    griddedSamples.num_x = numX;
    griddedSamples.num_y = numY;
    griddedSamples.x_origin = xllCenter;
    griddedSamples.y_origin = yllCenter;
    griddedSamples.cell_size = cellSize;
    griddedSamples.values = values.data();
    griddedSamples.x_coordinates = nullptr;
    griddedSamples.y_coordinates = nullptr;

    meshkernel::MeshRefinementParameters meshRefinementParameters;
    meshRefinementParameters.max_num_refinement_iterations = 5;
    meshRefinementParameters.refine_intersected = 0;
    meshRefinementParameters.min_edge_size = 0.01;
    meshRefinementParameters.refinement_type = 1;
    meshRefinementParameters.connect_hanging_nodes = 1;
    meshRefinementParameters.account_for_samples_outside = 0;
    meshRefinementParameters.smoothing_iterations = 0;

    errorCode = mkernel_mesh2d_refine_based_on_gridded_samples(meshKernelId, griddedSamples, meshRefinementParameters, true);
    ASSERT_EQ(meshkernelapi::MeshKernelApiErrors::Success, errorCode);

    meshkernelapi::Mesh2D mesh2dResults;
    errorCode = mkernel_mesh2d_get_dimensions(meshKernelId, mesh2dResults);
    ASSERT_EQ(meshkernelapi::MeshKernelApiErrors::Success, errorCode);

    ASSERT_EQ(417, mesh2dResults.num_nodes);
    ASSERT_EQ(988, mesh2dResults.num_edges);
    ASSERT_EQ(572, mesh2dResults.num_faces);
    ASSERT_EQ(1936, mesh2dResults.num_face_nodes);
}

TEST_F(CartesianApiTests, Mesh2DRefineBasedOnGriddedSamples_WithNotUniformlySpacedSamples_ShouldRefineMesh)
{
    // Prepare
    meshkernel::UInt nRows{5};
    meshkernel::UInt nCols{4};
    MakeMesh(nRows, nCols, 100.0);
    auto const meshKernelId = GetMeshKernelId();

    meshkernelapi::GriddedSamples griddedSamples;
    griddedSamples.num_y = 6;
    griddedSamples.num_x = 7;
    std::vector<double> x_coordinates(griddedSamples.num_x);
    std::vector<double> y_coordinates(griddedSamples.num_y);

    double coordinate = -50.0;
    const double dx = 100.0;
    for (size_t i = 0; i < x_coordinates.size(); ++i)
    {
        x_coordinates[i] = coordinate + i * dx;
    }
    coordinate = -50.0;
    const double dy = 100.0;
    for (size_t i = 0; i < y_coordinates.size(); ++i)
    {
        y_coordinates[i] = coordinate + i * dy;
    }

    std::vector<double> values(griddedSamples.num_y * griddedSamples.num_x);
    for (size_t i = 0; i < values.size(); ++i)
    {
        values[i] = -0.05;
    }

    griddedSamples.x_coordinates = x_coordinates.data();
    griddedSamples.y_coordinates = y_coordinates.data();
    griddedSamples.values = values.data();

    meshkernel::MeshRefinementParameters meshRefinementParameters;
    meshRefinementParameters.refine_intersected = 0;
    meshRefinementParameters.use_mass_center_when_refining = 0;
    meshRefinementParameters.min_edge_size = 2.0;
    meshRefinementParameters.refinement_type = 1;
    meshRefinementParameters.connect_hanging_nodes = 1;
    meshRefinementParameters.account_for_samples_outside = 0;
    meshRefinementParameters.max_num_refinement_iterations = 5;
    meshRefinementParameters.smoothing_iterations = 0;
    meshRefinementParameters.max_courant_time = 120.0;
    meshRefinementParameters.directional_refinement = 0;

    auto errorCode = mkernel_mesh2d_refine_based_on_gridded_samples(meshKernelId, griddedSamples, meshRefinementParameters, true);
    ASSERT_EQ(meshkernelapi::MeshKernelApiErrors::Success, errorCode);

    meshkernelapi::Mesh2D mesh2dResults;
    errorCode = mkernel_mesh2d_get_dimensions(meshKernelId, mesh2dResults);
    ASSERT_EQ(meshkernelapi::MeshKernelApiErrors::Success, errorCode);

    ASSERT_EQ(86, mesh2dResults.num_nodes);
    ASSERT_EQ(161, mesh2dResults.num_edges);
    ASSERT_EQ(76, mesh2dResults.num_faces);
}

TEST(Mesh2D, RefineBasedOnGriddedSamples_WithUniformSamplesAndSphericalCoordinates_ShouldRefineMesh2d)
{
    // Prepare
    int meshKernelId;
    constexpr int isSpherical = 1;
    meshkernelapi::mkernel_allocate_state(isSpherical, meshKernelId);

    const auto makeGridParameters = GebcoMakeGridParameters();

    meshkernelapi::GeometryList geometryList{};
    auto errorCode = meshkernelapi::mkernel_mesh2d_make_uniform(meshKernelId, makeGridParameters, geometryList);
    ASSERT_EQ(meshkernelapi::MeshKernelApiErrors::Success, errorCode);

    auto [ncols, nrows, xllcenter, yllcenter, cellsize, nodata_value, values] = ReadAscFile(TEST_FOLDER + "/data/MeshRefinementTests/gebco.asc");
    meshkernelapi::GriddedSamples griddedSamples;
    griddedSamples.num_x = ncols;
    griddedSamples.num_y = nrows;
    griddedSamples.x_origin = xllcenter;
    griddedSamples.y_origin = yllcenter;
    griddedSamples.cell_size = cellsize;
    griddedSamples.values = values.data();
    griddedSamples.x_coordinates = nullptr;
    griddedSamples.y_coordinates = nullptr;

    meshkernel::MeshRefinementParameters meshRefinementParameters;
    meshRefinementParameters.refine_intersected = 0;
    meshRefinementParameters.use_mass_center_when_refining = 1;
    meshRefinementParameters.min_edge_size = 0.01;
    meshRefinementParameters.refinement_type = 1;
    meshRefinementParameters.connect_hanging_nodes = 1;
    meshRefinementParameters.account_for_samples_outside = 0;
    meshRefinementParameters.max_num_refinement_iterations = 5;
    meshRefinementParameters.smoothing_iterations = 5;
    meshRefinementParameters.max_courant_time = 120;
    meshRefinementParameters.directional_refinement = 0;

    errorCode = mkernel_mesh2d_refine_based_on_gridded_samples(meshKernelId, griddedSamples, meshRefinementParameters, true);
    ASSERT_EQ(meshkernelapi::MeshKernelApiErrors::Success, errorCode);

    meshkernelapi::Mesh2D mesh2dResults;
    errorCode = mkernel_mesh2d_get_dimensions(meshKernelId, mesh2dResults);
    ASSERT_EQ(meshkernelapi::MeshKernelApiErrors::Success, errorCode);

    ASSERT_EQ(5223, mesh2dResults.num_nodes);
    ASSERT_EQ(10745, mesh2dResults.num_edges);
    ASSERT_EQ(5523, mesh2dResults.num_faces);
    ASSERT_EQ(21212, mesh2dResults.num_face_nodes);
}

TEST(Mesh2D, RefineBasedOnGriddedSamples_WithUniformSamplesAndSphericalCoordinatesAndLargeMinEdgeSize_ShouldNotRefineMesh2d)
{
    // Prepare
    int meshKernelId;
    constexpr int isSpherical = 1;
    meshkernelapi::mkernel_allocate_state(isSpherical, meshKernelId);

    const auto makeGridParameters = GebcoMakeGridParameters();

    meshkernelapi::GeometryList geometryList{};
    auto errorCode = meshkernelapi::mkernel_mesh2d_make_uniform(meshKernelId, makeGridParameters, geometryList);
    ASSERT_EQ(meshkernelapi::MeshKernelApiErrors::Success, errorCode);

    auto [ncols, nrows, xllcenter, yllcenter, cellsize, nodata_value, values] = ReadAscFile(TEST_FOLDER + "/data/MeshRefinementTests/gebco.asc");
    meshkernelapi::GriddedSamples griddedSamples;
    griddedSamples.num_x = ncols;
    griddedSamples.num_y = nrows;
    griddedSamples.x_origin = xllcenter;
    griddedSamples.y_origin = yllcenter;
    griddedSamples.cell_size = cellsize;
    griddedSamples.values = values.data();
    griddedSamples.x_coordinates = nullptr;
    griddedSamples.y_coordinates = nullptr;

    meshkernel::MeshRefinementParameters meshRefinementParameters;
    meshRefinementParameters.refine_intersected = 0;
    meshRefinementParameters.use_mass_center_when_refining = 1;
    meshRefinementParameters.refinement_type = 1;
    meshRefinementParameters.connect_hanging_nodes = 1;
    meshRefinementParameters.account_for_samples_outside = 0;
    meshRefinementParameters.max_num_refinement_iterations = 5;
    meshRefinementParameters.smoothing_iterations = 5;
    meshRefinementParameters.max_courant_time = 120;
    meshRefinementParameters.directional_refinement = 0;

    // Set a large value of min edge size
    meshRefinementParameters.min_edge_size = 1e9;

    errorCode = mkernel_mesh2d_refine_based_on_gridded_samples(meshKernelId, griddedSamples, meshRefinementParameters, true);
    ASSERT_EQ(meshkernelapi::MeshKernelApiErrors::Success, errorCode);

    meshkernelapi::Mesh2D mesh2dResults;
    errorCode = mkernel_mesh2d_get_dimensions(meshKernelId, mesh2dResults);
    ASSERT_EQ(meshkernelapi::MeshKernelApiErrors::Success, errorCode);

    // Assert no refinement took place
    ASSERT_EQ(54, (makeGridParameters.num_columns + 1) * (makeGridParameters.num_rows + 1));
}

TEST(CurvilinearGrid, MakeUniform_OnSphericalCoordinates_ShouldMakeCurvilinearGrid)
{
    meshkernel::MakeGridParameters makeGridParameters;
    meshkernelapi::GeometryList geometryList;

    makeGridParameters.origin_x = -1.0;
    makeGridParameters.origin_y = 49.1;
    makeGridParameters.block_size_x = 0.1;
    makeGridParameters.block_size_y = 0.1;
    makeGridParameters.num_columns = 8;
    makeGridParameters.num_rows = 11;

    int meshKernelId = 0;
    const int projectionType = 1;
    auto errorCode = meshkernelapi::mkernel_allocate_state(projectionType, meshKernelId);
    ASSERT_EQ(meshkernelapi::MeshKernelApiErrors::Success, errorCode);

    errorCode = mkernel_curvilinear_make_uniform(meshKernelId, makeGridParameters, geometryList);
    ASSERT_EQ(meshkernelapi::MeshKernelApiErrors::Success, errorCode);

    meshkernelapi::CurvilinearGrid curvilinearGridResults;
    errorCode = mkernel_curvilinear_get_dimensions(meshKernelId, curvilinearGridResults);
    ASSERT_EQ(meshkernelapi::MeshKernelApiErrors::Success, errorCode);

    ASSERT_EQ(12, curvilinearGridResults.num_m);
    ASSERT_EQ(9, curvilinearGridResults.num_n);
}
TEST(CurvilinearGrid, MakeUniformOnDefinedExtension_OnSphericalCoordinates_ShouldMakeCurvilinearGrid)
{
    // Setup
    meshkernel::MakeGridParameters makeGridParameters;
    makeGridParameters.origin_x = 0.0;
    makeGridParameters.origin_y = 0.0;
    makeGridParameters.upper_right_x = 10.0;
    makeGridParameters.upper_right_y = 10.0;
    makeGridParameters.block_size_x = 1.0;
    makeGridParameters.block_size_y = 2.0;

    int meshKernelId = 0;
    int projectionType = 0;
    auto errorCode = meshkernelapi::mkernel_allocate_state(projectionType, meshKernelId);
    ASSERT_EQ(meshkernelapi::MeshKernelApiErrors::Success, errorCode);

    // Execute
    errorCode = meshkernelapi::mkernel_curvilinear_make_uniform_on_extension(meshKernelId, makeGridParameters);
    ASSERT_EQ(meshkernelapi::MeshKernelApiErrors::Success, errorCode);

    meshkernelapi::CurvilinearGrid curvilinearGridResults;
    errorCode = mkernel_curvilinear_get_dimensions(meshKernelId, curvilinearGridResults);
    ASSERT_EQ(meshkernelapi::MeshKernelApiErrors::Success, errorCode);

    // Assert
    ASSERT_EQ(6, curvilinearGridResults.num_m);
    ASSERT_EQ(11, curvilinearGridResults.num_n);
}

TEST(MeshState, MKernelGetProjection_ShouldGetProjection)
{
    // Setup
    int meshKernelId = 0;
    int setProjectionType = 0;
    auto errorCode = meshkernelapi::mkernel_allocate_state(setProjectionType, meshKernelId);
    ASSERT_EQ(meshkernelapi::MeshKernelApiErrors::Success, errorCode);

    int getProjectionType = 0;
    errorCode = meshkernelapi::mkernel_get_projection(meshKernelId, getProjectionType);
    ASSERT_EQ(meshkernelapi::MeshKernelApiErrors::Success, errorCode);

    // Assert
    ASSERT_EQ(setProjectionType, getProjectionType);
}

TEST(MeshState, MKernelSnapSplineToLandBoundary_ShouldSnap)
{
    const double tolerance = 1e-6;

    // Setup
    int meshKernelId = 0;
    int setProjectionType = 0; // Cartesian
    auto errorCode = meshkernelapi::mkernel_allocate_state(setProjectionType, meshKernelId);
    ASSERT_EQ(meshkernelapi::MeshKernelApiErrors::Success, errorCode);

    // The land boundary to which the spline is to be snapped.
    std::vector<double> landBoundaryPointsX{257.002197, 518.753845, 938.006470};
    std::vector<double> landBoundaryPointsY{442.130066, 301.128662, 416.629822};

    // The original spline points.
    std::vector<double> splinePointsX{281.0023, 367.2529, 461.7534, 517.2538, 614.0045, 720.5051, 827.7558, 923.7563};
    std::vector<double> splinePointsY{447.3801, 401.6296, 354.3792, 318.3788, 338.629, 377.6294, 417.3798, 424.1299};

    // The expected spline values after snapping to land boundary.
    std::vector<double> expectedSplinePointsX{273.5868719643935, 359.5998304717778, 451.5303458337523, 517.7962262926076,
                                              616.7325138813335, 725.7358644094627, 836.2627853156330, 923.5001778441060};

    std::vector<double> expectedSplinePointsY{434.2730022174478, 386.1712239047134, 338.3551703843473, 306.3259738916997,
                                              327.9627689164845, 358.0902879743862, 388.6415116416172, 412.5818685325169};

    meshkernelapi::GeometryList landBoundaryGeometry{};
    landBoundaryGeometry.geometry_separator = meshkernel::constants::missing::doubleValue;
    landBoundaryGeometry.coordinates_x = landBoundaryPointsX.data();
    landBoundaryGeometry.coordinates_y = landBoundaryPointsY.data();
    landBoundaryGeometry.num_coordinates = static_cast<int>(landBoundaryPointsX.size());

    meshkernelapi::GeometryList splineGeometry{};
    splineGeometry.geometry_separator = meshkernel::constants::missing::doubleValue;
    splineGeometry.coordinates_x = splinePointsX.data();
    splineGeometry.coordinates_y = splinePointsY.data();
    splineGeometry.num_coordinates = static_cast<int>(splinePointsX.size());

    errorCode = meshkernelapi::mkernel_splines_snap_to_landboundary(meshKernelId, landBoundaryGeometry, splineGeometry, 0, static_cast<int>(splinePointsX.size() - 1));
    ASSERT_EQ(meshkernelapi::MeshKernelApiErrors::Success, errorCode);

    for (size_t i = 0; i < splinePointsX.size(); ++i)
    {
        EXPECT_NEAR(splineGeometry.coordinates_x[i], expectedSplinePointsX[i], tolerance);
    }

    for (size_t i = 0; i < splinePointsX.size(); ++i)
    {
        EXPECT_NEAR(splineGeometry.coordinates_y[i], expectedSplinePointsY[i], tolerance);
    }
}

TEST(MeshState, MKernelSnapSplineToLandBoundary_ShouldThrowException)
{

    // Setup
    int meshKernelId = 0;
    int setProjectionType = 0; // Cartesian
    auto errorCode = meshkernelapi::mkernel_allocate_state(setProjectionType, meshKernelId);
    ASSERT_EQ(meshkernelapi::MeshKernelApiErrors::Success, errorCode);

    // The land boundary to which the spline is to be snapped.
    std::vector<double> landBoundaryPointsX{257.002197, 518.753845, 938.006470};
    std::vector<double> landBoundaryPointsY{442.130066, 301.128662, 416.629822};

    // The original spline points.
    std::vector<double> splinePointsX{281.0023, 367.2529, 461.7534, 517.2538, 614.0045, 720.5051, 827.7558, 923.7563};
    std::vector<double> splinePointsY{447.3801, 401.6296, 354.3792, 318.3788, 338.629, 377.6294, 417.3798, 424.1299};

    meshkernelapi::GeometryList landBoundaryGeometry{};
    landBoundaryGeometry.geometry_separator = meshkernel::constants::missing::doubleValue;

    meshkernelapi::GeometryList splineGeometry{};
    splineGeometry.geometry_separator = meshkernel::constants::missing::doubleValue;

    //--------------------------------
    // Start index is less than 0
    errorCode = meshkernelapi::mkernel_splines_snap_to_landboundary(meshKernelId, landBoundaryGeometry, splineGeometry, -2, 1);
    EXPECT_EQ(meshkernelapi::MeshKernelApiErrors::StadardLibraryException, errorCode);

    //--------------------------------
    // Start index is greater than end index
    errorCode = meshkernelapi::mkernel_splines_snap_to_landboundary(meshKernelId, landBoundaryGeometry, splineGeometry, 2, 1);
    EXPECT_EQ(meshkernelapi::MeshKernelApiErrors::StadardLibraryException, errorCode);

    //--------------------------------
    // The land boundary is not set
    errorCode = meshkernelapi::mkernel_splines_snap_to_landboundary(meshKernelId, landBoundaryGeometry, splineGeometry, 0, static_cast<int>(splinePointsX.size() - 1));
    EXPECT_EQ(meshkernelapi::MeshKernelApiErrors::StadardLibraryException, errorCode);

    // First define the number of land boundary points
    landBoundaryGeometry.num_coordinates = static_cast<int>(landBoundaryPointsX.size());

    // The land boundary points are null
    errorCode = meshkernelapi::mkernel_splines_snap_to_landboundary(meshKernelId, landBoundaryGeometry, splineGeometry, 0, static_cast<int>(splinePointsX.size() - 1));
    EXPECT_EQ(meshkernelapi::MeshKernelApiErrors::StadardLibraryException, errorCode);

    //--------------------------------
    // Now define the land boundary
    landBoundaryGeometry.coordinates_x = landBoundaryPointsX.data();
    landBoundaryGeometry.coordinates_y = landBoundaryPointsY.data();

    // The number of spline points is 0
    errorCode = meshkernelapi::mkernel_splines_snap_to_landboundary(meshKernelId, landBoundaryGeometry, splineGeometry, 0, static_cast<int>(splinePointsX.size() - 1));
    EXPECT_EQ(meshkernelapi::MeshKernelApiErrors::StadardLibraryException, errorCode);

    // define the number of spline points
    splineGeometry.num_coordinates = static_cast<int>(splinePointsX.size());

    // The spline values are null
    errorCode = meshkernelapi::mkernel_splines_snap_to_landboundary(meshKernelId, landBoundaryGeometry, splineGeometry, 0, static_cast<int>(splinePointsX.size() - 1));
    EXPECT_EQ(meshkernelapi::MeshKernelApiErrors::StadardLibraryException, errorCode);

    splineGeometry.coordinates_x = splinePointsX.data();
    splineGeometry.coordinates_y = splinePointsY.data();

<<<<<<< HEAD
    // Attempt to snap non-existant spline
    errorCode = meshkernelapi::mkernel_splines_snap_to_landboundary(meshKernelId, landBoundaryGeometry, splineGeometry, 0, 1);
    EXPECT_EQ(meshkernelapi::MeshKernelApiErrors::MeshKernelError, errorCode);
}

TEST(MeshState, MKernelSnapPolygonToLandBoundary_ShouldSnap)
{
    const double tolerance = 1e-6;

    // Setup
    int meshKernelId = 0;
    int setProjectionType = 0; // Cartesian
    auto errorCode = meshkernelapi::mkernel_allocate_state(setProjectionType, meshKernelId);
    ASSERT_EQ(meshkernelapi::MeshKernelApiErrors::Success, errorCode);

    std::vector<double> landBoundaryPointsX{139.251465, 527.753906, 580.254211, 194.001801};
    std::vector<double> landBoundaryPointsY{497.630615, 499.880676, 265.878296, 212.627762};

    std::vector<double> polygonPointsX{170.001648, 263.002228, 344.002747, 458.753448, 515.753845, 524.753906, 510.503754, 557.754089, 545.004028, 446.003387, 340.252716, 242.752106};
    std::vector<double> polygonPointsY{472.880371, 472.880371, 475.130432, 482.630493, 487.130554, 434.630005, 367.129333, 297.378601, 270.378357, 259.128235, 244.128067, 226.877884};

    // The expected polygon values after snapping to land boundary.
    std::vector<double> expectedSnappedPointX = {169.8572772242283, 262.8547378163090, 343.8655709877979,
                                                 458.6558591358565, 515.6804060372598, 541.5480568270806,
                                                 555.2836667233159, 572.4472626165707, 546.2703464583593,
                                                 447.5942143903486, 341.7865993173012, 243.7707524316129};

    std::vector<double> expectedSnappedPointY = {497.8078724305628, 498.3464789799546, 498.8156634613377,
                                                 499.4804859264834, 499.8107507986815, 438.3979070214996,
                                                 377.1760644727631, 300.6751319852315, 261.1931241088368,
                                                 247.5891786326750, 233.0020541046851, 219.4891385810638};

    meshkernelapi::GeometryList landBoundaryGeometry{};
    landBoundaryGeometry.geometry_separator = meshkernel::constants::missing::doubleValue;
    landBoundaryGeometry.coordinates_x = landBoundaryPointsX.data();
    landBoundaryGeometry.coordinates_y = landBoundaryPointsY.data();
    landBoundaryGeometry.num_coordinates = static_cast<int>(landBoundaryPointsX.size());

    meshkernelapi::GeometryList polygonGeometry{};
    polygonGeometry.geometry_separator = meshkernel::constants::missing::doubleValue;
    polygonGeometry.coordinates_x = polygonPointsX.data();
    polygonGeometry.coordinates_y = polygonPointsY.data();
    polygonGeometry.num_coordinates = static_cast<int>(polygonPointsX.size());

    errorCode = meshkernelapi::mkernel_polygon_snap_to_landboundary(meshKernelId, landBoundaryGeometry, polygonGeometry);
    ASSERT_EQ(meshkernelapi::MeshKernelApiErrors::Success, errorCode);

    for (size_t i = 0; i < polygonPointsX.size(); ++i)
    {
        EXPECT_NEAR(polygonGeometry.coordinates_x[i], expectedSnappedPointX[i], tolerance);
    }

    for (size_t i = 0; i < polygonPointsX.size(); ++i)
    {
        EXPECT_NEAR(polygonGeometry.coordinates_y[i], expectedSnappedPointY[i], tolerance);
    }
=======
    // Start spline index is greater than the number of spline points
    errorCode = meshkernelapi::mkernel_splines_snap_to_landboundary(meshKernelId, landBoundaryGeometry, splineGeometry,
                                                                    static_cast<int>(splinePointsX.size()) + 1, static_cast<int>(splinePointsX.size()) + 2);
    EXPECT_EQ(meshkernelapi::MeshKernelApiErrors::StadardLibraryException, errorCode);

    // End spline index is greater than the number of spline points
    errorCode = meshkernelapi::mkernel_splines_snap_to_landboundary(meshKernelId, landBoundaryGeometry, splineGeometry,
                                                                    0, static_cast<int>(splinePointsX.size()));
    EXPECT_EQ(meshkernelapi::MeshKernelApiErrors::StadardLibraryException, errorCode);
>>>>>>> ee7b401e
}<|MERGE_RESOLUTION|>--- conflicted
+++ resolved
@@ -3483,10 +3483,15 @@
     splineGeometry.coordinates_x = splinePointsX.data();
     splineGeometry.coordinates_y = splinePointsY.data();
 
-<<<<<<< HEAD
-    // Attempt to snap non-existant spline
-    errorCode = meshkernelapi::mkernel_splines_snap_to_landboundary(meshKernelId, landBoundaryGeometry, splineGeometry, 0, 1);
-    EXPECT_EQ(meshkernelapi::MeshKernelApiErrors::MeshKernelError, errorCode);
+    // Start spline index is greater than the number of spline points
+    errorCode = meshkernelapi::mkernel_splines_snap_to_landboundary(meshKernelId, landBoundaryGeometry, splineGeometry,
+                                                                    static_cast<int>(splinePointsX.size()) + 1, static_cast<int>(splinePointsX.size()) + 2);
+    EXPECT_EQ(meshkernelapi::MeshKernelApiErrors::StadardLibraryException, errorCode);
+
+    // End spline index is greater than the number of spline points
+    errorCode = meshkernelapi::mkernel_splines_snap_to_landboundary(meshKernelId, landBoundaryGeometry, splineGeometry,
+                                                                    0, static_cast<int>(splinePointsX.size()));
+    EXPECT_EQ(meshkernelapi::MeshKernelApiErrors::StadardLibraryException, errorCode);
 }
 
 TEST(MeshState, MKernelSnapPolygonToLandBoundary_ShouldSnap)
@@ -3540,15 +3545,4 @@
     {
         EXPECT_NEAR(polygonGeometry.coordinates_y[i], expectedSnappedPointY[i], tolerance);
     }
-=======
-    // Start spline index is greater than the number of spline points
-    errorCode = meshkernelapi::mkernel_splines_snap_to_landboundary(meshKernelId, landBoundaryGeometry, splineGeometry,
-                                                                    static_cast<int>(splinePointsX.size()) + 1, static_cast<int>(splinePointsX.size()) + 2);
-    EXPECT_EQ(meshkernelapi::MeshKernelApiErrors::StadardLibraryException, errorCode);
-
-    // End spline index is greater than the number of spline points
-    errorCode = meshkernelapi::mkernel_splines_snap_to_landboundary(meshKernelId, landBoundaryGeometry, splineGeometry,
-                                                                    0, static_cast<int>(splinePointsX.size()));
-    EXPECT_EQ(meshkernelapi::MeshKernelApiErrors::StadardLibraryException, errorCode);
->>>>>>> ee7b401e
 }