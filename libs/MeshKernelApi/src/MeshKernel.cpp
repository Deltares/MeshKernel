//---- GPL ---------------------------------------------------------------------
//
// Copyright (C)  Stichting Deltares, 2011-2021.
//
// This program is free software: you can redistribute it and/or modify
// it under the terms of the GNU General Public License as published by
// the Free Software Foundation version 3.
//
// This program is distributed in the hope that it will be useful,
// but WITHOUT ANY WARRANTY; without even the implied warranty of
// MERCHANTABILITY or FITNESS FOR A PARTICULAR PURPOSE.  See the
// GNU General Public License for more details.
//
// You should have received a copy of the GNU General Public License
// along with this program.  If not, see <http://www.gnu.org/licenses/>.
//
// contact: delft3d.support@deltares.nl
// Stichting Deltares
// P.O. Box 177
// 2600 MH Delft, The Netherlands
//
// All indications and logos of, and references to, "Delft3D" and "Deltares"
// are registered trademarks of Stichting Deltares, and remain the property of
// Stichting Deltares. All rights reserved.
//
//------------------------------------------------------------------------------

#include "MeshKernel/CurvilinearGrid/CurvilinearGridDeleteExterior.hpp"
#include "MeshKernel/Mesh2DIntersections.hpp"
#include "MeshKernel/SamplesHessianCalculator.hpp"

#include "MeshKernel/CurvilinearGrid/CurvilinearGridDeleteInterior.hpp"
#include <MeshKernel/AveragingInterpolation.hpp>
#include <MeshKernel/BilinearInterpolationOnGriddedSamples.hpp>
#include <MeshKernel/CasulliRefinement.hpp>
#include <MeshKernel/ConnectMeshes.hpp>
#include <MeshKernel/Constants.hpp>
#include <MeshKernel/Contacts.hpp>
#include <MeshKernel/CurvilinearGrid/CurvilinearGrid.hpp>
#include <MeshKernel/CurvilinearGrid/CurvilinearGridAlgorithm.hpp>
#include <MeshKernel/CurvilinearGrid/CurvilinearGridCurvature.hpp>
#include <MeshKernel/CurvilinearGrid/CurvilinearGridDeRefinement.hpp>
#include <MeshKernel/CurvilinearGrid/CurvilinearGridFromPolygon.hpp>
#include <MeshKernel/CurvilinearGrid/CurvilinearGridFromSplines.hpp>
#include <MeshKernel/CurvilinearGrid/CurvilinearGridFromSplinesTransfinite.hpp>
#include <MeshKernel/CurvilinearGrid/CurvilinearGridLineAttractionRepulsion.hpp>
#include <MeshKernel/CurvilinearGrid/CurvilinearGridLineMirror.hpp>
#include <MeshKernel/CurvilinearGrid/CurvilinearGridOrthogonalization.hpp>
#include <MeshKernel/CurvilinearGrid/CurvilinearGridRefinement.hpp>
#include <MeshKernel/CurvilinearGrid/CurvilinearGridSmoothing.hpp>
#include <MeshKernel/CurvilinearGrid/CurvilinearGridSmoothness.hpp>
#include <MeshKernel/Definitions.hpp>
#include <MeshKernel/Entities.hpp>
#include <MeshKernel/Exceptions.hpp>
#include <MeshKernel/FlipEdges.hpp>
#include <MeshKernel/LandBoundaries.hpp>
#include <MeshKernel/LandBoundary.hpp>
#include <MeshKernel/Mesh.hpp>
#include <MeshKernel/Mesh1D.hpp>
#include <MeshKernel/Mesh2D.hpp>
#include <MeshKernel/Mesh2DGenerateGlobal.hpp>
#include <MeshKernel/MeshConversion.hpp>
#include <MeshKernel/MeshRefinement.hpp>
#include <MeshKernel/MeshTransformation.hpp>
#include <MeshKernel/Operations.hpp>
#include <MeshKernel/OrthogonalizationAndSmoothing.hpp>
#include <MeshKernel/Orthogonalizer.hpp>
#include <MeshKernel/Polygons.hpp>
#include <MeshKernel/ProjectionConversions.hpp>
#include <MeshKernel/RangeCheck.hpp>
#include <MeshKernel/RemoveDisconnectedRegions.hpp>
#include <MeshKernel/Smoother.hpp>
#include <MeshKernel/SplineAlgorithms.hpp>
#include <MeshKernel/Splines.hpp>
#include <MeshKernel/TriangulationInterpolation.hpp>
#include <MeshKernel/UndoActions/CompoundUndoAction.hpp>
#include <MeshKernel/Utilities/LinearAlgebra.hpp>

#include <MeshKernelApi/MeshKernel.hpp>
#include <MeshKernelApi/State.hpp>
#include <MeshKernelApi/Utils.hpp>

#include <Version/Version.hpp>

#include <cstring>
#include <unordered_map>
#include <vector>

namespace meshkernelapi
{
    // The state held by MeshKernel
    static std::unordered_map<int, MeshKernelState> meshKernelState;
    static int meshKernelStateCounter = 0;

    // Error state
    static size_t constexpr bufferSize = 512;
    static size_t constexpr maxCharsToCopy = bufferSize - 1; // make sure destination string is null-terminated when strncpy is used
    static char exceptionMessage[bufferSize] = "";
    static meshkernel::ExitCode lastExitCode = meshkernel::ExitCode::Success;
    static meshkernel::UInt invalidMeshIndex{0};
    static meshkernel::Location invalidMeshLocation{meshkernel::Location::Unknown};

    static meshkernel::ExitCode HandleException(std::exception_ptr exception_ptr = std::current_exception())
    {
        try
        {
            std::rethrow_exception(exception_ptr);
        }
        catch (meshkernel::MeshGeometryError const& e)
        {
            std::strncpy(exceptionMessage, e.what(), maxCharsToCopy);
            invalidMeshIndex = e.MeshIndex();
            invalidMeshLocation = e.MeshLocation();
            return e.Code();
        }
        catch (meshkernel::MeshKernelError const& e)
        {
            std::strncpy(exceptionMessage, e.what(), maxCharsToCopy);
            return e.Code();
        }
        catch (std::exception const& e)
        {
            std::strncpy(exceptionMessage, e.what(), maxCharsToCopy);
            return meshkernel::ExitCode::StdLibExceptionCode;
        }
        catch (...)
        {
            std::strncpy(exceptionMessage, "Unknown exception", maxCharsToCopy);
            return meshkernel::ExitCode::UnknownExceptionCode;
        }
    }

    MKERNEL_API int mkernel_allocate_state(int projectionType, int& meshKernelId)
    {
        lastExitCode = meshkernel::ExitCode::Success;
        try
        {
            meshKernelId = meshKernelStateCounter++;
            meshkernel::range_check::CheckOneOf<int>(projectionType, meshkernel::GetValidProjections(), "Projection");
            auto const projection = static_cast<meshkernel::Projection>(projectionType);
            meshKernelState.insert({meshKernelId, MeshKernelState(projection)});
        }
        catch (...)
        {
            lastExitCode = HandleException();
        }
        return lastExitCode;
    }

    MKERNEL_API int mkernel_deallocate_state(int meshKernelId)
    {
        lastExitCode = meshkernel::ExitCode::Success;
        try
        {
            if (!meshKernelState.contains(meshKernelId))
            {
                throw meshkernel::MeshKernelError("The selected mesh kernel id does not exist.");
            }
            meshKernelState.erase(meshKernelId);
        }
        catch (...)
        {
            lastExitCode = HandleException();
        }
        return lastExitCode;
    }

    MKERNEL_API int mkernel_undo_state(int meshKernelId, bool& undone)
    {
        lastExitCode = meshkernel::ExitCode::Success;
        undone = false;

        try
        {
            if (!meshKernelState.contains(meshKernelId))
            {
                throw meshkernel::MeshKernelError("The selected mesh kernel id does not exist.");
            }

            undone = meshKernelState[meshKernelId].m_undoStack.Undo();
        }
        catch (...)
        {
            lastExitCode = HandleException();
        }
        return lastExitCode;
    }

    MKERNEL_API int mkernel_redo_state(int meshKernelId, bool& redone)
    {
        lastExitCode = meshkernel::ExitCode::Success;
        redone = false;

        try
        {
            if (!meshKernelState.contains(meshKernelId))
            {
                throw meshkernel::MeshKernelError("The selected mesh kernel id does not exist.");
            }

            redone = meshKernelState[meshKernelId].m_undoStack.Commit();
        }
        catch (...)
        {
            lastExitCode = HandleException();
        }
        return lastExitCode;
    }

    MKERNEL_API int mkernel_clear_undo_state(int meshKernelId)
    {
        lastExitCode = meshkernel::ExitCode::Success;

        try
        {
            if (!meshKernelState.contains(meshKernelId))
            {
                throw meshkernel::MeshKernelError("The selected mesh kernel id does not exist.");
            }

            meshKernelState[meshKernelId].m_undoStack.Clear();
        }
        catch (...)
        {
            lastExitCode = HandleException();
        }
        return lastExitCode;
    }

    MKERNEL_API int mkernel_mesh2d_delete(int meshKernelId, const GeometryList& polygon, int deletionOption, int invertDeletion)
    {
        lastExitCode = meshkernel::ExitCode::Success;
        try
        {
            if (!meshKernelState.contains(meshKernelId))
            {
                throw meshkernel::MeshKernelError("The selected mesh kernel id does not exist.");
            }
            if (meshKernelState[meshKernelId].m_mesh2d->GetNumNodes() <= 0)
            {
                throw meshkernel::ConstraintError("The 2d mesh contains no nodes.");
            }
            meshkernel::range_check::CheckOneOf<int>(deletionOption, meshkernel::GetValidDeletionOptions(), "Deletion");

            const auto polygonPoints = ConvertGeometryListToPointVector(polygon);

            const bool invertDeletionBool = invertDeletion == 1 ? true : false;
            const meshkernel::Polygons meshKernelPolygon(polygonPoints, meshKernelState[meshKernelId].m_mesh2d->m_projection);
            const auto deletionOptionEnum = static_cast<meshkernel::Mesh2D::DeleteMeshOptions>(deletionOption);

            meshKernelState[meshKernelId].m_undoStack.Add(meshKernelState[meshKernelId].m_mesh2d->DeleteMesh(meshKernelPolygon, deletionOptionEnum, invertDeletionBool));
        }
        catch (...)
        {
            lastExitCode = HandleException();
        }
        return lastExitCode;
    }

    MKERNEL_API int mkernel_mesh2d_set(int meshKernelId, const Mesh2D& mesh2d)
    {
        lastExitCode = meshkernel::ExitCode::Success;
        try
        {
            if (!meshKernelState.contains(meshKernelId))
            {
                throw meshkernel::MeshKernelError("The selected mesh kernel id does not exist.");
            }

            // convert raw arrays to containers
            const auto edges2d = meshkernel::ConvertToEdgeNodesVector(mesh2d.num_edges,
                                                                      mesh2d.edge_nodes);

            const auto nodes2d = meshkernel::ConvertToNodesVector(mesh2d.num_nodes,
                                                                  mesh2d.node_x,
                                                                  mesh2d.node_y);

            if (mesh2d.num_faces > 0 && mesh2d.face_nodes != nullptr && mesh2d.nodes_per_face != nullptr)
            {

                const auto face_nodes = meshkernel::ConvertToFaceNodesVector(mesh2d.num_faces, mesh2d.face_nodes, mesh2d.nodes_per_face);

                std::vector<meshkernel::UInt> num_face_nodes;
                num_face_nodes.reserve(mesh2d.num_faces);
                for (auto n = 0; n < mesh2d.num_faces; n++)
                {
                    num_face_nodes.emplace_back(static_cast<meshkernel::UInt>(mesh2d.nodes_per_face[n]));
                }

                // Do not change the pointer, just the object it is pointing to
                meshKernelState[meshKernelId].m_mesh2d = std::make_unique<meshkernel::Mesh2D>(edges2d,
                                                                                              nodes2d,
                                                                                              face_nodes,
                                                                                              num_face_nodes,
                                                                                              meshKernelState[meshKernelId].m_projection);
            }
            else
            {
                // Do not change the pointer, just the object it is pointing to
                // Compute the faces
                meshKernelState[meshKernelId].m_mesh2d = std::make_unique<meshkernel::Mesh2D>(edges2d,
                                                                                              nodes2d,
                                                                                              meshKernelState[meshKernelId].m_projection);
            }
        }
        catch (...)
        {
            lastExitCode = HandleException();
        }
        return lastExitCode;
    }

    MKERNEL_API int mkernel_mesh2d_add(int meshKernelId, const Mesh2D& mesh2d)
    {
        lastExitCode = meshkernel::ExitCode::Success;
        try
        {
            if (!meshKernelState.contains(meshKernelId))
            {
                throw meshkernel::MeshKernelError("The selected mesh kernel id does not exist.");
            }

            // convert raw arrays to containers
            const auto edges2d = meshkernel::ConvertToEdgeNodesVector(mesh2d.num_edges,
                                                                      mesh2d.edge_nodes);

            const auto nodes2d = meshkernel::ConvertToNodesVector(mesh2d.num_nodes,
                                                                  mesh2d.node_x,
                                                                  mesh2d.node_y);

            if (mesh2d.num_faces > 0 && mesh2d.face_nodes != nullptr && mesh2d.nodes_per_face != nullptr)
            {
                const auto face_nodes = meshkernel::ConvertToFaceNodesVector(mesh2d.num_faces, mesh2d.face_nodes, mesh2d.nodes_per_face);

                std::vector<meshkernel::UInt> num_face_nodes;
                num_face_nodes.reserve(mesh2d.num_faces);
                for (auto n = 0; n < mesh2d.num_faces; n++)
                {
                    num_face_nodes.emplace_back(static_cast<meshkernel::UInt>(mesh2d.nodes_per_face[n]));
                }

                // Do not change the pointer, just the object it is pointing to

                // Do not change the pointer, just the object it is pointing to
                *meshKernelState[meshKernelId].m_mesh2d += meshkernel::Mesh2D(edges2d,
                                                                              nodes2d,
                                                                              face_nodes,
                                                                              num_face_nodes,
                                                                              meshKernelState[meshKernelId].m_projection);
            }
            else
            {
                // Do not change the pointer, just the object it is pointing to
                // Compute the faces
                *meshKernelState[meshKernelId].m_mesh2d += meshkernel::Mesh2D(edges2d, nodes2d, meshKernelState[meshKernelId].m_projection);
            }
        }
        catch (...)
        {
            lastExitCode = HandleException();
        }
        return lastExitCode;
    }

    MKERNEL_API int mkernel_mesh1d_set(int meshKernelId,
                                       const Mesh1D& mesh1d)
    {
        lastExitCode = meshkernel::ExitCode::Success;
        try
        {
            if (!meshKernelState.contains(meshKernelId))
            {
                throw meshkernel::MeshKernelError("The selected mesh kernel id does not exist.");
            }
            // convert raw arrays to containers
            const auto edges1d = meshkernel::ConvertToEdgeNodesVector(mesh1d.num_edges,
                                                                      mesh1d.edge_nodes);
            const auto nodes1d = meshkernel::ConvertToNodesVector(mesh1d.num_nodes,
                                                                  mesh1d.node_x,
                                                                  mesh1d.node_y);

            // Do not change the pointer, just the object it is pointing to
            meshKernelState[meshKernelId].m_mesh1d = std::make_unique<meshkernel::Mesh1D>(edges1d, nodes1d, meshKernelState[meshKernelId].m_projection);
        }
        catch (...)
        {
            lastExitCode = HandleException();
        }
        return lastExitCode;
    }

    MKERNEL_API int mkernel_mesh1d_add(int meshKernelId,
                                       const Mesh1D& mesh1d)
    {
        lastExitCode = meshkernel::ExitCode::Success;
        try
        {
            if (!meshKernelState.contains(meshKernelId))
            {
                throw meshkernel::MeshKernelError("The selected mesh kernel id does not exist.");
            }
            // convert raw arrays to containers
            const auto edges1d = meshkernel::ConvertToEdgeNodesVector(mesh1d.num_edges,
                                                                      mesh1d.edge_nodes);
            const auto nodes1d = meshkernel::ConvertToNodesVector(mesh1d.num_nodes,
                                                                  mesh1d.node_x,
                                                                  mesh1d.node_y);
            // Do not change the pointer, just the object it is pointing to
            *meshKernelState[meshKernelId].m_mesh1d += meshkernel::Mesh1D(edges1d,
                                                                          nodes1d,
                                                                          meshKernelState[meshKernelId].m_projection);
        }
        catch (...)
        {
            lastExitCode = HandleException();
        }
        return lastExitCode;
    }

    MKERNEL_API int mkernel_network1d_set(int meshKernelId, const GeometryList& polylines)
    {
        lastExitCode = meshkernel::ExitCode::Success;
        try
        {
            if (!meshKernelState.contains(meshKernelId))
            {
                throw meshkernel::MeshKernelError("The selected mesh kernel id does not exist.");
            }

            auto const localPolylines = ConvertGeometryListToVectorOfPointVectors(polylines);

            // Do not change the pointer, just the object it is pointing to
            *meshKernelState[meshKernelId].m_network1d = meshkernel::Network1D(localPolylines, meshKernelState[meshKernelId].m_projection);
        }
        catch (...)
        {
            lastExitCode = HandleException();
        }
        return lastExitCode;
    }

    MKERNEL_API int mkernel_network1d_compute_fixed_chainages(int meshKernelId, double* fixedChainages, int sizeFixedChainages, double minFaceSize, double fixedChainagesOffset)
    {
        lastExitCode = meshkernel::ExitCode::Success;
        try
        {
            if (!meshKernelState.contains(meshKernelId))
            {
                throw meshkernel::MeshKernelError("The selected mesh kernel id does not exist.");
            }

            std::vector<double> localFixedChainages(sizeFixedChainages);
            for (auto i = 0; i < sizeFixedChainages; ++i)
            {
                localFixedChainages[i] = fixedChainages[i];
            }
            const auto fixedChainagesByPolyline = ConvertVectorToVectorOfVectors(localFixedChainages, mkernel_get_separator());

            meshKernelState[meshKernelId].m_network1d->ComputeFixedChainages(fixedChainagesByPolyline, minFaceSize, fixedChainagesOffset);
        }
        catch (...)
        {
            lastExitCode = HandleException();
        }
        return lastExitCode;
    }

    MKERNEL_API int mkernel_network1d_compute_offsetted_chainages(int meshKernelId, double offset)
    {
        lastExitCode = meshkernel::ExitCode::Success;
        try
        {
            if (!meshKernelState.contains(meshKernelId))
            {
                throw meshkernel::MeshKernelError("The selected mesh kernel id does not exist.");
            }

            meshKernelState[meshKernelId].m_network1d->ComputeOffsettedChainages(offset);
        }
        catch (...)
        {
            lastExitCode = HandleException();
        }
        return lastExitCode;
    }

    MKERNEL_API int mkernel_network1d_to_mesh1d(int meshKernelId, double minFaceSize)
    {
        lastExitCode = meshkernel::ExitCode::Success;
        try
        {
            if (!meshKernelState.contains(meshKernelId))
            {
                throw meshkernel::MeshKernelError("The selected mesh kernel id does not exist.");
            }

            // Do not change the pointer, just the object it is pointing to (add to the existing mesh1d stored in the instance)
            *meshKernelState[meshKernelId].m_mesh1d += meshkernel::Mesh1D(*meshKernelState[meshKernelId].m_network1d, minFaceSize);
        }
        catch (...)
        {
            lastExitCode = HandleException();
        }
        return lastExitCode;
    }

    MKERNEL_API int mkernel_mesh2d_get_dimensions(int meshKernelId, Mesh2D& mesh2d)
    {
        lastExitCode = meshkernel::ExitCode::Success;
        try
        {
            if (!meshKernelState.contains(meshKernelId))
            {
                throw meshkernel::MeshKernelError("The selected mesh kernel id does not exist.");
            }
            meshKernelState[meshKernelId].m_mesh2d->Administrate();
            SetMesh2dApiDimensions(*meshKernelState[meshKernelId].m_mesh2d, mesh2d);
        }
        catch (...)
        {
            lastExitCode = HandleException();
        }
        return lastExitCode;
    }

    MKERNEL_API int mkernel_mesh2d_get_data(int meshKernelId, Mesh2D& mesh2d)
    {
        lastExitCode = meshkernel::ExitCode::Success;
        try
        {
            if (!meshKernelState.contains(meshKernelId))
            {
                throw meshkernel::MeshKernelError("The selected mesh kernel id does not exist.");
            }

            SetMesh2dApiData(*meshKernelState[meshKernelId].m_mesh2d, mesh2d);
        }
        catch (...)
        {
            lastExitCode = HandleException();
        }
        return lastExitCode;
    }

    MKERNEL_API int mkernel_mesh1d_get_dimensions(int meshKernelId, Mesh1D& mesh1d)
    {
        lastExitCode = meshkernel::ExitCode::Success;
        try
        {
            if (!meshKernelState.contains(meshKernelId))
            {
                throw meshkernel::MeshKernelError("The selected mesh kernel id does not exist.");
            }

            SetMesh1dApiDimension(*meshKernelState[meshKernelId].m_mesh1d, mesh1d);
        }
        catch (...)
        {
            lastExitCode = HandleException();
        }
        return lastExitCode;
    }

    MKERNEL_API int mkernel_mesh1d_get_data(int meshKernelId,
                                            Mesh1D& mesh1d)
    {
        lastExitCode = meshkernel::ExitCode::Success;
        try
        {
            if (!meshKernelState.contains(meshKernelId))
            {
                throw meshkernel::MeshKernelError("The selected mesh kernel id does not exist.");
            }

            SetMesh1dApiData(*meshKernelState[meshKernelId].m_mesh1d, mesh1d);
        }
        catch (...)
        {
            lastExitCode = HandleException();
        }
        return lastExitCode;
    }

    MKERNEL_API int mkernel_curvilinear_get_dimensions(int meshKernelId, CurvilinearGrid& curvilinearGrid)
    {
        lastExitCode = meshkernel::ExitCode::Success;
        try
        {
            if (!meshKernelState.contains(meshKernelId))
            {
                throw meshkernel::MeshKernelError("The selected mesh kernel id does not exist.");
            }
            curvilinearGrid.num_n = static_cast<int>(meshKernelState[meshKernelId].m_curvilinearGrid->NumN());
            curvilinearGrid.num_m = static_cast<int>(meshKernelState[meshKernelId].m_curvilinearGrid->NumM());
        }
        catch (...)
        {
            lastExitCode = HandleException();
        }
        return lastExitCode;
    }

    MKERNEL_API int mkernel_curvilinear_get_data(int meshKernelId,
                                                 CurvilinearGrid& curvilinearGrid)
    {
        lastExitCode = meshkernel::ExitCode::Success;
        try
        {
            if (!meshKernelState.contains(meshKernelId))
            {
                throw meshkernel::MeshKernelError("The selected mesh kernel id does not exist.");
            }
            meshKernelState[meshKernelId].m_curvilinearGrid->SetFlatCopies();
            SetCurvilinearGridApiData(*meshKernelState[meshKernelId].m_curvilinearGrid, curvilinearGrid);
        }
        catch (...)
        {
            lastExitCode = HandleException();
        }
        return lastExitCode;
    }

    MKERNEL_API int mkernel_contacts_get_dimensions(int meshKernelId, Contacts& contacts)
    {
        lastExitCode = meshkernel::ExitCode::Success;
        try
        {
            if (!meshKernelState.contains(meshKernelId))
            {
                throw meshkernel::MeshKernelError("The selected mesh kernel id does not exist.");
            }

            contacts.num_contacts = static_cast<int>(meshKernelState[meshKernelId].m_contacts->Mesh2dIndices().size());
        }
        catch (...)
        {
            lastExitCode = HandleException();
        }
        return lastExitCode;
    }

    MKERNEL_API int mkernel_contacts_get_data(int meshKernelId, Contacts& contacts)
    {
        lastExitCode = meshkernel::ExitCode::Success;
        try
        {
            if (!meshKernelState.contains(meshKernelId))
            {
                throw meshkernel::MeshKernelError("The selected mesh kernel id does not exist.");
            }

            auto const& mesh1dIndices = meshKernelState[meshKernelId].m_contacts->Mesh1dIndices();
            auto const& mesh2dIndices = meshKernelState[meshKernelId].m_contacts->Mesh2dIndices();
            for (auto i = 0; i < contacts.num_contacts; ++i)
            {
                contacts.mesh1d_indices[i] = static_cast<int>(mesh1dIndices[i]);
                contacts.mesh2d_indices[i] = static_cast<int>(mesh2dIndices[i]);
            }
        }
        catch (...)
        {
            lastExitCode = HandleException();
        }
        return lastExitCode;
    }

    MKERNEL_API int mkernel_contacts_set(int meshKernelId, const Contacts& contacts)
    {
        lastExitCode = meshkernel::ExitCode::Success;
        try
        {
            if (!meshKernelState.contains(meshKernelId))
            {
                throw meshkernel::MeshKernelError("The selected mesh kernel id does not exist.");
            }

            std::vector<meshkernel::UInt> mesh1dIndices(contacts.num_contacts);
            std::vector<meshkernel::UInt> mesh2dIndices(contacts.num_contacts);

            for (int i = 0; i < contacts.num_contacts; ++i)
            {
                mesh1dIndices[i] = contacts.mesh1d_indices[i];
                mesh2dIndices[i] = contacts.mesh2d_indices[i];
            }

            meshKernelState[meshKernelId].m_contacts->SetIndices(mesh1dIndices, mesh2dIndices);
        }
        catch (...)
        {
            lastExitCode = HandleException();
        }
        return lastExitCode;
    }

    MKERNEL_API int mkernel_mesh2d_convert_projection(int meshKernelId, int projectionType, const char* const zoneString)
    {
        lastExitCode = meshkernel::ExitCode::Success;
        try
        {
            if (!meshKernelState.contains(meshKernelId))
            {
                throw meshkernel::MeshKernelError("The selected mesh kernel id does not exist.");
            }

            const meshkernel::Projection targetProjection = meshkernel::GetProjectionValue(projectionType);

            const meshkernel::Projection& sourceProjection = meshKernelState[meshKernelId].m_mesh2d->m_projection;

            if (sourceProjection != targetProjection)
            {
                if (sourceProjection == meshkernel::Projection::cartesian)
                {
                    meshkernel::ConvertCartesianToSpherical conversion(zoneString);
                    meshKernelState[meshKernelId].m_undoStack.Add(meshkernel::MeshConversion::Compute(*meshKernelState[meshKernelId].m_mesh2d, conversion));
                    meshKernelState[meshKernelId].m_projection = conversion.TargetProjection();
                }
                else if (sourceProjection == meshkernel::Projection::spherical)
                {
                    meshkernel::ConvertSphericalToCartesian conversion(zoneString);
                    meshKernelState[meshKernelId].m_undoStack.Add(meshkernel::MeshConversion::Compute(*meshKernelState[meshKernelId].m_mesh2d, conversion));
                    meshKernelState[meshKernelId].m_projection = conversion.TargetProjection();
                }
                else
                {
                    throw meshkernel::MeshKernelError("Mesh conversion between projection {} and {} has not been implemented.",
                                                      meshkernel::ProjectionToString(sourceProjection),
                                                      meshkernel::ProjectionToString(targetProjection));
                }
            }
        }
        catch (...)
        {
            lastExitCode = HandleException();
        }
        return lastExitCode;
    }

    MKERNEL_API int mkernel_mesh2d_count_hanging_edges(int meshKernelId, int& numHangingEdges)
    {
        lastExitCode = meshkernel::ExitCode::Success;
        try
        {
            if (!meshKernelState.contains(meshKernelId))
            {
                throw meshkernel::MeshKernelError("The selected mesh kernel id does not exist.");
            }
            meshKernelState[meshKernelId].m_mesh2d->Administrate();
            const auto hangingEdges = meshKernelState[meshKernelId].m_mesh2d->GetHangingEdges();
            numHangingEdges = static_cast<int>(hangingEdges.size());
        }
        catch (...)
        {
            lastExitCode = HandleException();
        }
        return lastExitCode;
    }

    MKERNEL_API int mkernel_mesh2d_get_hanging_edges(int meshKernelId, int* edges)
    {
        lastExitCode = meshkernel::ExitCode::Success;
        try
        {
            if (!meshKernelState.contains(meshKernelId))
            {
                throw meshkernel::MeshKernelError("The selected mesh kernel id does not exist.");
            }
            const auto hangingEdges = meshKernelState[meshKernelId].m_mesh2d->GetHangingEdges();
            for (size_t i = 0; i < hangingEdges.size(); ++i)
            {
                edges[i] = static_cast<int>(hangingEdges[i]);
            }
        }
        catch (...)
        {
            lastExitCode = HandleException();
        }
        return lastExitCode;
    }

    MKERNEL_API int mkernel_mesh2d_delete_hanging_edges(int meshKernelId)
    {
        lastExitCode = meshkernel::ExitCode::Success;
        try
        {
            if (!meshKernelState.contains(meshKernelId))
            {
                throw meshkernel::MeshKernelError("The selected mesh kernel id does not exist.");
            }

            meshKernelState[meshKernelId].m_undoStack.Add(meshKernelState[meshKernelId].m_mesh2d->DeleteHangingEdges());
        }
        catch (...)
        {
            lastExitCode = HandleException();
        }
        return lastExitCode;
    }

    MKERNEL_API int mkernel_mesh2d_compute_orthogonalization(int meshKernelId,
                                                             int projectToLandBoundaryOption,
                                                             const meshkernel::OrthogonalizationParameters& orthogonalizationParameters,
                                                             const GeometryList& selectingPolygon,
                                                             const GeometryList& landBoundaries)
    {
        lastExitCode = meshkernel::ExitCode::Success;
        try
        {
            if (!meshKernelState.contains(meshKernelId))
            {
                throw meshkernel::MeshKernelError("The selected mesh kernel id does not exist.");
            }
            if (meshKernelState[meshKernelId].m_mesh2d->GetNumNodes() <= 0)
            {
                throw meshkernel::MeshKernelError("The 2d mesh contains no nodes.");
            }

            // build the selecting polygon
            auto const polygonNodes = ConvertGeometryListToPointVector(selectingPolygon);

            // build the land boundary
            auto const landBoundariesPoints = ConvertGeometryListToPointVector(landBoundaries);

            // Construct all dependencies
            auto smoother = std::make_unique<meshkernel::Smoother>(*meshKernelState[meshKernelId].m_mesh2d);
            auto orthogonalizer = std::make_unique<meshkernel::Orthogonalizer>(*meshKernelState[meshKernelId].m_mesh2d);
            auto polygon = std::make_unique<meshkernel::Polygons>(polygonNodes, meshKernelState[meshKernelId].m_mesh2d->m_projection);
            auto landBoundary = std::make_unique<meshkernel::LandBoundaries>(landBoundariesPoints, *meshKernelState[meshKernelId].m_mesh2d, *polygon);

            meshkernel::OrthogonalizationAndSmoothing ortogonalization(*meshKernelState[meshKernelId].m_mesh2d,
                                                                       std::move(smoother),
                                                                       std::move(orthogonalizer),
                                                                       std::move(polygon),
                                                                       std::move(landBoundary),
                                                                       static_cast<meshkernel::LandBoundaries::ProjectToLandBoundaryOption>(projectToLandBoundaryOption),
                                                                       orthogonalizationParameters);
            meshKernelState[meshKernelId].m_undoStack.Add(ortogonalization.Initialize());
            ortogonalization.Compute();
        }
        catch (...)
        {
            lastExitCode = HandleException();
        }
        return lastExitCode;
    }

    MKERNEL_API int mkernel_mesh2d_initialize_orthogonalization(int meshKernelId,
                                                                int projectToLandBoundaryOption,
                                                                meshkernel::OrthogonalizationParameters& orthogonalizationParameters,
                                                                const GeometryList& selectingPolygon,
                                                                const GeometryList& landBoundaries)
    {
        lastExitCode = meshkernel::ExitCode::Success;
        try
        {
            if (!meshKernelState.contains(meshKernelId))
            {
                throw meshkernel::MeshKernelError("The selected mesh kernel id does not exist.");
            }

            if (meshKernelState[meshKernelId].m_mesh2d->GetNumNodes() <= 0)
            {
                return lastExitCode;
            }

            // build the selecting polygon
            auto const polygonNodesVector = ConvertGeometryListToPointVector(selectingPolygon);

            // build the land boundary
            auto const landBoundariesNodeVector = ConvertGeometryListToPointVector(landBoundaries);

            // Construct all dependencies
            auto smoother = std::make_unique<meshkernel::Smoother>(*meshKernelState[meshKernelId].m_mesh2d);
            auto orthogonalizer = std::make_unique<meshkernel::Orthogonalizer>(*meshKernelState[meshKernelId].m_mesh2d);
            auto polygon = std::make_unique<meshkernel::Polygons>(polygonNodesVector, meshKernelState[meshKernelId].m_mesh2d->m_projection);
            auto landBoundary = std::make_unique<meshkernel::LandBoundaries>(landBoundariesNodeVector, *meshKernelState[meshKernelId].m_mesh2d, *polygon);

            meshKernelState[meshKernelId].m_meshOrthogonalization = std::make_unique<meshkernel::OrthogonalizationAndSmoothing>(*meshKernelState[meshKernelId].m_mesh2d,
                                                                                                                                std::move(smoother),
                                                                                                                                std::move(orthogonalizer),
                                                                                                                                std::move(polygon),
                                                                                                                                std::move(landBoundary),
                                                                                                                                static_cast<meshkernel::LandBoundaries::ProjectToLandBoundaryOption>(projectToLandBoundaryOption),
                                                                                                                                orthogonalizationParameters);
            meshKernelState[meshKernelId].m_undoStack.Add(meshKernelState[meshKernelId].m_meshOrthogonalization->Initialize());
        }
        catch (...)
        {
            lastExitCode = HandleException();
        }
        return lastExitCode;
    }

    MKERNEL_API int mkernel_mesh2d_prepare_outer_iteration_orthogonalization(int meshKernelId)
    {
        lastExitCode = meshkernel::ExitCode::Success;
        try
        {
            if (!meshKernelState.contains(meshKernelId))
            {
                throw meshkernel::MeshKernelError("The selected mesh kernel id does not exist.");
            }

            if (meshKernelState[meshKernelId].m_mesh2d->GetNumNodes() <= 0)
            {
                return lastExitCode;
            }

            meshKernelState[meshKernelId].m_meshOrthogonalization->PrepareOuterIteration();
        }
        catch (...)
        {
            lastExitCode = HandleException();
        }
        return lastExitCode;
    }

    MKERNEL_API int mkernel_mesh2d_compute_inner_ortogonalization_iteration(int meshKernelId)
    {
        lastExitCode = meshkernel::ExitCode::Success;
        try
        {
            if (!meshKernelState.contains(meshKernelId))
            {
                throw meshkernel::MeshKernelError("The selected mesh kernel id does not exist.");
            }

            if (meshKernelState[meshKernelId].m_mesh2d->GetNumNodes() <= 0)
            {
                return lastExitCode;
            }

            meshKernelState[meshKernelId].m_meshOrthogonalization->Solve();
        }
        catch (...)
        {
            lastExitCode = HandleException();
        }
        return lastExitCode;
    }

    MKERNEL_API int mkernel_mesh2d_finalize_inner_ortogonalization_iteration(int meshKernelId)
    {
        lastExitCode = meshkernel::ExitCode::Success;
        try
        {
            if (!meshKernelState.contains(meshKernelId))
            {
                throw meshkernel::MeshKernelError("The selected mesh kernel id does not exist.");
            }

            if (meshKernelState[meshKernelId].m_mesh2d->GetNumNodes() <= 0)
            {
                return lastExitCode;
            }

            meshKernelState[meshKernelId].m_meshOrthogonalization->FinalizeOuterIteration();
        }
        catch (...)
        {
            lastExitCode = HandleException();
        }
        return lastExitCode;
    }

    MKERNEL_API int mkernel_mesh2d_delete_orthogonalization(int meshKernelId)
    {
        lastExitCode = meshkernel::ExitCode::Success;
        try
        {
            if (!meshKernelState.contains(meshKernelId))
            {
                throw meshkernel::MeshKernelError("The selected mesh kernel id does not exist.");
            }

            if (meshKernelState[meshKernelId].m_mesh2d->GetNumNodes() <= 0)
            {
                return lastExitCode;
            }

            meshKernelState[meshKernelId].m_meshOrthogonalization.reset();
        }
        catch (...)
        {
            lastExitCode = HandleException();
        }
        return lastExitCode;
    }

    MKERNEL_API int mkernel_mesh2d_get_orthogonality(int meshKernelId, GeometryList& geometryList)
    {
        lastExitCode = meshkernel::ExitCode::Success;
        try
        {
            if (!meshKernelState.contains(meshKernelId))
            {
                throw meshkernel::MeshKernelError("The selected mesh kernel id does not exist.");
            }

            if (meshKernelState[meshKernelId].m_mesh2d->GetNumNodes() <= 0)
            {
                return lastExitCode;
            }

            const auto result = meshKernelState[meshKernelId].m_mesh2d->GetOrthogonality();

            if (static_cast<size_t>(geometryList.num_coordinates) != result.size())
            {
                throw meshkernel::MeshKernelError("The value array has not the same size of the result array storing the orthogonality values at the edges");
            }

            for (auto i = 0; i < geometryList.num_coordinates; ++i)
            {
                geometryList.values[i] = result[i];
            }
        }
        catch (...)
        {
            lastExitCode = HandleException();
        }
        return lastExitCode;
    }

    MKERNEL_API int mkernel_mesh2d_get_smoothness(int meshKernelId, GeometryList& geometryList)
    {
        lastExitCode = meshkernel::ExitCode::Success;
        try
        {
            if (!meshKernelState.contains(meshKernelId))
            {
                throw meshkernel::MeshKernelError("The selected mesh kernel id does not exist.");
            }

            if (meshKernelState[meshKernelId].m_mesh2d->GetNumNodes() <= 0)
            {
                return lastExitCode;
            }

            const auto result = meshKernelState[meshKernelId].m_mesh2d->GetSmoothness();

            for (auto i = 0; i < geometryList.num_coordinates; ++i)
            {
                geometryList.values[i] = result[i];
            }
        }
        catch (...)
        {
            lastExitCode = HandleException();
        }
        return lastExitCode;
    }

    MKERNEL_API int mkernel_get_splines(const GeometryList& geometryListIn,
                                        GeometryList& geometryListOut,
                                        int numberOfPointsBetweenNodes)
    {
        lastExitCode = meshkernel::ExitCode::Success;
        try
        {
            if (geometryListIn.num_coordinates == 0)
            {
                throw meshkernel::MeshKernelError("The number of coordinates of the given geometry is zero.");
            }

            std::vector<meshkernel::Point> splines(geometryListIn.num_coordinates);
            for (auto i = 0; i < geometryListIn.num_coordinates; ++i)
            {
                splines[i].x = geometryListIn.coordinates_x[i];
                splines[i].y = geometryListIn.coordinates_y[i];
            }

            const auto indices = FindIndices(splines, 0, static_cast<meshkernel::UInt>(splines.size()), meshkernel::constants::missing::doubleValue);
            const auto numSplines = static_cast<meshkernel::UInt>(indices.size());

            int index = 0;
            for (meshkernel::UInt s = 0; s < numSplines; s++)
            {
                const auto& [startIndex, endIndex] = indices[s];
                std::vector<meshkernel::Point> coordinates(splines.begin() + startIndex, splines.begin() + static_cast<int>(endIndex) + 1);
                const int numNodes = static_cast<int>(endIndex) - static_cast<int>(startIndex) + 1;
                const auto coordinatesDerivatives = meshkernel::SplineAlgorithms::SecondOrderDerivative(coordinates, 0, static_cast<meshkernel::UInt>(coordinates.size()) - 1);

                for (auto n = 0; n < numNodes - 1; n++)
                {
                    // Add the first point
                    geometryListOut.coordinates_x[index] = coordinates[n].x;
                    geometryListOut.coordinates_y[index] = coordinates[n].y;
                    index++;
                    for (auto p = 1; p <= numberOfPointsBetweenNodes; p++)
                    {
                        const double pointAdimensionalCoordinate = n + static_cast<double>(p) / static_cast<double>(numberOfPointsBetweenNodes + 1);
                        const auto pointCoordinate = ComputePointOnSplineAtAdimensionalDistance(coordinates, coordinatesDerivatives, pointAdimensionalCoordinate);
                        if (!pointCoordinate.IsValid())
                        {
                            break;
                        }

                        geometryListOut.coordinates_x[index] = pointCoordinate.x;
                        geometryListOut.coordinates_y[index] = pointCoordinate.y;
                        geometryListOut.values[index] = meshkernel::constants::missing::doubleValue;
                        index++;
                    }
                }

                geometryListOut.coordinates_x[index] = coordinates.back().x;
                geometryListOut.coordinates_y[index] = coordinates.back().y;
                geometryListOut.values[index] = meshkernel::constants::missing::doubleValue;
                index++;

                if (s != numSplines - 1)
                {
                    geometryListOut.coordinates_x[index] = meshkernel::constants::missing::doubleValue;
                    geometryListOut.coordinates_y[index] = meshkernel::constants::missing::doubleValue;
                    geometryListOut.values[index] = meshkernel::constants::missing::doubleValue;
                    index++;
                }
            }
        }
        catch (...)
        {
            lastExitCode = HandleException();
        }
        return lastExitCode;
    }

    MKERNEL_API int mkernel_mesh2d_make_global(int meshKernelId, int numLongitudeNodes, int numLatitudeNodes)
    {
        lastExitCode = meshkernel::ExitCode::Success;
        try
        {
            if (!meshKernelState.contains(meshKernelId))
            {
                throw meshkernel::MeshKernelError("The selected mesh kernel id does not exist.");
            }
            if (numLongitudeNodes == 0)
            {
                throw meshkernel::MeshKernelError("The number of longitude nodes cannot be 0");
            }
            if (numLatitudeNodes == 0)
            {
                throw meshkernel::MeshKernelError("The number of latitude nodes cannot be 0");
            }
            const auto mesh = meshkernel::Mesh2DGenerateGlobal::Compute(numLongitudeNodes, numLatitudeNodes, meshKernelState[meshKernelId].m_projection);
            *meshKernelState[meshKernelId].m_mesh2d += *mesh;
        }
        catch (...)
        {
            lastExitCode = HandleException();
        }
        return lastExitCode;
    }

    MKERNEL_API int mkernel_mesh2d_make_triangular_mesh_from_polygon(int meshKernelId, const GeometryList& polygonPoints)
    {
        lastExitCode = meshkernel::ExitCode::Success;
        try
        {
            if (!meshKernelState.contains(meshKernelId))
            {
                throw meshkernel::MeshKernelError("The selected mesh kernel id does not exist.");
            }

            auto const polygonPointsVector = ConvertGeometryListToPointVector(polygonPoints);

            const meshkernel::Polygons polygon(polygonPointsVector, meshKernelState[meshKernelId].m_mesh2d->m_projection);

            // generate samples in all polygons
            auto const generatedPoints = polygon.ComputePointsInPolygons();

            const meshkernel::Mesh2D mesh(generatedPoints[0], polygon, meshKernelState[meshKernelId].m_mesh2d->m_projection);
            *meshKernelState[meshKernelId].m_mesh2d += mesh;
        }
        catch (...)
        {
            lastExitCode = HandleException();
        }
        return lastExitCode;
    }

    MKERNEL_API int mkernel_mesh2d_make_triangular_mesh_from_samples(int meshKernelId, const GeometryList& samples)
    {
        lastExitCode = meshkernel::ExitCode::Success;
        try
        {
            if (!meshKernelState.contains(meshKernelId))
            {
                throw meshkernel::MeshKernelError("The selected mesh kernel id does not exist.");
            }
            auto sampleVector = ConvertGeometryListToPointVector(samples);

            meshkernel::Polygons polygon;
            const meshkernel::Mesh2D mesh(sampleVector, polygon, meshKernelState[meshKernelId].m_mesh2d->m_projection);
            *meshKernelState[meshKernelId].m_mesh2d += mesh;
        }
        catch (...)
        {
            lastExitCode = HandleException();
        }
        return lastExitCode;
    }

    MKERNEL_API int mkernel_mesh2d_make_rectangular_mesh(int meshKernelId,
                                                         const meshkernel::MakeGridParameters& makeGridParameters)
    {
        lastExitCode = meshkernel::ExitCode::Success;
        try
        {
            if (!meshKernelState.contains(meshKernelId))
            {
                throw meshkernel::MeshKernelError("The selected mesh kernel id does not exist.");
            }

            const auto projection = meshKernelState[meshKernelId].m_projection;
            const auto curvilinearGrid = CreateRectangularCurvilinearGrid(makeGridParameters, projection);

            auto const [nodes, edges, gridIndices] = curvilinearGrid->ConvertCurvilinearToNodesAndEdges();
            *meshKernelState[meshKernelId].m_mesh2d += meshkernel::Mesh2D(edges, nodes, projection);
        }
        catch (...)
        {
            lastExitCode = HandleException();
        }
        return lastExitCode;
    }

    MKERNEL_API int mkernel_mesh2d_make_rectangular_mesh_from_polygon(int meshKernelId,
                                                                      const meshkernel::MakeGridParameters& makeGridParameters,
                                                                      const GeometryList& geometryList)
    {
        lastExitCode = meshkernel::ExitCode::Success;
        try
        {
            if (!meshKernelState.contains(meshKernelId))
            {
                throw meshkernel::MeshKernelError("The selected mesh kernel id does not exist.");
            }

            const auto projection = meshKernelState[meshKernelId].m_projection;
            const auto curvilinearGrid = CreateRectangularCurvilinearGridFromPolygons(makeGridParameters, geometryList, projection);

            auto const [nodes, edges, gridIndices] = curvilinearGrid->ConvertCurvilinearToNodesAndEdges();
            *meshKernelState[meshKernelId].m_mesh2d += meshkernel::Mesh2D(edges, nodes, projection);
        }
        catch (...)
        {
            lastExitCode = HandleException();
        }
        return lastExitCode;
    }

    MKERNEL_API int mkernel_mesh2d_make_rectangular_mesh_on_extension(int meshKernelId,
                                                                      const meshkernel::MakeGridParameters& makeGridParameters)
    {
        lastExitCode = meshkernel::ExitCode::Success;
        try
        {
            if (!meshKernelState.contains(meshKernelId))
            {
                throw meshkernel::MeshKernelError("The selected mesh kernel id does not exist.");
            }

            const auto projection = meshKernelState[meshKernelId].m_projection;
            auto const curvilinearGrid = CreateRectangularCurvilinearGridOnExtension(makeGridParameters, projection);

            auto const [nodes, edges, gridIndices] = curvilinearGrid->ConvertCurvilinearToNodesAndEdges();
            *meshKernelState[meshKernelId].m_mesh2d += meshkernel::Mesh2D(edges, nodes, meshKernelState[meshKernelId].m_curvilinearGrid->m_projection);
        }
        catch (...)
        {
            lastExitCode = HandleException();
        }
        return lastExitCode;
    }

    MKERNEL_API int mkernel_mesh2d_get_mesh_boundaries_as_polygons(int meshKernelId, GeometryList& boundaryPolygons)
    {
        lastExitCode = meshkernel::ExitCode::Success;
        try
        {
            if (!meshKernelState.contains(meshKernelId))
            {
                throw meshkernel::MeshKernelError("The selected mesh kernel id does not exist.");
            }

            const std::vector<meshkernel::Point> polygonNodes;
            const auto meshBoundaryPolygon = meshKernelState[meshKernelId].m_mesh2d->MeshBoundaryToPolygon(polygonNodes);

            ConvertPointVectorToGeometryList(meshBoundaryPolygon, boundaryPolygons);
        }
        catch (...)
        {
            lastExitCode = HandleException();
        }
        return lastExitCode;
    }

    MKERNEL_API int mkernel_mesh2d_count_mesh_boundaries_as_polygons(int meshKernelId, int& numberOfPolygonNodes)
    {
        lastExitCode = meshkernel::ExitCode::Success;
        try
        {
            if (!meshKernelState.contains(meshKernelId))
            {
                throw meshkernel::MeshKernelError("The selected mesh kernel id does not exist.");
            }

            const std::vector<meshkernel::Point> polygonNodes;
            const auto meshBoundaryPolygon = meshKernelState[meshKernelId].m_mesh2d->MeshBoundaryToPolygon(polygonNodes);
            numberOfPolygonNodes = static_cast<int>(meshBoundaryPolygon.size()); // last value is a separator
        }
        catch (...)
        {
            lastExitCode = HandleException();
        }
        return lastExitCode;
    }

    MKERNEL_API int mkernel_mesh2d_intersections_from_polygon(int meshKernelId,
                                                              const GeometryList& boundaryPolygon,
                                                              int* edgeNodes,
                                                              int* edgeIndex,
                                                              double* edgeDistances,
                                                              double* segmentDistances,
                                                              int* segmentIndexes,
                                                              int* faceIndexes,
                                                              int* faceNumEdges,
                                                              int* faceEdgeIndex)
    {
        lastExitCode = meshkernel::ExitCode::Success;
        try
        {
            if (!meshKernelState.contains(meshKernelId))
            {
                throw meshkernel::MeshKernelError("The selected mesh kernel id does not exist.");
            }

            auto const boundaryPolygonPoints = ConvertGeometryListToPointVector(boundaryPolygon);

            const meshkernel::Polygons polygons(boundaryPolygonPoints, meshKernelState[meshKernelId].m_projection);

            meshkernel::Mesh2DIntersections mesh2DIntersections(*meshKernelState[meshKernelId].m_mesh2d);
            mesh2DIntersections.Compute(polygons);
            auto edgeIntersections = mesh2DIntersections.EdgeIntersections();
            auto faceIntersections = mesh2DIntersections.FaceIntersections();

            meshkernel::Mesh2DIntersections::sortAndEraseIntersections(edgeIntersections);
            meshkernel::Mesh2DIntersections::sortAndEraseIntersections(faceIntersections);

            int edgeNodesCount = 0;
            int edgeCount = 0;
            for (size_t i = 0; i < edgeIntersections.size(); ++i)
            {
                const auto& edgeIntersection = edgeIntersections[i];

                // edge information must be stored only once
                edgeNodes[edgeNodesCount] = static_cast<int>(edgeIntersection.edgeFirstNode);
                edgeNodesCount++;
                edgeNodes[edgeNodesCount] = static_cast<int>(edgeIntersection.edgeSecondNode);
                edgeNodesCount++;

                // the edge count
                edgeDistances[edgeCount] = edgeIntersection.edgeDistance;
                segmentIndexes[edgeCount] = edgeIntersection.polylineSegmentIndex;
                segmentDistances[edgeCount] = edgeIntersection.adimensionalPolylineSegmentDistance;
                edgeIndex[edgeCount] = static_cast<int>(edgeIntersection.edgeIndex);
                edgeCount++;
            }

            int faceEdgesCount = 0;
            int faceCount = 0;
            for (const auto& intersection : faceIntersections)
            {
                faceNumEdges[faceCount] = static_cast<int>(intersection.edgeIndices.size());
                faceCount++;
                for (size_t i = 0; i < intersection.edgeIndices.size(); ++i)
                {
                    faceIndexes[faceEdgesCount] = static_cast<int>(intersection.faceIndex);
                    faceEdgeIndex[faceEdgesCount] = static_cast<int>(intersection.edgeIndices[i]);
                    faceEdgesCount++;
                }
            }
        }
        catch (...)
        {
            lastExitCode = HandleException();
        }
        return lastExitCode;
    }

    MKERNEL_API int mkernel_polygon_refine(int meshKernelId, const GeometryList& polygonToRefine, int firstNodeIndex, int secondNodeIndex, double targetEdgeLength, GeometryList& refinedPolygon)
    {
        lastExitCode = meshkernel::ExitCode::Success;
        try
        {
            if (!meshKernelState.contains(meshKernelId))
            {
                throw meshkernel::MeshKernelError("The selected mesh kernel id does not exist.");
            }
            auto const polygonVector = ConvertGeometryListToPointVector(polygonToRefine);

            const meshkernel::Polygons polygon(polygonVector, meshKernelState[meshKernelId].m_mesh2d->m_projection);
            auto const refinementResult = polygon.RefineFirstPolygon(firstNodeIndex, secondNodeIndex, targetEdgeLength);

            ConvertPointVectorToGeometryList(refinementResult, refinedPolygon);
        }
        catch (...)
        {
            lastExitCode = HandleException();
        }
        return lastExitCode;
    }

    MKERNEL_API int mkernel_polygon_count_refine(int meshKernelId,
                                                 const GeometryList& polygonToRefine,
                                                 int firstIndex,
                                                 int secondIndex,
                                                 double distance,
                                                 int& numberOfPolygonNodes)
    {
        lastExitCode = meshkernel::ExitCode::Success;
        try
        {
            if (!meshKernelState.contains(meshKernelId))
            {
                throw meshkernel::MeshKernelError("The selected mesh kernel id does not exist.");
            }

            auto const polygonVector = ConvertGeometryListToPointVector(polygonToRefine);

            const meshkernel::Polygons polygon(polygonVector, meshKernelState[meshKernelId].m_mesh2d->m_projection);

            const auto refinedPolygon = polygon.RefineFirstPolygon(firstIndex, secondIndex, distance);

            numberOfPolygonNodes = int(refinedPolygon.size());
        }
        catch (...)
        {
            lastExitCode = HandleException();
        }
        return lastExitCode;
    }

    MKERNEL_API int mkernel_mesh2d_merge_nodes(int meshKernelId, const GeometryList& geometryListIn)
    {
        lastExitCode = meshkernel::ExitCode::Success;
        try
        {
            if (!meshKernelState.contains(meshKernelId))
            {
                throw meshkernel::MeshKernelError("The selected mesh kernel id does not exist.");
            }

            auto const polygonVector = ConvertGeometryListToPointVector(geometryListIn);

            const meshkernel::Polygons polygon(polygonVector, meshKernelState[meshKernelId].m_mesh2d->m_projection);
            meshKernelState[meshKernelId].m_mesh2d->ComputeEdgesLengths();

            const auto minEdgeLength = meshKernelState[meshKernelId].m_mesh2d->ComputeMinEdgeLength(polygon);
            const auto searchRadius = std::max(1e-6, minEdgeLength * 0.1);
            meshKernelState[meshKernelId].m_undoStack.Add(meshKernelState[meshKernelId].m_mesh2d->MergeNodesInPolygon(polygon, searchRadius));
        }
        catch (...)
        {
            lastExitCode = HandleException();
        }
        return lastExitCode;
    }

    MKERNEL_API int mkernel_mesh2d_merge_nodes_with_merging_distance(int meshKernelId, const GeometryList& geometryListIn, double mergingDistance)
    {
        lastExitCode = meshkernel::ExitCode::Success;
        try
        {
            if (!meshKernelState.contains(meshKernelId))
            {
                throw meshkernel::MeshKernelError("The selected mesh kernel id does not exist.");
            }

            auto const polygonVector = ConvertGeometryListToPointVector(geometryListIn);

            const meshkernel::Polygons polygon(polygonVector, meshKernelState[meshKernelId].m_mesh2d->m_projection);

            meshKernelState[meshKernelId].m_undoStack.Add(meshKernelState[meshKernelId].m_mesh2d->MergeNodesInPolygon(polygon, mergingDistance));
        }
        catch (...)
        {
            lastExitCode = HandleException();
        }
        return lastExitCode;
    }

    MKERNEL_API int mkernel_mesh2d_merge_two_nodes(int meshKernelId, int firstNode, int secondNode)
    {
        lastExitCode = meshkernel::ExitCode::Success;
        try
        {
            if (!meshKernelState.contains(meshKernelId))
            {
                throw meshkernel::MeshKernelError("The selected mesh kernel id does not exist.");
            }

            meshKernelState[meshKernelId].m_undoStack.Add(meshKernelState[meshKernelId].m_mesh2d->MergeTwoNodes(firstNode, secondNode));
        }
        catch (...)
        {
            lastExitCode = HandleException();
        }
        return lastExitCode;
    }

    MKERNEL_API int mkernel_mesh2d_get_nodes_in_polygons(int meshKernelId,
                                                         const GeometryList& geometryListIn,
                                                         int inside,
                                                         int* selectedNodes)
    {
        lastExitCode = meshkernel::ExitCode::Success;
        try
        {
            if (!meshKernelState.contains(meshKernelId))
            {
                throw meshkernel::MeshKernelError("The selected mesh kernel id does not exist.");
            }

            auto const polygonVector = ConvertGeometryListToPointVector(geometryListIn);

            const meshkernel::Polygons polygon(polygonVector, meshKernelState[meshKernelId].m_mesh2d->m_projection);

            const bool selectInside = inside == 1 ? true : false;
            const auto nodeMask = meshKernelState[meshKernelId].m_mesh2d->NodeMaskFromPolygon(polygon, selectInside);

            int index = 0;
            for (size_t i = 0; i < meshKernelState[meshKernelId].m_mesh2d->GetNumNodes(); ++i)
            {
                if (nodeMask[i] > 0)
                {
                    selectedNodes[index] = static_cast<int>(i);
                    index++;
                }
            }
        }
        catch (...)
        {
            lastExitCode = HandleException();
        }
        return lastExitCode;
    }

    MKERNEL_API int mkernel_mesh2d_count_nodes_in_polygons(int meshKernelId,
                                                           const GeometryList& geometryListIn,
                                                           int inside,
                                                           int& numberOfMeshNodes)
    {
        lastExitCode = meshkernel::ExitCode::Success;
        try
        {
            if (!meshKernelState.contains(meshKernelId))
            {
                throw meshkernel::MeshKernelError("The selected mesh kernel id does not exist.");
            }
            auto const polygonVector = ConvertGeometryListToPointVector(geometryListIn);

            const meshkernel::Polygons polygon(polygonVector, meshKernelState[meshKernelId].m_mesh2d->m_projection);

            const bool selectInside = inside == 1 ? true : false;
            const auto nodeMask = meshKernelState[meshKernelId].m_mesh2d->NodeMaskFromPolygon(polygon, selectInside);

            numberOfMeshNodes = 0;
            for (size_t i = 0; i < meshKernelState[meshKernelId].m_mesh2d->GetNumNodes(); ++i)
            {
                if (nodeMask[i] > 0)
                {
                    numberOfMeshNodes++;
                }
            }
        }
        catch (...)
        {
            lastExitCode = HandleException();
        }
        return lastExitCode;
    }

    MKERNEL_API int mkernel_mesh2d_insert_edge(int meshKernelId, int startNode, int endNode, int& new_edge_index)
    {
        lastExitCode = meshkernel::ExitCode::Success;
        try
        {
            if (!meshKernelState.contains(meshKernelId))
            {
                throw meshkernel::MeshKernelError("The selected mesh kernel id does not exist.");
            }

<<<<<<< HEAD
            auto [edgeId, action] = meshKernelState[meshKernelId].m_mesh2d->ConnectNodes(startNode, endNode);
=======
            auto [edgeId, undoAction] = meshKernelState[meshKernelId].m_mesh2d->ConnectNodes(startNode, endNode);
            meshKernelState[meshKernelId].m_undoStack.Add(std::move(undoAction));
>>>>>>> 197d1d57

            new_edge_index = static_cast<int>(edgeId);
        }
        catch (...)
        {
            lastExitCode = HandleException();
        }
        return lastExitCode;
    }

    MKERNEL_API int mkernel_mesh2d_insert_node(int meshKernelId, double xCoordinate, double yCoordinate, int& nodeIndex)
    {
        lastExitCode = meshkernel::ExitCode::Success;
        try
        {
            if (!meshKernelState.contains(meshKernelId))
            {
                throw meshkernel::MeshKernelError("The selected mesh kernel id does not exist.");
            }

            meshkernel::Point const nodeCoordinateVector{xCoordinate, yCoordinate};

<<<<<<< HEAD
            auto [nodeId, action] = meshKernelState[meshKernelId].m_mesh2d->InsertNode(nodeCoordinateVector);
=======
            auto [nodeId, undoAction] = meshKernelState[meshKernelId].m_mesh2d->InsertNode(nodeCoordinateVector);
            meshKernelState[meshKernelId].m_undoStack.Add(std::move(undoAction));
>>>>>>> 197d1d57

            nodeIndex = static_cast<int>(nodeId);
        }
        catch (...)
        {
            lastExitCode = HandleException();
        }
        return lastExitCode;
    }

    MKERNEL_API int mkernel_mesh2d_delete_node(int meshKernelId, int nodeIndex)
    {
        lastExitCode = meshkernel::ExitCode::Success;
        try
        {
            if (!meshKernelState.contains(meshKernelId))
            {
                throw meshkernel::MeshKernelError("The selected mesh kernel id does not exist.");
            }

            meshKernelState[meshKernelId].m_undoStack.Add(meshKernelState[meshKernelId].m_mesh2d->DeleteNode(nodeIndex));
        }
        catch (...)
        {
            lastExitCode = HandleException();
        }
        return lastExitCode;
    }

    MKERNEL_API int mkernel_mesh2d_move_node(int meshKernelId, double xCoordinate, double yCoordinate, int nodeIndex)
    {
        lastExitCode = meshkernel::ExitCode::Success;
        try
        {
            if (!meshKernelState.contains(meshKernelId))
            {
                throw meshkernel::MeshKernelError("The selected mesh kernel id does not exist.");
            }

            meshkernel::Point newPosition{xCoordinate, yCoordinate};

            meshKernelState[meshKernelId].m_undoStack.Add(meshKernelState[meshKernelId].m_mesh2d->MoveNode(newPosition, nodeIndex));
        }
        catch (...)
        {
            lastExitCode = HandleException();
        }
        return lastExitCode;
    }

    MKERNEL_API int mkernel_mesh2d_delete_edge(int meshKernelId,
                                               double xCoordinate,
                                               double yCoordinate,
                                               double xLowerLeftBoundingBox,
                                               double yLowerLeftBoundingBox,
                                               double xUpperRightBoundingBox,
                                               double yUpperRightBoundingBox)
    {
        lastExitCode = meshkernel::ExitCode::Success;
        try
        {
            if (!meshKernelState.contains(meshKernelId))
            {
                throw meshkernel::MeshKernelError("The selected mesh kernel id does not exist.");
            }

            meshkernel::Point const point{xCoordinate, yCoordinate};

            meshkernel::BoundingBox boundingBox{{xLowerLeftBoundingBox, yLowerLeftBoundingBox}, {xUpperRightBoundingBox, yUpperRightBoundingBox}};

            meshKernelState[meshKernelId].m_mesh2d->BuildTree(meshkernel::Location::Edges, boundingBox);
            const auto edgeIndex = meshKernelState[meshKernelId].m_mesh2d->FindEdgeCloseToAPoint(point);

            meshKernelState[meshKernelId].m_undoStack.Add(meshKernelState[meshKernelId].m_mesh2d->DeleteEdge(edgeIndex));
        }
        catch (...)
        {
            lastExitCode = HandleException();
        }
        return lastExitCode;
    }

    MKERNEL_API int mkernel_mesh2d_get_edge(int meshKernelId,
                                            double xCoordinate,
                                            double yCoordinate,
                                            double xLowerLeftBoundingBox,
                                            double yLowerLeftBoundingBox,
                                            double xUpperRightBoundingBox,
                                            double yUpperRightBoundingBox,
                                            int& edgeIndex)
    {
        lastExitCode = meshkernel::ExitCode::Success;
        try
        {
            if (!meshKernelState.contains(meshKernelId))
            {
                throw meshkernel::MeshKernelError("The selected mesh kernel id does not exist.");
            }

            meshkernel::Point const point{xCoordinate, yCoordinate};

            meshkernel::BoundingBox boundingBox{{xLowerLeftBoundingBox, yLowerLeftBoundingBox}, {xUpperRightBoundingBox, yUpperRightBoundingBox}};

            meshKernelState[meshKernelId].m_mesh2d->BuildTree(meshkernel::Location::Edges, boundingBox);

            edgeIndex = static_cast<int>(meshKernelState[meshKernelId].m_mesh2d->FindEdgeCloseToAPoint(point));
        }
        catch (...)
        {
            lastExitCode = HandleException();
        }
        return lastExitCode;
    }

    MKERNEL_API int mkernel_polygon_get_offset(int meshKernelId, const GeometryList& geometryListIn, int inWard, double distance, GeometryList& geometryListOut)
    {
        lastExitCode = meshkernel::ExitCode::Success;
        try
        {
            if (!meshKernelState.contains(meshKernelId))
            {
                throw meshkernel::MeshKernelError("The selected mesh kernel id does not exist.");
            }

            auto const polygonVector = ConvertGeometryListToPointVector(geometryListIn);

            const meshkernel::Polygons polygon(polygonVector, meshKernelState[meshKernelId].m_mesh2d->m_projection);

            const bool inWardBool = inWard == 1;
            const auto newPolygon = polygon.OffsetCopy(distance, inWardBool);

            ConvertPointVectorToGeometryList(newPolygon.GatherAllEnclosureNodes(), geometryListOut);
        }
        catch (...)
        {
            lastExitCode = HandleException();
        }
        return lastExitCode;
    }

    MKERNEL_API int mkernel_polygon_count_offset(int meshKernelId, const GeometryList& geometryListIn, int innerPolygon, double distance, int& numberOfPolygonNodes)
    {
        lastExitCode = meshkernel::ExitCode::Success;
        try
        {
            if (!meshKernelState.contains(meshKernelId))
            {
                throw meshkernel::MeshKernelError("The selected mesh kernel id does not exist.");
            }
            auto polygonPoints = ConvertGeometryListToPointVector(geometryListIn);

            const bool innerPolygonBool = innerPolygon == 1;
            const meshkernel::Polygons polygon(polygonPoints, meshKernelState[meshKernelId].m_mesh2d->m_projection);
            const auto newPolygon = polygon.OffsetCopy(distance, innerPolygonBool);

            numberOfPolygonNodes = static_cast<int>(newPolygon.GetNumNodes());
        }
        catch (...)
        {
            lastExitCode = HandleException();
        }
        return lastExitCode;
    }

    MKERNEL_API int mkernel_mesh2d_refine_based_on_samples(int meshKernelId,
                                                           const GeometryList& samples,
                                                           double relativeSearchRadius,
                                                           int minimumNumSamples,
                                                           const meshkernel::MeshRefinementParameters& meshRefinementParameters)
    {
        lastExitCode = meshkernel::ExitCode::Success;
        try
        {
            if (!meshKernelState.contains(meshKernelId))
            {
                throw meshkernel::MeshKernelError("The selected mesh kernel id does not exist.");
            }
            if (meshKernelState[meshKernelId].m_mesh2d->GetNumNodes() <= 0)
            {
                throw meshkernel::ConstraintError("The selected mesh has no nodes.");
            }

            auto samplesVector = ConvertGeometryListToSampleVector(samples);

            // averagingMethod may be used uninitialised;
            meshkernel::AveragingInterpolation::Method averagingMethod;

            if (meshRefinementParameters.refinement_type == static_cast<int>(meshkernel::MeshRefinement::RefinementType::WaveCourant))
            {
                averagingMethod = meshkernel::AveragingInterpolation::Method::MinAbsValue;
            }
            else if (meshRefinementParameters.refinement_type == static_cast<int>(meshkernel::MeshRefinement::RefinementType::RefinementLevels))
            {
                averagingMethod = meshkernel::AveragingInterpolation::Method::Max;
            }
            else
            {
                throw meshkernel::MeshKernelError("Invalid mesh refinement type.");
            }

            const bool refineOutsideFace = meshRefinementParameters.account_for_samples_outside == 1 ? true : false;
            const bool transformSamples = meshRefinementParameters.refinement_type == 2 ? true : false;

            auto averaging = std::make_unique<meshkernel::AveragingInterpolation>(*meshKernelState[meshKernelId].m_mesh2d,
                                                                                  samplesVector,
                                                                                  averagingMethod,
                                                                                  meshkernel::Location::Faces,
                                                                                  relativeSearchRadius,
                                                                                  refineOutsideFace,
                                                                                  transformSamples,
                                                                                  static_cast<meshkernel::UInt>(minimumNumSamples));

            meshkernel::MeshRefinement meshRefinement(*meshKernelState[meshKernelId].m_mesh2d,
                                                      std::move(averaging),
                                                      meshRefinementParameters);
            meshKernelState[meshKernelId].m_undoStack.Add(meshRefinement.Compute());
        }
        catch (...)
        {
            lastExitCode = HandleException();
        }
        return lastExitCode;
    }

    MKERNEL_API int mkernel_mesh2d_refine_ridges_based_on_gridded_samples(int meshKernelId,
                                                                          const GriddedSamples& samples,
                                                                          double relativeSearchRadius,
                                                                          int minimumNumSamples,
                                                                          int numberOfSmoothingIterations,
                                                                          const meshkernel::MeshRefinementParameters& meshRefinementParameters)
    {
        lastExitCode = meshkernel::ExitCode::Success;
        try
        {
            if (!meshKernelState.contains(meshKernelId))
            {
                throw meshkernel::MeshKernelError("The selected mesh kernel id does not exist.");
            }
            if (meshKernelState[meshKernelId].m_mesh2d->GetNumNodes() <= 0)
            {
                throw meshkernel::ConstraintError("The selected mesh has no nodes.");
            }
            if (meshRefinementParameters.refinement_type != static_cast<int>(meshkernel::MeshRefinement::RefinementType::RidgeDetection))
            {
                throw meshkernel::MeshKernelError("The mesh refinement type in MeshRefinementParameters must be set equal to ridge refinement.");
            }

            const auto samplesVector = ConvertGriddedData(samples);

            auto samplesHessian = meshkernel::SamplesHessianCalculator::ComputeSamplesHessian(samplesVector,
                                                                                              meshKernelState[meshKernelId].m_projection,
                                                                                              numberOfSmoothingIterations,
                                                                                              samples.num_x,
                                                                                              samples.num_y);

            auto averaging = std::make_unique<meshkernel::AveragingInterpolation>(*meshKernelState[meshKernelId].m_mesh2d,
                                                                                  samplesHessian,
                                                                                  meshkernel::AveragingInterpolation::Method::Max,
                                                                                  meshkernel::Location::Faces,
                                                                                  relativeSearchRadius,
                                                                                  false,
                                                                                  false,
                                                                                  static_cast<meshkernel::UInt>(minimumNumSamples));

            meshkernel::MeshRefinement meshRefinement(*meshKernelState[meshKernelId].m_mesh2d,
                                                      std::move(averaging),
                                                      meshRefinementParameters);
            meshKernelState[meshKernelId].m_undoStack.Add(meshRefinement.Compute());
        }
        catch (...)
        {
            lastExitCode = HandleException();
        }
        return lastExitCode;
    }

    MKERNEL_API int mkernel_mesh2d_refine_based_on_gridded_samples(int meshKernelId,
                                                                   const GriddedSamples& griddedSamples,
                                                                   const meshkernel::MeshRefinementParameters& meshRefinementParameters,
                                                                   bool useNodalRefinement)
    {
        lastExitCode = meshkernel::ExitCode::Success;
        try
        {
            if (!meshKernelState.contains(meshKernelId))
            {
                throw meshkernel::MeshKernelError("The selected mesh kernel id does not exist.");
            }
            if (meshKernelState[meshKernelId].m_mesh2d->GetNumNodes() <= 0)
            {
                throw meshkernel::ConstraintError("The selected mesh has no nodes.");
            }

            auto interpolant = CreateBilinearInterpolatorBasedOnType(griddedSamples, *meshKernelState[meshKernelId].m_mesh2d);

            meshkernel::MeshRefinement meshRefinement(*meshKernelState[meshKernelId].m_mesh2d,
                                                      std::move(interpolant),
                                                      meshRefinementParameters,
                                                      useNodalRefinement);
            meshKernelState[meshKernelId].m_undoStack.Add(meshRefinement.Compute());
        }
        catch (...)
        {
            lastExitCode = HandleException();
        }
        return lastExitCode;
    }

    MKERNEL_API int mkernel_mesh2d_refine_based_on_polygon(int meshKernelId,
                                                           const GeometryList& geometryList,
                                                           const meshkernel::MeshRefinementParameters& meshRefinementParameters)
    {
        lastExitCode = meshkernel::ExitCode::Success;
        try
        {
            if (!meshKernelState.contains(meshKernelId))
            {
                throw meshkernel::MeshKernelError("The selected mesh kernel id does not exist.");
            }
            if (meshKernelState[meshKernelId].m_mesh2d->GetNumNodes() <= 0)
            {
                throw meshkernel::ConstraintError("The selected mesh has no nodes.");
            }

            const auto points = ConvertGeometryListToPointVector(geometryList);

            const auto polygon = meshkernel::Polygons(points, meshKernelState[meshKernelId].m_mesh2d->m_projection);

            meshkernel::MeshRefinement meshRefinement(*meshKernelState[meshKernelId].m_mesh2d, polygon, meshRefinementParameters);
            meshKernelState[meshKernelId].m_undoStack.Add(meshRefinement.Compute());
        }
        catch (...)
        {
            lastExitCode = HandleException();
        }
        return lastExitCode;
    }

    MKERNEL_API int mkernel_mesh2d_remove_disconnected_regions(int meshKernelId)
    {
        lastExitCode = meshkernel::ExitCode::Success;
        try
        {
            if (!meshKernelState.contains(meshKernelId))
            {
                throw meshkernel::MeshKernelError("The selected mesh kernel id does not exist.");
            }
            if (meshKernelState[meshKernelId].m_mesh2d->GetNumNodes() <= 0)
            {
                throw meshkernel::ConstraintError("The selected mesh has no nodes.");
            }

            meshkernel::RemoveDisconnectedRegions removeDisconnectedRegions;
            meshKernelState[meshKernelId].m_undoStack.Add(removeDisconnectedRegions.Compute(*meshKernelState[meshKernelId].m_mesh2d));
        }
        catch (...)
        {
            lastExitCode = HandleException();
        }
        return lastExitCode;
    }

    MKERNEL_API int mkernel_mesh2d_get_node_index(int meshKernelId,
                                                  double xCoordinate,
                                                  double yCoordinate,
                                                  double searchRadius,
                                                  double xLowerLeftBoundingBox,
                                                  double yLowerLeftBoundingBox,
                                                  double xUpperRightBoundingBox,
                                                  double yUpperRightBoundingBox,
                                                  int& nodeIndex)
    {
        lastExitCode = meshkernel::ExitCode::Success;
        try
        {
            if (!meshKernelState.contains(meshKernelId))
            {
                throw meshkernel::MeshKernelError("The selected mesh kernel id does not exist.");
            }
            if (meshKernelState[meshKernelId].m_mesh2d->GetNumNodes() <= 0)
            {
                throw meshkernel::ConstraintError("The selected mesh has no nodes.");
            }

            meshkernel::Point const point{xCoordinate, yCoordinate};
            meshkernel::BoundingBox boundingBox{{xLowerLeftBoundingBox, yLowerLeftBoundingBox}, {xUpperRightBoundingBox, yUpperRightBoundingBox}};
            meshKernelState[meshKernelId].m_mesh2d->BuildTree(meshkernel::Location::Nodes, boundingBox);
            nodeIndex = static_cast<int>(meshKernelState[meshKernelId].m_mesh2d->FindNodeCloseToAPoint(point, searchRadius));
        }
        catch (...)
        {
            lastExitCode = HandleException();
        }
        return lastExitCode;
    }

    MKERNEL_API int mkernel_mesh2d_get_closest_node(int meshKernelId,
                                                    double xCoordinateIn,
                                                    double yCoordinateIn,
                                                    double searchRadius,
                                                    double xLowerLeftBoundingBox,
                                                    double yLowerLeftBoundingBox,
                                                    double xUpperRightBoundingBox,
                                                    double yUpperRightBoundingBox,
                                                    double& xCoordinateOut,
                                                    double& yCoordinateOut)
    {
        lastExitCode = meshkernel::ExitCode::Success;
        try
        {
            int nodeIndex;
            lastExitCode = static_cast<meshkernel::ExitCode>(mkernel_mesh2d_get_node_index(meshKernelId,
                                                                                           xCoordinateIn,
                                                                                           yCoordinateIn,
                                                                                           searchRadius,
                                                                                           xLowerLeftBoundingBox,
                                                                                           yLowerLeftBoundingBox,
                                                                                           xUpperRightBoundingBox,
                                                                                           yUpperRightBoundingBox,
                                                                                           nodeIndex));

            // Set the node coordinate
            const auto foundNode = meshKernelState[meshKernelId].m_mesh2d->Node(nodeIndex);
            xCoordinateOut = foundNode.x;
            yCoordinateOut = foundNode.y;
        }
        catch (...)
        {
            lastExitCode = HandleException();
        }
        return lastExitCode;
    }

    MKERNEL_API int mkernel_polygon_get_included_points(int meshKernelId, const GeometryList& selectingPolygon, const GeometryList& polygonToSelect, GeometryList& selectionResults)
    {
        lastExitCode = meshkernel::ExitCode::Success;
        try
        {
            if (!meshKernelState.contains(meshKernelId))
            {
                throw meshkernel::MeshKernelError("The selected mesh kernel id does not exist.");
            }
            auto const polygonVector = ConvertGeometryListToPointVector(selectingPolygon);

            auto const points = ConvertGeometryListToPointVector(polygonToSelect);

            const meshkernel::Polygons localPolygon(polygonVector, meshKernelState[meshKernelId].m_mesh2d->m_projection);

            for (size_t i = 0; i < points.size(); ++i)
            {
                selectionResults.values[i] = localPolygon.IsPointInPolygon(points[i], 0) ? 1.0 : 0.0;
            }
        }
        catch (...)
        {
            lastExitCode = HandleException();
        }
        return lastExitCode;
    }

    MKERNEL_API int mkernel_mesh2d_rotate(int meshKernelId, double centreX, double centreY, double theta)
    {
        lastExitCode = meshkernel::ExitCode::Success;

        try
        {
            if (!meshKernelState.contains(meshKernelId))
            {
                throw meshkernel::MeshKernelError("The selected mesh kernel id does not exist.");
            }

            meshkernel::RigidBodyTransformation transformation;
            meshkernel::Translation translation;

            // Translate centre of rotation to origin
            transformation.compose(meshkernel::Translation(meshkernel::Vector(-centreX, -centreY)));
            // Add rotation
            transformation.compose(meshkernel::Rotation(theta));
            // Translate origin back to centre of rotation
            transformation.compose(meshkernel::Translation(meshkernel::Vector(centreX, centreY)));

            meshKernelState[meshKernelId].m_undoStack.Add(meshkernel::MeshTransformation::Compute(*meshKernelState[meshKernelId].m_mesh2d, transformation));
        }
        catch (...)
        {
            lastExitCode = HandleException();
        }
        return lastExitCode;
    }

    MKERNEL_API int mkernel_mesh2d_translate(int meshKernelId, double translationX, double translationY)
    {
        lastExitCode = meshkernel::ExitCode::Success;

        try
        {
            if (!meshKernelState.contains(meshKernelId))
            {
                throw meshkernel::MeshKernelError("The selected mesh kernel id does not exist.");
            }

            meshkernel::Translation translation(meshkernel::Vector(translationX, translationY));
            meshKernelState[meshKernelId].m_undoStack.Add(meshkernel::MeshTransformation::Compute(*meshKernelState[meshKernelId].m_mesh2d, translation));
        }
        catch (...)
        {
            lastExitCode = HandleException();
        }
        return lastExitCode;
    }

    MKERNEL_API int mkernel_mesh2d_casulli_refinement(int meshKernelId)
    {
        lastExitCode = meshkernel::ExitCode::Success;

        try
        {
            if (!meshKernelState.contains(meshKernelId))
            {
                throw meshkernel::MeshKernelError("The selected mesh kernel id does not exist.");
            }

            meshKernelState[meshKernelId].m_undoStack.Add(meshkernel::CasulliRefinement::Compute(*meshKernelState[meshKernelId].m_mesh2d));
        }
        catch (...)
        {
            lastExitCode = HandleException();
        }
        return lastExitCode;
    }

    MKERNEL_API int mkernel_splines_snap_to_landboundary(int meshKernelId,
                                                         const GeometryList& land,
                                                         GeometryList& splines,
                                                         int startSplineIndex,
                                                         int endSplineIndex)
    {
        lastExitCode = meshkernel::ExitCode::Success;

        try
        {
            if (!meshKernelState.contains(meshKernelId))
            {
                throw meshkernel::MeshKernelError("The selected mesh kernel id does not exist.");
            }

            if (startSplineIndex < 0)
            {
                throw meshkernel::ConstraintError("Start spline index is less than zero: {}", startSplineIndex);
            }

            if (startSplineIndex > endSplineIndex)
            {
                throw meshkernel::ConstraintError("Invalid spline range: {} > {}",
                                                  startSplineIndex,
                                                  endSplineIndex);
            }

            if (land.num_coordinates == 0)
            {
                throw meshkernel::MeshKernelError("Land boundary has no point values.");
            }

            if (land.coordinates_x == nullptr || land.coordinates_y == nullptr)
            {
                throw meshkernel::MeshKernelError("Land boundary data is null.");
            }

            if (splines.num_coordinates == 0)
            {
                throw meshkernel::MeshKernelError("Spline has no point values.");
            }

            if (splines.coordinates_x == nullptr || splines.coordinates_y == nullptr)
            {
                throw meshkernel::MeshKernelError("Spline data is null.");
            }

            if (startSplineIndex > splines.num_coordinates)
            {
                throw meshkernel::ConstraintError("Invalid spline range: start greater than number of spline coordinates {} > {}",
                                                  startSplineIndex,
                                                  splines.num_coordinates);
            }

            if (endSplineIndex >= splines.num_coordinates)
            {
                throw meshkernel::ConstraintError("Invalid spline range: end greater than number of spline coordinates {} >= {}",
                                                  endSplineIndex,
                                                  splines.num_coordinates);
            }

            std::vector<meshkernel::Point> landBoundaryPoints(ConvertGeometryListToPointVector(land));
            std::vector<meshkernel::Point> splinePoints(ConvertGeometryListToPointVector(splines));

            meshkernel::LandBoundary landBoundary(landBoundaryPoints);
            meshkernel::Splines splineValues(meshKernelState[meshKernelId].m_mesh2d->m_projection);

            splineValues.AddSpline(splinePoints, startSplineIndex, static_cast<meshkernel::UInt>(splinePoints.size()));

            //--------------------------------
            // Snap specified splines to the land boundary
            splineValues.SnapSpline(0, landBoundary);

            //--------------------------------
            // Now copy back the snapped spline values

            int splinePointIndex = startSplineIndex;

            // Now copy back to spline (geometry-list)
            for (int i = startSplineIndex; i <= endSplineIndex; ++i)
            {
                const meshkernel::Point& splinePoint = splineValues.m_splineNodes[0][i];
                splines.coordinates_x[splinePointIndex] = splinePoint.x;
                splines.coordinates_y[splinePointIndex] = splinePoint.y;
                ++splinePointIndex;
            }
        }
        catch (...)
        {
            lastExitCode = HandleException();
        }
        return lastExitCode;
    }

    MKERNEL_API int mkernel_polygon_snap_to_landboundary(int meshKernelId,
                                                         const GeometryList& land,
                                                         GeometryList& polygon,
                                                         int startIndex,
                                                         int endIndex)
    {
        lastExitCode = meshkernel::ExitCode::Success;

        try
        {
            if (!meshKernelState.contains(meshKernelId))
            {
                throw meshkernel::MeshKernelError("The selected mesh kernel id does not exist.");
            }

            if (land.num_coordinates == 0)
            {
                throw meshkernel::MeshKernelError("Land boundary has no point values.");
            }

            if (land.coordinates_x == nullptr || land.coordinates_y == nullptr)
            {
                throw meshkernel::MeshKernelError("Land boundary data is null.");
            }

            if (polygon.num_coordinates == 0)
            {
                throw meshkernel::MeshKernelError("Polygon has no point values.");
            }

            if (polygon.coordinates_x == nullptr || polygon.coordinates_y == nullptr)
            {
                throw meshkernel::MeshKernelError("Polygon data is null.");
            }

            if (startIndex < 0 || endIndex < 0)
            {
                throw meshkernel::ConstraintError("Invalid polygon points range: startIndex and/or endIndex {} < 0 and/or {} < 0",
                                                  startIndex,
                                                  endIndex);
            }

            if (startIndex > endIndex)
            {
                throw meshkernel::ConstraintError("Invalid polygon points range: startIndex greater than endIndex {} > {}",
                                                  startIndex,
                                                  endIndex);
            }

            if (endIndex >= polygon.num_coordinates)
            {
                throw meshkernel::ConstraintError("Invalid polygon points range: endIndex greater than number of polygon coordinates {} >= {}",
                                                  endIndex,
                                                  polygon.num_coordinates);
            }

            std::vector<meshkernel::Point> landBoundaryPoints(ConvertGeometryListToPointVector(land));
            std::vector<meshkernel::Point> polygonPoints(ConvertGeometryListToPointVector(polygon));

            meshkernel::LandBoundary landBoundary(landBoundaryPoints);
            meshkernel::Polygons polygons(polygonPoints, meshKernelState[meshKernelId].m_mesh2d->m_projection);

            polygons.SnapToLandBoundary(landBoundary, startIndex, endIndex);
            const auto [enclosureIndex, polygonStartNode, polygonEndNode] = polygons.PolygonIndex(startIndex, endIndex);

            //--------------------------------
            // Now copy back the polygon values

            const std::vector<meshkernel::Point>& snappedPolygonPoints = polygons.Enclosure(enclosureIndex).Outer().Nodes();

            for (int i = startIndex; i <= endIndex; ++i)
            {
                polygon.coordinates_x[i] = snappedPolygonPoints[i].x;
                polygon.coordinates_y[i] = snappedPolygonPoints[i].y;
            }
        }
        catch (...)
        {
            lastExitCode = HandleException();
        }
        return lastExitCode;
    }

    MKERNEL_API int mkernel_mesh2d_flip_edges(int meshKernelId,
                                              int isTriangulationRequired,
                                              int projectToLandBoundaryRequired,
                                              const GeometryList& selectingPolygon,
                                              const GeometryList& landBoundaries)
    {
        lastExitCode = meshkernel::ExitCode::Success;
        try
        {
            if (!meshKernelState.contains(meshKernelId))
            {
                throw meshkernel::MeshKernelError("The selected mesh kernel id does not exist.");
            }

            // build the selecting polygon
            auto const polygonNodesVector = ConvertGeometryListToPointVector(selectingPolygon);

            // build the land boundary
            auto const landBoundariesNodeVector = ConvertGeometryListToPointVector(landBoundaries);

            // construct all dependencies
            auto const polygon = meshkernel::Polygons(polygonNodesVector, meshKernelState[meshKernelId].m_mesh2d->m_projection);
            auto landBoundary = meshkernel::LandBoundaries(landBoundariesNodeVector, *meshKernelState[meshKernelId].m_mesh2d, polygon);
            bool const triangulateFaces = isTriangulationRequired == 0 ? false : true;
            bool const projectToLandBoundary = projectToLandBoundaryRequired == 0 ? false : true;

            const meshkernel::FlipEdges flipEdges(*meshKernelState[meshKernelId].m_mesh2d, landBoundary, triangulateFaces, projectToLandBoundary);

            meshKernelState[meshKernelId].m_undoStack.Add(flipEdges.Compute());
        }
        catch (...)
        {
            lastExitCode = HandleException();
        }
        return lastExitCode;
    }

    MKERNEL_API int mkernel_mesh2d_count_small_flow_edge_centers(int meshKernelId, double smallFlowEdgesLengthThreshold, int& numSmallFlowEdges)
    {
        lastExitCode = meshkernel::ExitCode::Success;
        try
        {
            if (!meshKernelState.contains(meshKernelId))
            {
                throw meshkernel::MeshKernelError("The selected mesh kernel id does not exist.");
            }
            const auto edgesCrossingSmallFlowEdges = meshKernelState[meshKernelId].m_mesh2d->GetEdgesCrossingSmallFlowEdges(smallFlowEdgesLengthThreshold);
            const auto smallFlowEdgeCenters = meshKernelState[meshKernelId].m_mesh2d->GetFlowEdgesCenters(edgesCrossingSmallFlowEdges);

            numSmallFlowEdges = static_cast<int>(smallFlowEdgeCenters.size());
        }
        catch (...)
        {
            lastExitCode = HandleException();
        }
        return lastExitCode;
    }

    MKERNEL_API int mkernel_mesh2d_get_small_flow_edge_centers(int meshKernelId, double smallFlowEdgesThreshold, GeometryList& result)
    {
        lastExitCode = meshkernel::ExitCode::Success;
        try
        {
            if (!meshKernelState.contains(meshKernelId))
            {
                throw meshkernel::MeshKernelError("The selected mesh kernel id does not exist.");
            }

            const auto edgesCrossingSmallFlowEdges = meshKernelState[meshKernelId].m_mesh2d->GetEdgesCrossingSmallFlowEdges(smallFlowEdgesThreshold);
            const auto smallFlowEdgeCenters = meshKernelState[meshKernelId].m_mesh2d->GetFlowEdgesCenters(edgesCrossingSmallFlowEdges);

            ConvertPointVectorToGeometryList(smallFlowEdgeCenters, result);
        }
        catch (...)
        {
            lastExitCode = HandleException();
        }
        return lastExitCode;
    }

    MKERNEL_API int mkernel_get_error(char* errorMessage)
    {
        lastExitCode = meshkernel::ExitCode::Success;
        std::memcpy(errorMessage, exceptionMessage, sizeof exceptionMessage);
        return lastExitCode;
    }

    MKERNEL_API int mkernel_get_exit_code_success(int& exitCode)
    {
        lastExitCode = meshkernel::ExitCode::Success;
        exitCode = meshkernel::ExitCode::Success;
        return lastExitCode;
    }

    MKERNEL_API int mkernel_get_exit_code_meshkernel_error(int& exitCode)
    {
        lastExitCode = meshkernel::ExitCode::Success;
        exitCode = meshkernel::ExitCode::MeshKernelErrorCode;
        return lastExitCode;
    }

    MKERNEL_API int mkernel_get_exit_code_not_implemented_error(int& exitCode)
    {
        lastExitCode = meshkernel::ExitCode::Success;
        exitCode = meshkernel::ExitCode::NotImplementedErrorCode;
        return lastExitCode;
    }

    MKERNEL_API int mkernel_get_exit_code_algorithm_error(int& exitCode)
    {
        lastExitCode = meshkernel::ExitCode::Success;
        exitCode = meshkernel::ExitCode::AlgorithmErrorCode;
        return lastExitCode;
    }

    MKERNEL_API int mkernel_get_exit_code_constraint_error(int& exitCode)
    {
        lastExitCode = meshkernel::ExitCode::Success;
        exitCode = meshkernel::ExitCode::ConstraintErrorCode;
        return lastExitCode;
    }

    MKERNEL_API int mkernel_get_exit_code_mesh_geometry_error(int& exitCode)
    {
        lastExitCode = meshkernel::ExitCode::Success;
        exitCode = meshkernel::ExitCode::MeshGeometryErrorCode;
        return lastExitCode;
    }

    MKERNEL_API int mkernel_get_exit_code_linear_algebra_error(int& exitCode)
    {
        lastExitCode = meshkernel::ExitCode::Success;
        exitCode = meshkernel::ExitCode::LinearAlgebraErrorCode;
        return lastExitCode;
    }

    MKERNEL_API int mkernel_get_exit_code_range_error(int& exitCode)
    {
        lastExitCode = meshkernel::ExitCode::Success;
        exitCode = meshkernel::ExitCode::RangeErrorCode;
        return lastExitCode;
    }

    MKERNEL_API int mkernel_get_exit_code_stdlib_exception(int& exitCode)
    {
        lastExitCode = meshkernel::ExitCode::Success;
        exitCode = meshkernel::ExitCode::StdLibExceptionCode;
        return lastExitCode;
    }

    MKERNEL_API int mkernel_get_exit_code_unknown_exception(int& exitCode)
    {
        lastExitCode = meshkernel::ExitCode::Success;
        exitCode = meshkernel::ExitCode::UnknownExceptionCode;
        return lastExitCode;
    }

    MKERNEL_API int mkernel_get_version(char* version)
    {
        lastExitCode = meshkernel::ExitCode::Success;
        std::memcpy(version, versionString, sizeof versionString);
        return lastExitCode;
    }

    MKERNEL_API int mkernel_get_geometry_error(int& meshIndex, int& meshLocation)
    {
        lastExitCode = meshkernel::ExitCode::Success;
        meshIndex = static_cast<int>(invalidMeshIndex);
        meshLocation = static_cast<int>(invalidMeshLocation);
        return lastExitCode;
    }

    MKERNEL_API int mkernel_mesh2d_count_obtuse_triangles(int meshKernelId, int& numObtuseTriangles)
    {
        lastExitCode = meshkernel::ExitCode::Success;
        try
        {
            if (!meshKernelState.contains(meshKernelId))
            {
                throw meshkernel::MeshKernelError("The selected mesh kernel id does not exist.");
            }

            const auto obtuseTriangles = meshKernelState[meshKernelId].m_mesh2d->GetObtuseTrianglesCenters();

            numObtuseTriangles = static_cast<int>(obtuseTriangles.size());
        }
        catch (...)
        {
            lastExitCode = HandleException();
        }
        return lastExitCode;
    }

    MKERNEL_API int mkernel_mesh2d_get_obtuse_triangles_mass_centers(int meshKernelId, GeometryList& result)
    {
        lastExitCode = meshkernel::ExitCode::Success;
        try
        {
            if (!meshKernelState.contains(meshKernelId))
            {
                throw meshkernel::MeshKernelError("The selected mesh kernel id does not exist.");
            }

            const auto obtuseTriangles = meshKernelState[meshKernelId].m_mesh2d->GetObtuseTrianglesCenters();

            ConvertPointVectorToGeometryList(obtuseTriangles, result);
        }
        catch (...)
        {
            lastExitCode = HandleException();
        }
        return lastExitCode;
    }

    MKERNEL_API int mkernel_mesh2d_delete_small_flow_edges_and_small_triangles(int meshKernelId, double smallFlowEdgesThreshold, double minFractionalAreaTriangles)
    {
        lastExitCode = meshkernel::ExitCode::Success;
        try
        {
            if (!meshKernelState.contains(meshKernelId))
            {
                throw meshkernel::MeshKernelError("The selected mesh kernel id does not exist.");
            }

<<<<<<< HEAD
            [[maybe_unused]] auto undoAction1 = meshKernelState[meshKernelId].m_mesh2d->DeleteSmallFlowEdges(smallFlowEdgesThreshold);
            [[maybe_unused]] auto undoAction2 = meshKernelState[meshKernelId].m_mesh2d->DeleteSmallTrianglesAtBoundaries(minFractionalAreaTriangles);
=======
            std::unique_ptr<meshkernel::CompoundUndoAction> undoSmallFlowEdges = meshkernel::CompoundUndoAction::Create();
            undoSmallFlowEdges->Add(meshKernelState[meshKernelId].m_mesh2d->DeleteSmallFlowEdges(smallFlowEdgesThreshold));
            undoSmallFlowEdges->Add(meshKernelState[meshKernelId].m_mesh2d->DeleteSmallTrianglesAtBoundaries(minFractionalAreaTriangles));
            meshKernelState[meshKernelId].m_undoStack.Add(std::move(undoSmallFlowEdges));
>>>>>>> 197d1d57
        }
        catch (...)
        {
            lastExitCode = HandleException();
        }
        return lastExitCode;
    }

    MKERNEL_API int mkernel_contacts_compute_single(int meshKernelId,
                                                    const int* oneDNodeMask,
                                                    const GeometryList& polygons,
                                                    double projectionFactor)
    {
        lastExitCode = meshkernel::ExitCode::Success;
        try
        {
            if (!meshKernelState.contains(meshKernelId))
            {
                throw meshkernel::MeshKernelError("The selected mesh kernel id does not exist.");
            }

            // Convert 1D node mask from int** to vector<bool>
            auto num1DNodes = meshKernelState[meshKernelId].m_mesh1d->GetNumNodes();
            auto meshKernel1DNodeMask = ConvertIntegerArrayToBoolVector(oneDNodeMask,
                                                                        num1DNodes);

            // Convert polygon date from GeometryList to Polygons
            auto polygonPoints = ConvertGeometryListToPointVector(polygons);
            const meshkernel::Polygons meshKernelPolygons(polygonPoints,
                                                          meshKernelState[meshKernelId].m_mesh2d->m_projection);

            // Execute
            meshKernelState[meshKernelId].m_contacts = std::make_unique<meshkernel::Contacts>(*meshKernelState[meshKernelId].m_mesh1d, *meshKernelState[meshKernelId].m_mesh2d);
            meshKernelState[meshKernelId].m_contacts->ComputeSingleContacts(meshKernel1DNodeMask, meshKernelPolygons, projectionFactor);
        }
        catch (...)
        {
            lastExitCode = HandleException();
        }
        return lastExitCode;
    }

    MKERNEL_API int mkernel_contacts_compute_multiple(int meshKernelId,
                                                      const int* oneDNodeMask)
    {
        lastExitCode = meshkernel::ExitCode::Success;
        try
        {
            if (!meshKernelState.contains(meshKernelId))
            {
                throw meshkernel::MeshKernelError("The selected mesh kernel id does not exist.");
            }

            // Convert 1D node mask from int** to vector<bool>
            auto num1DNodes = meshKernelState[meshKernelId].m_mesh1d->GetNumNodes();
            auto meshKernel1DNodeMask = ConvertIntegerArrayToBoolVector(oneDNodeMask,
                                                                        num1DNodes);

            // Execute
            meshKernelState[meshKernelId].m_contacts = std::make_unique<meshkernel::Contacts>(*meshKernelState[meshKernelId].m_mesh1d, *meshKernelState[meshKernelId].m_mesh2d);
            meshKernelState[meshKernelId].m_contacts->ComputeMultipleContacts(meshKernel1DNodeMask);
        }
        catch (...)
        {
            lastExitCode = HandleException();
        }
        return lastExitCode;
    }

    MKERNEL_API int mkernel_contacts_compute_with_polygons(int meshKernelId,
                                                           const int* oneDNodeMask,
                                                           const GeometryList& polygons)
    {
        lastExitCode = meshkernel::ExitCode::Success;
        try
        {
            if (!meshKernelState.contains(meshKernelId))
            {
                throw meshkernel::MeshKernelError("The selected mesh kernel id does not exist.");
            }

            // Convert 1D node mask from int* to vector<bool>
            auto num1DNodes = meshKernelState[meshKernelId].m_mesh1d->GetNumNodes();
            auto meshKernel1DNodeMask = ConvertIntegerArrayToBoolVector(oneDNodeMask,
                                                                        num1DNodes);

            // Convert polygon date from GeometryList to Polygons
            auto polygonPoints = ConvertGeometryListToPointVector(polygons);
            const meshkernel::Polygons meshKernelPolygons(polygonPoints,
                                                          meshKernelState[meshKernelId].m_mesh2d->m_projection);

            // Execute
            meshKernelState[meshKernelId].m_contacts = std::make_unique<meshkernel::Contacts>(*meshKernelState[meshKernelId].m_mesh1d, *meshKernelState[meshKernelId].m_mesh2d);
            meshKernelState[meshKernelId].m_contacts->ComputeContactsWithPolygons(meshKernel1DNodeMask,
                                                                                  meshKernelPolygons);
        }
        catch (...)
        {
            lastExitCode = HandleException();
        }
        return lastExitCode;
    }
    MKERNEL_API int mkernel_contacts_compute_with_points(int meshKernelId,
                                                         const int* oneDNodeMask,
                                                         const GeometryList& points)
    {
        lastExitCode = meshkernel::ExitCode::Success;
        try
        {
            if (!meshKernelState.contains(meshKernelId))
            {
                throw meshkernel::MeshKernelError("The selected mesh kernel id does not exist.");
            }

            // Convert 1D node mask from int* to vector<bool>
            auto num1DNodes = meshKernelState[meshKernelId].m_mesh1d->GetNumNodes();
            auto meshKernel1DNodeMask = ConvertIntegerArrayToBoolVector(oneDNodeMask,
                                                                        num1DNodes);

            // Convert polygon date from GeometryList to Point vector
            auto meshKernelPoints = ConvertGeometryListToPointVector(points);
            // Execute
            meshKernelState[meshKernelId].m_contacts = std::make_unique<meshkernel::Contacts>(*meshKernelState[meshKernelId].m_mesh1d, *meshKernelState[meshKernelId].m_mesh2d);
            meshKernelState[meshKernelId].m_contacts->ComputeContactsWithPoints(meshKernel1DNodeMask, meshKernelPoints);
        }
        catch (...)
        {
            lastExitCode = HandleException();
        }
        return lastExitCode;
    }

    MKERNEL_API int mkernel_mesh2d_connect_meshes(int meshKernelId, const Mesh2D& mesh2d, double searchFraction)
    {
        lastExitCode = meshkernel::ExitCode::Success;
        try
        {
            if (!meshKernelState.contains(meshKernelId))
            {
                throw meshkernel::MeshKernelError("The selected mesh kernel id does not exist.");
            }

            // convert raw arrays to containers
            const auto edges2d = meshkernel::ConvertToEdgeNodesVector(mesh2d.num_edges,
                                                                      mesh2d.edge_nodes);

            const auto nodes2d = meshkernel::ConvertToNodesVector(mesh2d.num_nodes,
                                                                  mesh2d.node_x,
                                                                  mesh2d.node_y);

            std::unique_ptr<meshkernel::Mesh2D> meshToConnect;

            if (mesh2d.num_faces > 0 && mesh2d.face_nodes != nullptr && mesh2d.nodes_per_face != nullptr)
            {

                const auto face_nodes = meshkernel::ConvertToFaceNodesVector(mesh2d.num_faces, mesh2d.face_nodes, mesh2d.nodes_per_face);

                std::vector<meshkernel::UInt> num_face_nodes;
                num_face_nodes.reserve(mesh2d.num_faces);

                for (auto n = 0; n < mesh2d.num_faces; n++)
                {
                    num_face_nodes.emplace_back(static_cast<meshkernel::UInt>(mesh2d.nodes_per_face[n]));
                }

                meshToConnect = std::make_unique<meshkernel::Mesh2D>(edges2d,
                                                                     nodes2d,
                                                                     face_nodes,
                                                                     num_face_nodes,
                                                                     meshKernelState[meshKernelId].m_projection);
            }
            else
            {
                // Do not change the pointer, just the object it is pointing to
                // Compute the faces
                meshToConnect = std::make_unique<meshkernel::Mesh2D>(edges2d, nodes2d, meshKernelState[meshKernelId].m_projection);
            }

            const auto mergedMeshes = meshkernel::Mesh2D::Merge(*meshKernelState[meshKernelId].m_mesh2d, *meshToConnect);
            meshKernelState[meshKernelId].m_undoStack.Add(meshkernel::ConnectMeshes::Compute(*mergedMeshes, searchFraction));
            meshKernelState[meshKernelId].m_mesh2d->SetNodes(mergedMeshes->Nodes());
            meshKernelState[meshKernelId].m_mesh2d->SetEdges(mergedMeshes->Edges());
            meshKernelState[meshKernelId].m_mesh2d->m_projection = mergedMeshes->m_projection;
            meshKernelState[meshKernelId].m_mesh2d->Administrate();
        }
        catch (...)
        {
            lastExitCode = HandleException();
        }
        return lastExitCode;
    }

    MKERNEL_API int mkernel_contacts_compute_boundary(int meshKernelId,
                                                      const int* oneDNodeMask,
                                                      const GeometryList& polygons,
                                                      double searchRadius)
    {
        lastExitCode = meshkernel::ExitCode::Success;
        try
        {
            if (!meshKernelState.contains(meshKernelId))
            {
                throw meshkernel::MeshKernelError("The selected mesh kernel id does not exist.");
            }

            // Convert 1D node mask from int* to vector<bool>
            auto const num1DNodes = meshKernelState[meshKernelId].m_mesh1d->GetNumNodes();
            auto const meshKernel1DNodeMask = ConvertIntegerArrayToBoolVector(oneDNodeMask, num1DNodes);

            // Convert polygon date from GeometryList to Polygons
            auto const polygonPoints = ConvertGeometryListToPointVector(polygons);
            const meshkernel::Polygons meshKernelPolygons(polygonPoints, meshKernelState[meshKernelId].m_mesh2d->m_projection);

            // Execute
            meshKernelState[meshKernelId].m_contacts = std::make_unique<meshkernel::Contacts>(*meshKernelState[meshKernelId].m_mesh1d, *meshKernelState[meshKernelId].m_mesh2d);
            meshKernelState[meshKernelId].m_contacts->ComputeBoundaryContacts(meshKernel1DNodeMask, meshKernelPolygons, searchRadius);
        }
        catch (...)
        {
            lastExitCode = HandleException();
        }
        return lastExitCode;
    }

    MKERNEL_API int mkernel_curvilinear_refine(int meshKernelId,
                                               double xLowerLeftCorner,
                                               double yLowerLeftCorner,
                                               double xUpperRightCorner,
                                               double yUpperRightCorner,
                                               int refinement)
    {
        lastExitCode = meshkernel::ExitCode::Success;
        try
        {
            if (!meshKernelState.contains(meshKernelId))
            {
                throw meshkernel::MeshKernelError("The selected mesh kernel id does not exist.");
            }
            meshkernel::Point const firstPoint{xLowerLeftCorner, yLowerLeftCorner};
            meshkernel::Point const secondPoint{xUpperRightCorner, yUpperRightCorner};

            // Execute
            meshkernel::CurvilinearGridRefinement curvilinearGridRefinement(*meshKernelState[meshKernelId].m_curvilinearGrid, refinement);
            curvilinearGridRefinement.SetBlock(firstPoint, secondPoint);
            meshKernelState[meshKernelId].m_undoStack.Add(curvilinearGridRefinement.Compute());
        }
        catch (...)
        {
            lastExitCode = HandleException();
        }
        return lastExitCode;
    }

    MKERNEL_API int mkernel_curvilinear_derefine(int meshKernelId,
                                                 double xLowerLeftCorner,
                                                 double yLowerLeftCorner,
                                                 double xUpperRightCorner,
                                                 double yUpperRightCorner)
    {
        lastExitCode = meshkernel::ExitCode::Success;
        try
        {
            if (!meshKernelState.contains(meshKernelId))
            {
                throw meshkernel::MeshKernelError("The selected mesh kernel id does not exist.");
            }

            meshkernel::Point const firstPoint{xLowerLeftCorner, yLowerLeftCorner};
            meshkernel::Point const secondPoint{xUpperRightCorner, yUpperRightCorner};

            // Execute
            meshkernel::CurvilinearGridDeRefinement curvilinearGridDeRefinement(*meshKernelState[meshKernelId].m_curvilinearGrid);

            curvilinearGridDeRefinement.SetBlock(firstPoint, secondPoint);
            meshKernelState[meshKernelId].m_undoStack.Add(curvilinearGridDeRefinement.Compute());
        }
        catch (...)
        {
            lastExitCode = HandleException();
        }
        return lastExitCode;
    }

    MKERNEL_API int mkernel_curvilinear_compute_transfinite_from_splines(int meshKernelId,
                                                                         const GeometryList& splines,
                                                                         const meshkernel::CurvilinearParameters& curvilinearParameters)
    {
        lastExitCode = meshkernel::ExitCode::Success;
        try
        {
            if (!meshKernelState.contains(meshKernelId))
            {
                throw meshkernel::MeshKernelError("The selected mesh kernel id does not exist.");
            }

            // Use the default constructor, no instance present
            const auto meshKernelSplines = std::make_shared<meshkernel::Splines>(meshKernelState[meshKernelId].m_projection);
            SetSplines(splines, *meshKernelSplines);

            // Create algorithm and set the splines
            meshkernel::CurvilinearGridFromSplinesTransfinite curvilinearGridFromSplinesTransfinite(meshKernelSplines, curvilinearParameters);

            // Set the state
            meshKernelState[meshKernelId].m_curvilinearGrid = curvilinearGridFromSplinesTransfinite.Compute();
        }
        catch (...)
        {
            lastExitCode = HandleException();
        }
        return lastExitCode;
    }

    MKERNEL_API int mkernel_curvilinear_compute_transfinite_from_polygon(int meshKernelId,
                                                                         const GeometryList& polygons,
                                                                         int firstNode,
                                                                         int secondNode,
                                                                         int thirdNode,
                                                                         int useFourthSide)
    {
        lastExitCode = meshkernel::ExitCode::Success;
        try
        {
            if (!meshKernelState.contains(meshKernelId))
            {
                throw meshkernel::MeshKernelError("The selected mesh kernel id does not exist.");
            }

            auto polygonPoints = ConvertGeometryListToPointVector(polygons);

            meshkernel::Polygon localPolygon(polygonPoints, meshKernelState[meshKernelId].m_projection);

            const meshkernel::CurvilinearGridFromPolygon curvilinearGridFromPolygon(localPolygon);

            const bool useFourthSideBool = useFourthSide == 1 ? true : false;

            // set the curvilinear state
            meshKernelState[meshKernelId].m_curvilinearGrid = curvilinearGridFromPolygon.Compute(firstNode, secondNode, thirdNode, useFourthSideBool);
        }
        catch (...)
        {
            lastExitCode = HandleException();
        }
        return lastExitCode;
    }

    MKERNEL_API int mkernel_curvilinear_compute_transfinite_from_triangle(int meshKernelId,
                                                                          const GeometryList& polygon,
                                                                          int firstNode,
                                                                          int secondNode,
                                                                          int thirdNode)
    {
        lastExitCode = meshkernel::ExitCode::Success;
        try
        {
            if (!meshKernelState.contains(meshKernelId))
            {
                throw meshkernel::MeshKernelError("The selected mesh kernel id does not exist.");
            }

            auto polygonPoints = ConvertGeometryListToPointVector(polygon);

            meshkernel::Polygon localPolygon(polygonPoints, meshKernelState[meshKernelId].m_projection);

            const meshkernel::CurvilinearGridFromPolygon curvilinearGridFromPolygon(localPolygon);

            // set the curvilinear state
            meshKernelState[meshKernelId].m_curvilinearGrid = curvilinearGridFromPolygon.Compute(firstNode, secondNode, thirdNode);
        }
        catch (...)
        {
            lastExitCode = HandleException();
        }
        return lastExitCode;
    }

    MKERNEL_API int mkernel_curvilinear_compute_orthogonal_grid_from_splines(int meshKernelId,
                                                                             const GeometryList& geometryListIn,
                                                                             const meshkernel::CurvilinearParameters& curvilinearParameters,
                                                                             const meshkernel::SplinesToCurvilinearParameters& splinesToCurvilinearParameters)
    {
        lastExitCode = meshkernel::ExitCode::Success;
        try
        {
            if (!meshKernelState.contains(meshKernelId))
            {
                throw meshkernel::MeshKernelError("The selected mesh kernel id does not exist.");
            }

            // use the default constructor, no instance present
            const auto spline = std::make_shared<meshkernel::Splines>(meshKernelState[meshKernelId].m_projection);
            SetSplines(geometryListIn, *spline);

            meshkernel::CurvilinearGridFromSplines curvilinearGridFromSplines(spline, curvilinearParameters, splinesToCurvilinearParameters);

            // set the curvilinear state
            meshKernelState[meshKernelId].m_curvilinearGrid = curvilinearGridFromSplines.Compute();
        }
        catch (...)
        {
            lastExitCode = HandleException();
        }
        return lastExitCode;
    }

    MKERNEL_API int mkernel_curvilinear_compute_curvature(int meshKernelId, int direction, double* curvature)
    {
        lastExitCode = meshkernel::ExitCode::Success;
        try
        {
            if (curvature == nullptr)
            {
                throw meshkernel::ConstraintError("The curvautre array is null");
            }

            if (!meshKernelState.contains(meshKernelId))
            {
                throw meshkernel::MeshKernelError("The selected mesh kernel id, {}, does not exist.", meshKernelId);
            }

            if (meshKernelState[meshKernelId].m_curvilinearGrid == nullptr)
            {
                throw meshkernel::MeshKernelError("The curvilinear grid id, {}, does not exist.", meshKernelId);
            }

            meshkernel::CurvilinearDirection directionEnum = meshkernel::GetCurvilinearDirectionValue(direction);
            const meshkernel::CurvilinearGrid& grid = *meshKernelState[meshKernelId].m_curvilinearGrid;
            lin_alg::Matrix<double> curvatureMatrix;

            meshkernel::CurvilinearGridCurvature::Compute(grid, directionEnum, curvatureMatrix);
            Eigen::Map<lin_alg::Matrix<double>>(curvature, curvatureMatrix.rows(), curvatureMatrix.cols()) = curvatureMatrix;
        }
        catch (...)
        {
            lastExitCode = HandleException();
        }
        return lastExitCode;
    }

    MKERNEL_API int mkernel_curvilinear_compute_smoothness(int meshKernelId, int direction, double* smoothness)
    {
        lastExitCode = meshkernel::ExitCode::Success;
        try
        {
            if (smoothness == nullptr)
            {
                throw meshkernel::ConstraintError("The smoothness array is null");
            }

            if (!meshKernelState.contains(meshKernelId))
            {
                throw meshkernel::MeshKernelError("The selected mesh kernel id, {}, does not exist.", meshKernelId);
            }

            if (meshKernelState[meshKernelId].m_curvilinearGrid == nullptr)
            {
                throw meshkernel::MeshKernelError("The curvilinear grid id, {}, does not exist.", meshKernelId);
            }

            meshkernel::CurvilinearDirection directionEnum = meshkernel::GetCurvilinearDirectionValue(direction);
            const meshkernel::CurvilinearGrid& grid = *meshKernelState[meshKernelId].m_curvilinearGrid;
            lin_alg::Matrix<double> smoothnessMatrix;

            meshkernel::CurvilinearGridSmoothness::Compute(grid, directionEnum, smoothnessMatrix);
            Eigen::Map<lin_alg::Matrix<double>>(smoothness, smoothnessMatrix.rows(), smoothnessMatrix.cols()) = smoothnessMatrix;
        }
        catch (...)
        {
            lastExitCode = HandleException();
        }
        return lastExitCode;
    }

    MKERNEL_API int mkernel_curvilinear_initialize_orthogonal_grid_from_splines(int meshKernelId,
                                                                                const GeometryList& geometryList,
                                                                                const meshkernel::CurvilinearParameters& curvilinearParameters,
                                                                                const meshkernel::SplinesToCurvilinearParameters& splinesToCurvilinearParameters)
    {
        lastExitCode = meshkernel::ExitCode::Success;
        try
        {
            if (!meshKernelState.contains(meshKernelId))
            {
                throw meshkernel::MeshKernelError("The selected mesh kernel id does not exist.");
            }

            auto spline = std::make_shared<meshkernel::Splines>(meshKernelState[meshKernelId].m_projection);
            SetSplines(geometryList, *spline);

            meshKernelState[meshKernelId].m_curvilinearGridFromSplines = std::make_unique<meshkernel::CurvilinearGridFromSplines>(spline, curvilinearParameters, splinesToCurvilinearParameters);

            meshKernelState[meshKernelId].m_curvilinearGridFromSplines->Initialize();
        }
        catch (...)
        {
            lastExitCode = HandleException();
        }
        return lastExitCode;
    }

    MKERNEL_API int mkernel_curvilinear_iterate_orthogonal_grid_from_splines(int meshKernelId, int layer)
    {
        lastExitCode = meshkernel::ExitCode::Success;
        try
        {
            if (!meshKernelState.contains(meshKernelId))
            {
                throw meshkernel::MeshKernelError("The selected mesh kernel id does not exist.");
            }
            if (meshKernelState[meshKernelId].m_curvilinearGridFromSplines == nullptr)
            {
                throw meshkernel::MeshKernelError("CurvilinearGridFromSplines not instantiated.");
            }

            meshKernelState[meshKernelId].m_curvilinearGridFromSplines->Iterate(layer);
        }
        catch (...)
        {
            lastExitCode = HandleException();
        }
        return lastExitCode;
    }

    MKERNEL_API int mkernel_curvilinear_refresh_orthogonal_grid_from_splines(int meshKernelId)
    {
        lastExitCode = meshkernel::ExitCode::Success;
        try
        {
            if (!meshKernelState.contains(meshKernelId))
            {
                throw meshkernel::MeshKernelError("The selected mesh kernel id does not exist.");
            }

            if (meshKernelState[meshKernelId].m_curvilinearGridFromSplines == nullptr)
            {
                throw meshkernel::MeshKernelError("CurvilinearGridFromSplines not instantiated.");
            }

            meshKernelState[meshKernelId].m_curvilinearGrid = meshKernelState[meshKernelId].m_curvilinearGridFromSplines->ComputeCurvilinearGridFromGridPoints();
        }
        catch (...)
        {
            lastExitCode = HandleException();
        }
        return lastExitCode;
    }

    MKERNEL_API int mkernel_curvilinear_delete_orthogonal_grid_from_splines(int meshKernelId)
    {
        lastExitCode = meshkernel::ExitCode::Success;
        try
        {
            if (!meshKernelState.contains(meshKernelId))
            {
                throw meshkernel::MeshKernelError("The selected mesh kernel id does not exist.");
            }

            if (meshKernelState[meshKernelId].m_curvilinearGridFromSplines == nullptr)
            {
                throw meshkernel::MeshKernelError("CurvilinearGridFromSplines not instantiated.");
            }

            meshKernelState[meshKernelId].m_curvilinearGridFromSplines.reset();
        }
        catch (...)
        {
            lastExitCode = HandleException();
        }
        return lastExitCode;
    }

    MKERNEL_API int mkernel_curvilinear_compute_rectangular_grid(int meshKernelId,
                                                                 const meshkernel::MakeGridParameters& makeGridParameters)
    {
        lastExitCode = meshkernel::ExitCode::Success;
        try
        {
            if (!meshKernelState.contains(meshKernelId))
            {
                throw meshkernel::MeshKernelError("The selected mesh kernel id does not exist.");
            }

            meshKernelState[meshKernelId].m_curvilinearGrid = CreateRectangularCurvilinearGrid(makeGridParameters, meshKernelState[meshKernelId].m_projection);
        }
        catch (...)
        {
            lastExitCode = HandleException();
        }
        return lastExitCode;
    }

    MKERNEL_API int mkernel_curvilinear_compute_rectangular_grid_from_polygon(int meshKernelId,
                                                                              const meshkernel::MakeGridParameters& makeGridParameters,
                                                                              const GeometryList& geometryList)
    {
        lastExitCode = meshkernel::ExitCode::Success;
        try
        {
            if (!meshKernelState.contains(meshKernelId))
            {
                throw meshkernel::MeshKernelError("The selected mesh kernel id does not exist.");
            }

            meshKernelState[meshKernelId].m_curvilinearGrid = CreateRectangularCurvilinearGridFromPolygons(makeGridParameters,
                                                                                                           geometryList,
                                                                                                           meshKernelState[meshKernelId].m_projection);
        }
        catch (...)
        {
            lastExitCode = HandleException();
        }
        return lastExitCode;
    }

    MKERNEL_API int mkernel_curvilinear_compute_rectangular_grid_on_extension(int meshKernelId,
                                                                              const meshkernel::MakeGridParameters& makeGridParameters)
    {
        lastExitCode = meshkernel::ExitCode::Success;
        try
        {
            if (!meshKernelState.contains(meshKernelId))
            {
                throw meshkernel::MeshKernelError("The selected mesh kernel id does not exist.");
            }

            meshKernelState[meshKernelId].m_curvilinearGrid = CreateRectangularCurvilinearGridOnExtension(makeGridParameters,
                                                                                                          meshKernelState[meshKernelId].m_projection);
        }
        catch (...)
        {
            lastExitCode = HandleException();
        }
        return lastExitCode;
    }

    MKERNEL_API int mkernel_curvilinear_initialize_orthogonalize(int meshKernelId,
                                                                 const meshkernel::OrthogonalizationParameters& orthogonalizationParameters)
    {
        lastExitCode = meshkernel::ExitCode::Success;
        try
        {
            if (!meshKernelState.contains(meshKernelId))
            {
                throw meshkernel::MeshKernelError("The selected mesh kernel id does not exist.");
            }

            meshKernelState[meshKernelId].m_curvilinearGridOrthogonalization = std::make_unique<meshkernel::CurvilinearGridOrthogonalization>(*meshKernelState[meshKernelId].m_curvilinearGrid,
                                                                                                                                              orthogonalizationParameters);
        }
        catch (...)
        {
            lastExitCode = HandleException();
        }
        return lastExitCode;
    }

    MKERNEL_API int mkernel_curvilinear_set_block_orthogonalize(int meshKernelId,
                                                                double xLowerLeftCorner,
                                                                double yLowerLeftCorner,
                                                                double xUpperRightCorner,
                                                                double yUpperRightCorner)
    {
        lastExitCode = meshkernel::ExitCode::Success;
        try
        {
            if (!meshKernelState.contains(meshKernelId))
            {
                throw meshkernel::MeshKernelError("The selected mesh kernel state does not exist.");
            }

            if (meshKernelState[meshKernelId].m_curvilinearGridOrthogonalization == nullptr)
            {
                throw meshkernel::MeshKernelError("CurvilinearGridOrthogonalization not instantiated.");
            }

            meshkernel::Point firstPoint{xLowerLeftCorner, yLowerLeftCorner};
            meshkernel::Point secondPoint{xUpperRightCorner, yUpperRightCorner};

            // Execute
            meshKernelState[meshKernelId].m_curvilinearGridOrthogonalization->SetBlock(firstPoint, secondPoint);
        }
        catch (...)
        {
            lastExitCode = HandleException();
        }
        return lastExitCode;
    }

    MKERNEL_API int mkernel_curvilinear_set_frozen_lines_orthogonalize(int meshKernelId,
                                                                       double xFirstGridLineNode,
                                                                       double yFirstGridLineNode,
                                                                       double xSecondGridLineNode,
                                                                       double ySecondGridLineNode)

    {
        lastExitCode = meshkernel::ExitCode::Success;
        try
        {
            if (!meshKernelState.contains(meshKernelId))
            {
                throw meshkernel::MeshKernelError("The selected mesh kernel state does not exist.");
            }

            if (meshKernelState[meshKernelId].m_curvilinearGridOrthogonalization == nullptr)
            {
                throw meshkernel::MeshKernelError("CurvilinearGridOrthogonalization not instantiated.");
            }

            meshkernel::Point const firstPoint{xFirstGridLineNode, yFirstGridLineNode};
            meshkernel::Point const secondPoint{xSecondGridLineNode, ySecondGridLineNode};

            // Execute
            meshKernelState[meshKernelId].m_curvilinearGridOrthogonalization->SetLine(firstPoint, secondPoint);
        }
        catch (...)
        {
            lastExitCode = HandleException();
        }
        return lastExitCode;
    }

    MKERNEL_API int mkernel_curvilinear_orthogonalize(int meshKernelId)
    {
        lastExitCode = meshkernel::ExitCode::Success;
        try
        {
            if (!meshKernelState.contains(meshKernelId))
            {
                throw meshkernel::MeshKernelError("The selected mesh kernel state does not exist.");
            }

            if (meshKernelState[meshKernelId].m_curvilinearGridOrthogonalization == nullptr)
            {
                throw meshkernel::MeshKernelError("CurvilinearGridOrthogonalization not instantiated.");
            }

            // Execute
            meshKernelState[meshKernelId].m_undoStack.Add(meshKernelState[meshKernelId].m_curvilinearGridOrthogonalization->Compute());
        }
        catch (...)
        {
            lastExitCode = HandleException();
        }
        return lastExitCode;
    }

    MKERNEL_API int mkernel_curvilinear_finalize_orthogonalize(int meshKernelId)
    {
        lastExitCode = meshkernel::ExitCode::Success;
        try
        {
            if (!meshKernelState.contains(meshKernelId))
            {
                throw meshkernel::MeshKernelError("The selected mesh kernel state does not exist.");
            }

            if (meshKernelState[meshKernelId].m_curvilinearGridOrthogonalization == nullptr)
            {
                throw meshkernel::MeshKernelError("CurvilinearGridOrthogonalization not instantiated.");
            }

            meshKernelState[meshKernelId].m_curvilinearGridOrthogonalization.reset();
        }
        catch (...)
        {
            lastExitCode = HandleException();
        }
        return lastExitCode;
    }

    MKERNEL_API int mkernel_curvilinear_smoothing(int meshKernelId,
                                                  int smoothingIterations,
                                                  double xLowerLeftCorner,
                                                  double yLowerLeftCorner,
                                                  double xUpperRightCorner,
                                                  double yUpperRightCorner)

    {
        lastExitCode = meshkernel::ExitCode::Success;
        try
        {
            if (!meshKernelState.contains(meshKernelId))
            {
                throw meshkernel::MeshKernelError("The selected mesh kernel state does not exist.");
            }

            if (meshKernelState[meshKernelId].m_curvilinearGrid == nullptr)
            {
                throw meshkernel::MeshKernelError("Not a valid curvilinear grid instance.");
            }

            if (!meshKernelState[meshKernelId].m_curvilinearGrid->IsValid())
            {
                throw meshkernel::MeshKernelError("Not valid curvilinear grid.");
            }

            const meshkernel::Point firstPoint{xLowerLeftCorner, yLowerLeftCorner};
            const meshkernel::Point secondPoint{xUpperRightCorner, yUpperRightCorner};

            // Execute
            meshkernel::CurvilinearGridSmoothing curvilinearGridSmoothing(*meshKernelState[meshKernelId].m_curvilinearGrid,
                                                                          static_cast<meshkernel::UInt>(smoothingIterations));

            curvilinearGridSmoothing.SetBlock(firstPoint, secondPoint);
            meshKernelState[meshKernelId].m_undoStack.Add(curvilinearGridSmoothing.Compute());
        }
        catch (...)
        {
            lastExitCode = HandleException();
        }
        return lastExitCode;
    }

    MKERNEL_API int mkernel_curvilinear_smoothing_directional(int meshKernelId,
                                                              int smoothingIterations,
                                                              double xFirstGridlineNode,
                                                              double yFirstGridlineNode,
                                                              double xSecondGridLineNode,
                                                              double ySecondGridLineNode,
                                                              double xLowerLeftCornerSmoothingArea,
                                                              double yLowerLeftCornerSmoothingArea,
                                                              double xUpperRightCornerSmootingArea,
                                                              double yUpperRightCornerSmootingArea)
    {
        lastExitCode = meshkernel::ExitCode::Success;
        try
        {
            if (!meshKernelState.contains(meshKernelId))
            {
                throw meshkernel::MeshKernelError("The selected mesh kernel state does not exist.");
            }

            if (meshKernelState[meshKernelId].m_curvilinearGrid == nullptr)
            {
                throw meshkernel::MeshKernelError("Not a valid curvilinear grid instance.");
            }

            if (!meshKernelState[meshKernelId].m_curvilinearGrid->IsValid())
            {
                throw meshkernel::MeshKernelError("Not valid curvilinear grid.");
            }

            meshkernel::Point const firstNode{xFirstGridlineNode, yFirstGridlineNode};
            meshkernel::Point const secondNode{xSecondGridLineNode, ySecondGridLineNode};
            meshkernel::Point const lowerLeft{xLowerLeftCornerSmoothingArea, yLowerLeftCornerSmoothingArea};
            meshkernel::Point const upperRight{xUpperRightCornerSmootingArea, yUpperRightCornerSmootingArea};

            // Execute
            meshkernel::CurvilinearGridSmoothing curvilinearGridSmoothing(*meshKernelState[meshKernelId].m_curvilinearGrid, smoothingIterations);

            curvilinearGridSmoothing.SetLine(firstNode, secondNode);
            curvilinearGridSmoothing.SetBlock(lowerLeft, upperRight);

            meshKernelState[meshKernelId].m_curvilinearGrid = curvilinearGridSmoothing.ComputeDirectional();
        }
        catch (...)
        {
            lastExitCode = HandleException();
        }
        return lastExitCode;
    }

    MKERNEL_API int mkernel_curvilinear_initialize_line_shift(int meshKernelId)
    {

        lastExitCode = meshkernel::ExitCode::Success;
        try
        {
            if (!meshKernelState.contains(meshKernelId))
            {
                throw meshkernel::MeshKernelError("The selected mesh kernel state does not exist.");
            }

            if (meshKernelState[meshKernelId].m_curvilinearGrid == nullptr)
            {
                throw meshkernel::MeshKernelError("Not a valid curvilinear grid instance.");
            }

            if (!meshKernelState[meshKernelId].m_curvilinearGrid->IsValid())
            {
                throw meshkernel::MeshKernelError("Not valid curvilinear grid.");
            }

            meshKernelState[meshKernelId].m_curvilinearGridLineShift = std::make_unique<meshkernel::CurvilinearGridLineShift>(*meshKernelState[meshKernelId].m_curvilinearGrid);
        }
        catch (...)
        {
            lastExitCode = HandleException();
        }
        return lastExitCode;
    }

    MKERNEL_API int mkernel_curvilinear_set_line_line_shift(int meshKernelId,
                                                            double xFirstGridLineNode,
                                                            double yFirstGridLineNode,
                                                            double xSecondGridLineNode,
                                                            double ySecondGridLineNode)
    {
        lastExitCode = meshkernel::ExitCode::Success;
        try
        {
            if (!meshKernelState.contains(meshKernelId))
            {
                throw meshkernel::MeshKernelError("The selected mesh kernel state does not exist.");
            }

            meshkernel::Point const firstNode{xFirstGridLineNode, yFirstGridLineNode};
            meshkernel::Point const secondNode{xSecondGridLineNode, ySecondGridLineNode};

            meshKernelState[meshKernelId].m_curvilinearGridLineShift->SetLine(firstNode, secondNode);
        }
        catch (...)
        {
            lastExitCode = HandleException();
        }
        return lastExitCode;
    }

    MKERNEL_API int mkernel_curvilinear_set(int meshKernelId, const CurvilinearGrid& grid)
    {
        lastExitCode = meshkernel::ExitCode::Success;
        try
        {
            if (!meshKernelState.contains(meshKernelId))
            {
                throw meshkernel::MeshKernelError("The selected mesh kernel state does not exist.");
            }

            lin_alg::Matrix<meshkernel::Point> curviGridPoints(grid.num_n, grid.num_m);
            int nodeIndex = 0;
            for (int i = 0; i < grid.num_n; ++i)
            {
                for (int j = 0; j < grid.num_m; ++j)
                {

                    curviGridPoints(i, j) = meshkernel::Point(grid.node_x[nodeIndex], grid.node_y[nodeIndex]);
                    nodeIndex++;
                }
            }

            const auto& projection = meshKernelState[meshKernelId].m_projection;
            meshKernelState[meshKernelId].m_curvilinearGrid = std::make_unique<meshkernel::CurvilinearGrid>(curviGridPoints, projection);
        }
        catch (...)
        {
            lastExitCode = HandleException();
        }
        return lastExitCode;
    }

    MKERNEL_API int mkernel_curvilinear_set_block_line_shift(int meshKernelId,
                                                             double xLowerLeftCorner,
                                                             double yLowerLeftCorner,
                                                             double xUpperRightCorner,
                                                             double yUpperRightCorner)
    {
        lastExitCode = meshkernel::ExitCode::Success;
        try
        {
            if (!meshKernelState.contains(meshKernelId))
            {
                throw meshkernel::MeshKernelError("The selected mesh kernel state does not exist.");
            }

            meshkernel::Point const lowerLeftPoint{xLowerLeftCorner, yLowerLeftCorner};
            meshkernel::Point const upperRightPoint{xUpperRightCorner, yUpperRightCorner};

            meshKernelState[meshKernelId].m_curvilinearGridLineShift->SetBlock(lowerLeftPoint, upperRightPoint);
        }
        catch (...)
        {
            lastExitCode = HandleException();
        }
        return lastExitCode;
    }

    MKERNEL_API int mkernel_curvilinear_move_node_line_shift(int meshKernelId,
                                                             double xFromCoordinate,
                                                             double yFromCoordinate,
                                                             double xToCoordinate,
                                                             double yToCoordinate)
    {
        lastExitCode = meshkernel::ExitCode::Success;
        try
        {
            if (!meshKernelState.contains(meshKernelId))
            {
                throw meshkernel::MeshKernelError("The selected mesh kernel state does not exist.");
            }
            meshkernel::Point const fromPoint{xFromCoordinate, yFromCoordinate};
            meshkernel::Point const toPoint{xToCoordinate, yToCoordinate};
            meshKernelState[meshKernelId].m_undoStack.Add(meshKernelState[meshKernelId].m_curvilinearGridLineShift->MoveNode(fromPoint, toPoint));
        }
        catch (...)
        {
            lastExitCode = HandleException();
        }
        return lastExitCode;
    }

    MKERNEL_API int mkernel_curvilinear_line_shift(int meshKernelId)
    {
        lastExitCode = meshkernel::ExitCode::Success;
        try
        {
            if (!meshKernelState.contains(meshKernelId))
            {
                throw meshkernel::MeshKernelError("The selected mesh kernel state does not exist.");
            }

            if (meshKernelState[meshKernelId].m_curvilinearGridLineShift == nullptr)
            {
                throw meshkernel::MeshKernelError("Curvilinear grid line shift algorithm instance is null.");
            }

            meshKernelState[meshKernelId].m_undoStack.Add(meshKernelState[meshKernelId].m_curvilinearGridLineShift->Compute());
        }
        catch (...)
        {
            lastExitCode = HandleException();
        }
        return lastExitCode;
    }

    MKERNEL_API int mkernel_curvilinear_finalize_line_shift(int meshKernelId)
    {
        lastExitCode = meshkernel::ExitCode::Success;
        try
        {
            if (!meshKernelState.contains(meshKernelId))
            {
                throw meshkernel::MeshKernelError("The selected mesh kernel state does not exist.");
            }

            meshKernelState[meshKernelId].m_curvilinearGridLineShift.reset();
        }
        catch (...)
        {
            lastExitCode = HandleException();
        }
        return lastExitCode;
    }

    MKERNEL_API int mkernel_curvilinear_insert_face(int meshKernelId, double xCoordinate, double yCoordinate)
    {
        lastExitCode = meshkernel::ExitCode::Success;
        try
        {
            if (!meshKernelState.contains(meshKernelId))
            {
                throw meshkernel::MeshKernelError("The selected mesh kernel state does not exist.");
            }

            if (meshKernelState[meshKernelId].m_curvilinearGrid == nullptr)
            {
                throw meshkernel::MeshKernelError("Empty curvilinear grid");
            }

            if (!meshKernelState[meshKernelId].m_curvilinearGrid->IsValid())
            {
                throw meshkernel::MeshKernelError("Not valid curvilinear grid.");
            }

            meshkernel::Point const point{xCoordinate, yCoordinate};

            meshKernelState[meshKernelId].m_undoStack.Add(meshKernelState[meshKernelId].m_curvilinearGrid->InsertFace(point));
        }
        catch (...)
        {
            lastExitCode = HandleException();
        }
        return lastExitCode;
    }

    MKERNEL_API int mkernel_curvilinear_convert_to_mesh2d(int meshKernelId)
    {
        lastExitCode = meshkernel::ExitCode::Success;
        try
        {
            if (!meshKernelState.contains(meshKernelId))
            {
                throw meshkernel::MeshKernelError("The selected mesh kernel id does not exist.");
            }

            if (!meshKernelState[meshKernelId].m_curvilinearGrid->IsValid())
            {
                throw meshkernel::MeshKernelError("Invalid curvilinear grid");
            }

            if (meshKernelState[meshKernelId].m_mesh2d->GetNumNodes() > 0 &&
                meshKernelState[meshKernelId].m_curvilinearGrid->m_projection != meshKernelState[meshKernelId].m_mesh2d->m_projection)
            {
                throw meshkernel::MeshKernelError("The existing mesh2d projection is not equal to the curvilinear grid projection");
            }

            const auto [nodes, edges, gridIndices] = meshKernelState[meshKernelId].m_curvilinearGrid->ConvertCurvilinearToNodesAndEdges();

            *meshKernelState[meshKernelId].m_mesh2d += meshkernel::Mesh2D(edges, nodes, meshKernelState[meshKernelId].m_curvilinearGrid->m_projection);

            // curvilinear grid must be reset to an empty curvilinear grid
            meshKernelState[meshKernelId].m_curvilinearGrid = std::make_unique<meshkernel::CurvilinearGrid>();
        }
        catch (...)
        {
            lastExitCode = HandleException();
        }
        return lastExitCode;
    }

    MKERNEL_API int mkernel_curvilinear_delete_exterior(int meshKernelId,
                                                        double xFirstPointCoordinate,
                                                        double yFirstPointCoordinate,
                                                        double xSecondPointCoordinate,
                                                        double ySecondPointCoordinate)
    {
        lastExitCode = meshkernel::ExitCode::Success;
        try
        {
            if (!meshKernelState.contains(meshKernelId))
            {
                throw meshkernel::MeshKernelError("The selected mesh kernel id does not exist.");
            }

            if (meshKernelState[meshKernelId].m_curvilinearGrid == nullptr)
            {
                throw meshkernel::MeshKernelError("Not a valid curvilinear grid instance.");
            }

            if (!meshKernelState[meshKernelId].m_curvilinearGrid->IsValid())
            {
                throw meshkernel::MeshKernelError("Not valid curvilinear grid.");
            }
            meshkernel::CurvilinearGridDeleteExterior curvilinearDeleteExterior(*meshKernelState[meshKernelId].m_curvilinearGrid);

            curvilinearDeleteExterior.SetBlock({xFirstPointCoordinate, yFirstPointCoordinate},
                                               {xSecondPointCoordinate, ySecondPointCoordinate});

            meshKernelState[meshKernelId].m_undoStack.Add(curvilinearDeleteExterior.Compute());
        }
        catch (...)
        {
            lastExitCode = HandleException();
        }
        return lastExitCode;
    }

    MKERNEL_API int mkernel_curvilinear_delete_interior(int meshKernelId,
                                                        double xFirstPointCoordinate,
                                                        double yFirstPointCoordinate,
                                                        double xSecondPointCoordinate,
                                                        double ySecondPointCoordinate)
    {
        lastExitCode = meshkernel::ExitCode::Success;
        try
        {
            if (!meshKernelState.contains(meshKernelId))
            {
                throw meshkernel::MeshKernelError("The selected mesh kernel id does not exist.");
            }

            if (meshKernelState[meshKernelId].m_curvilinearGrid == nullptr)
            {
                throw meshkernel::MeshKernelError("Not a valid curvilinear grid instance.");
            }

            if (!meshKernelState[meshKernelId].m_curvilinearGrid->IsValid())
            {
                throw meshkernel::MeshKernelError("Not valid curvilinear grid.");
            }
            meshkernel::CurvilinearGridDeleteInterior curvilinearDeleteInterior(*meshKernelState[meshKernelId].m_curvilinearGrid);

            curvilinearDeleteInterior.SetBlock({xFirstPointCoordinate, yFirstPointCoordinate},
                                               {xSecondPointCoordinate, ySecondPointCoordinate});

            meshKernelState[meshKernelId].m_undoStack.Add(curvilinearDeleteInterior.Compute());
        }
        catch (...)
        {
            lastExitCode = HandleException();
        }
        return lastExitCode;
    }

    MKERNEL_API int mkernel_curvilinear_line_attraction_repulsion(int meshKernelId,
                                                                  double repulsionParameter,
                                                                  double xFirstNodeOnTheLine,
                                                                  double yFirstNodeOnTheLine,
                                                                  double xSecondNodeOnTheLine,
                                                                  double ySecondNodeOnTheLine,
                                                                  double xLowerLeftCorner,
                                                                  double yLowerLeftCorner,
                                                                  double xUpperRightCorner,
                                                                  double yUpperRightCorner)
    {
        lastExitCode = meshkernel::ExitCode::Success;
        try
        {
            if (!meshKernelState.contains(meshKernelId))
            {
                throw meshkernel::MeshKernelError("The selected mesh kernel state does not exist.");
            }

            meshkernel::CurvilinearGridLineAttractionRepulsion curvilinearLineAttractionRepulsion(*meshKernelState[meshKernelId].m_curvilinearGrid, repulsionParameter);

            meshkernel::Point const lineFrom{xFirstNodeOnTheLine, yFirstNodeOnTheLine};
            meshkernel::Point const lineTo{xSecondNodeOnTheLine, ySecondNodeOnTheLine};
            curvilinearLineAttractionRepulsion.SetLine(lineFrom, lineTo);

            meshkernel::Point const lowerLeft{xLowerLeftCorner, yLowerLeftCorner};
            meshkernel::Point const upperRight{xUpperRightCorner, yUpperRightCorner};
            curvilinearLineAttractionRepulsion.SetBlock(lowerLeft, upperRight);

            meshKernelState[meshKernelId].m_undoStack.Add(curvilinearLineAttractionRepulsion.Compute());
        }
        catch (...)
        {
            lastExitCode = HandleException();
        }
        return lastExitCode;
    }

    MKERNEL_API int mkernel_curvilinear_line_mirror(int meshKernelId,
                                                    double mirroringFactor,
                                                    double xFirstGridLineNode,
                                                    double yFirstGridLineNode,
                                                    double xSecondGridLineNode,
                                                    double ySecondGridLineNode)
    {
        lastExitCode = meshkernel::ExitCode::Success;
        try
        {
            if (!meshKernelState.contains(meshKernelId))
            {
                throw meshkernel::MeshKernelError("The selected mesh kernel id does not exist.");
            }

            if (meshKernelState[meshKernelId].m_curvilinearGrid == nullptr)
            {
                throw meshkernel::MeshKernelError("Not a valid curvilinear grid instance.");
            }

            if (!meshKernelState[meshKernelId].m_curvilinearGrid->IsValid())
            {
                throw meshkernel::MeshKernelError("Not valid curvilinear grid.");
            }

            auto curvilinearGridLineMirror = meshkernel::CurvilinearGridLineMirror(*meshKernelState[meshKernelId].m_curvilinearGrid, mirroringFactor);

            curvilinearGridLineMirror.SetLine({xFirstGridLineNode, yFirstGridLineNode}, {xSecondGridLineNode, ySecondGridLineNode});

            meshKernelState[meshKernelId].m_undoStack.Add(curvilinearGridLineMirror.Compute());
        }
        catch (...)
        {
            lastExitCode = HandleException();
        }
        return lastExitCode;
    }

    MKERNEL_API int mkernel_curvilinear_delete_node(int meshKernelId,
                                                    double xPointCoordinate,
                                                    double yPointCoordinate)
    {
        lastExitCode = meshkernel::ExitCode::Success;
        try
        {
            if (!meshKernelState.contains(meshKernelId))
            {
                throw meshkernel::MeshKernelError("The selected mesh kernel id does not exist.");
            }

            if (meshKernelState[meshKernelId].m_curvilinearGrid == nullptr)
            {
                throw meshkernel::MeshKernelError("Not a valid curvilinear grid instance.");
            }

            if (!meshKernelState[meshKernelId].m_curvilinearGrid->IsValid())
            {
                throw meshkernel::MeshKernelError("Not valid curvilinear grid.");
            }

            meshKernelState[meshKernelId].m_undoStack.Add(meshKernelState[meshKernelId].m_curvilinearGrid->DeleteNode({xPointCoordinate, yPointCoordinate}));
        }
        catch (...)
        {
            lastExitCode = HandleException();
        }
        return lastExitCode;
    }

    MKERNEL_API int mkernel_curvilinear_move_node(int meshKernelId,
                                                  double xFromPoint,
                                                  double yFromPoint,
                                                  double xToPoint,
                                                  double yToPoint)
    {
        lastExitCode = meshkernel::ExitCode::Success;
        try
        {
            if (!meshKernelState.contains(meshKernelId))
            {
                throw meshkernel::MeshKernelError("The selected mesh kernel id does not exist.");
            }

            if (meshKernelState[meshKernelId].m_curvilinearGrid == nullptr)
            {
                throw meshkernel::MeshKernelError("Not a valid curvilinear grid instance.");
            }

            meshkernel::Point const fromPoint{xFromPoint, yFromPoint};
            meshkernel::Point const toPoint{xToPoint, yToPoint};

            meshKernelState[meshKernelId].m_undoStack.Add(meshKernelState[meshKernelId].m_curvilinearGrid->MoveNode(fromPoint, toPoint));
        }
        catch (...)
        {
            lastExitCode = HandleException();
        }
        return lastExitCode;
    }

    MKERNEL_API double mkernel_get_separator()
    {
        return meshkernel::constants::missing::doubleValue;
    }

    MKERNEL_API double mkernel_get_inner_outer_separator()
    {
        return meshkernel::constants::missing::innerOuterSeparator;
    }

    MKERNEL_API int mkernel_mesh2d_averaging_interpolation(int meshKernelId,
                                                           const GeometryList& samples,
                                                           int locationType,
                                                           int averagingMethodType,
                                                           double relativeSearchSize,
                                                           size_t minNumSamples,
                                                           GeometryList& results)
    {
        lastExitCode = meshkernel::ExitCode::Success;
        try
        {
            if (!meshKernelState.contains(meshKernelId))
            {
                throw meshkernel::MeshKernelError("The selected mesh kernel id does not exist.");
            }

            if (meshKernelState[meshKernelId].m_mesh2d->GetNumNodes() == 0)
            {
                throw meshkernel::MeshKernelError("The mesh is empty.");
            }

            auto sampleValues = ConvertGeometryListToSampleVector(samples);
            auto const meshLocation = static_cast<meshkernel::Location>(locationType);
            auto const averagingMethod = static_cast<meshkernel::AveragingInterpolation::Method>(averagingMethodType);

            meshkernel::AveragingInterpolation averaging(*meshKernelState[meshKernelId].m_mesh2d,
                                                         sampleValues,
                                                         averagingMethod,
                                                         meshLocation,
                                                         relativeSearchSize,
                                                         false,
                                                         false,
                                                         static_cast<meshkernel::UInt>(minNumSamples));

            averaging.Compute();

            // Get the results
            std::vector<double> interpolationResults;
            if (meshLocation == meshkernel::Location::Nodes)
            {
                interpolationResults = averaging.GetNodeResults();
            }
            else if (meshLocation == meshkernel::Location::Edges)
            {
                interpolationResults = averaging.GetEdgeResults();
            }
            else if (meshLocation == meshkernel::Location::Faces)
            {
                interpolationResults = averaging.GetFaceResults();
            }

            auto const locations = meshKernelState[meshKernelId].m_mesh2d->ComputeLocations(meshLocation);
            ConvertSampleVectorToGeometryList(locations, interpolationResults, results);
        }
        catch (...)
        {
            lastExitCode = HandleException();
        }
        return lastExitCode;
    }

    MKERNEL_API int mkernel_mesh2d_triangulation_interpolation(int meshKernelId,
                                                               const GeometryList& samples,
                                                               int locationType,
                                                               GeometryList& results)
    {
        lastExitCode = meshkernel::ExitCode::Success;
        try
        {
            if (!meshKernelState.contains(meshKernelId))
            {
                throw meshkernel::MeshKernelError("The selected mesh kernel id does not exist.");
            }

            if (meshKernelState[meshKernelId].m_mesh2d->GetNumNodes() == 0)
            {
                throw meshkernel::MeshKernelError("The mesh is empty.");
            }

            // Locations
            auto const sampleValues = ConvertGeometryListToSampleVector(samples);
            auto const meshLocation = static_cast<meshkernel::Location>(locationType);
            auto const locations = meshKernelState[meshKernelId].m_mesh2d->ComputeLocations(meshLocation);

            // Execute triangulation
            meshkernel::TriangulationInterpolation triangulationInterpolation(locations, sampleValues, meshKernelState[meshKernelId].m_mesh2d->m_projection);
            triangulationInterpolation.Compute();

            // Get the results and copy them back to the results vector
            auto const& interpolationResults = triangulationInterpolation.GetResults();
            ConvertSampleVectorToGeometryList(locations, interpolationResults, results);
        }
        catch (...)
        {
            lastExitCode = HandleException();
        }
        return lastExitCode;
    }

    MKERNEL_API int mkernel_get_edges_location_type(int& type)
    {
        lastExitCode = meshkernel::ExitCode::Success;
        type = static_cast<int>(meshkernel::Location::Edges);
        return lastExitCode;
    }
    MKERNEL_API int mkernel_get_nodes_location_type(int& type)
    {
        lastExitCode = meshkernel::ExitCode::Success;
        type = static_cast<int>(meshkernel::Location::Nodes);
        return lastExitCode;
    }
    MKERNEL_API int mkernel_get_faces_location_type(int& type)
    {
        lastExitCode = meshkernel::ExitCode::Success;
        type = static_cast<int>(meshkernel::Location::Faces);
        return lastExitCode;
    }

    MKERNEL_API int mkernel_get_averaging_method_simple_averaging(int& method)
    {
        lastExitCode = meshkernel::ExitCode::Success;
        method = static_cast<int>(meshkernel::AveragingInterpolation::Method::SimpleAveraging);
        return lastExitCode;
    }

    MKERNEL_API int mkernel_get_averaging_method_closest_point(int& method)
    {
        lastExitCode = meshkernel::ExitCode::Success;
        method = static_cast<int>(meshkernel::AveragingInterpolation::Method::Closest);
        return lastExitCode;
    }

    MKERNEL_API int mkernel_get_averaging_method_max(int& method)
    {
        lastExitCode = meshkernel::ExitCode::Success;
        method = static_cast<int>(meshkernel::AveragingInterpolation::Method::Max);
        return lastExitCode;
    }

    MKERNEL_API int mkernel_get_averaging_method_min(int& method)
    {
        lastExitCode = meshkernel::ExitCode::Success;
        method = static_cast<int>(meshkernel::AveragingInterpolation::Method::Min);
        return lastExitCode;
    }

    MKERNEL_API int mkernel_get_averaging_method_inverse_distance_weighting(int& method)
    {
        lastExitCode = meshkernel::ExitCode::Success;
        method = static_cast<int>(meshkernel::AveragingInterpolation::Method::InverseWeightedDistance);
        return lastExitCode;
    }

    MKERNEL_API int mkernel_get_averaging_method_min_absolute_value(int& method)
    {
        lastExitCode = meshkernel::ExitCode::Success;
        method = static_cast<int>(meshkernel::AveragingInterpolation::Method::MinAbsValue);
        return lastExitCode;
    }

    MKERNEL_API int mkernel_get_projection_cartesian(int& projection)
    {
        lastExitCode = meshkernel::ExitCode::Success;
        projection = static_cast<int>(meshkernel::Projection::cartesian);
        return lastExitCode;
    }

    MKERNEL_API int mkernel_get_projection_spherical(int& projection)
    {
        lastExitCode = meshkernel::ExitCode::Success;
        projection = static_cast<int>(meshkernel::Projection::spherical);
        return lastExitCode;
    }

    MKERNEL_API int mkernel_get_projection_spherical_accurate(int& projection)
    {
        lastExitCode = meshkernel::ExitCode::Success;
        projection = static_cast<int>(meshkernel::Projection::sphericalAccurate);
        return lastExitCode;
    }

    MKERNEL_API int mkernel_get_projection(int meshKernelId, int& projection)
    {
        lastExitCode = meshkernel::ExitCode::Success;
        projection = static_cast<int>(meshKernelState[meshKernelId].m_projection);
        return lastExitCode;
    }

    MKERNEL_API int mkernel_get_interpolation_type_short(int& type)
    {
        lastExitCode = meshkernel::ExitCode::Success;
        type = static_cast<int>(meshkernel::InterpolationDataTypes::Short);
        return lastExitCode;
    }

    MKERNEL_API int mkernel_get_interpolation_type_float(int& type)
    {
        lastExitCode = meshkernel::ExitCode::Success;
        type = static_cast<int>(meshkernel::InterpolationDataTypes::Float);
        return lastExitCode;
    }

    MKERNEL_API int mkernel_get_interpolation_type_int(int& type)
    {
        lastExitCode = meshkernel::ExitCode::Success;
        type = static_cast<int>(meshkernel::InterpolationDataTypes::Int);
        return lastExitCode;
    }

    MKERNEL_API int mkernel_get_interpolation_type_double(int& type)
    {
        lastExitCode = meshkernel::ExitCode::Success;
        type = static_cast<int>(meshkernel::InterpolationDataTypes::Double);
        return lastExitCode;
    }

} // namespace meshkernelapi<|MERGE_RESOLUTION|>--- conflicted
+++ resolved
@@ -1589,12 +1589,8 @@
                 throw meshkernel::MeshKernelError("The selected mesh kernel id does not exist.");
             }
 
-<<<<<<< HEAD
-            auto [edgeId, action] = meshKernelState[meshKernelId].m_mesh2d->ConnectNodes(startNode, endNode);
-=======
             auto [edgeId, undoAction] = meshKernelState[meshKernelId].m_mesh2d->ConnectNodes(startNode, endNode);
             meshKernelState[meshKernelId].m_undoStack.Add(std::move(undoAction));
->>>>>>> 197d1d57
 
             new_edge_index = static_cast<int>(edgeId);
         }
@@ -1617,12 +1613,8 @@
 
             meshkernel::Point const nodeCoordinateVector{xCoordinate, yCoordinate};
 
-<<<<<<< HEAD
-            auto [nodeId, action] = meshKernelState[meshKernelId].m_mesh2d->InsertNode(nodeCoordinateVector);
-=======
             auto [nodeId, undoAction] = meshKernelState[meshKernelId].m_mesh2d->InsertNode(nodeCoordinateVector);
             meshKernelState[meshKernelId].m_undoStack.Add(std::move(undoAction));
->>>>>>> 197d1d57
 
             nodeIndex = static_cast<int>(nodeId);
         }
@@ -2555,15 +2547,10 @@
                 throw meshkernel::MeshKernelError("The selected mesh kernel id does not exist.");
             }
 
-<<<<<<< HEAD
-            [[maybe_unused]] auto undoAction1 = meshKernelState[meshKernelId].m_mesh2d->DeleteSmallFlowEdges(smallFlowEdgesThreshold);
-            [[maybe_unused]] auto undoAction2 = meshKernelState[meshKernelId].m_mesh2d->DeleteSmallTrianglesAtBoundaries(minFractionalAreaTriangles);
-=======
             std::unique_ptr<meshkernel::CompoundUndoAction> undoSmallFlowEdges = meshkernel::CompoundUndoAction::Create();
             undoSmallFlowEdges->Add(meshKernelState[meshKernelId].m_mesh2d->DeleteSmallFlowEdges(smallFlowEdgesThreshold));
             undoSmallFlowEdges->Add(meshKernelState[meshKernelId].m_mesh2d->DeleteSmallTrianglesAtBoundaries(minFractionalAreaTriangles));
             meshKernelState[meshKernelId].m_undoStack.Add(std::move(undoSmallFlowEdges));
->>>>>>> 197d1d57
         }
         catch (...)
         {
