//---- GPL ---------------------------------------------------------------------
//
// Copyright (C)  Stichting Deltares, 2011-2021.
//
// This program is free software: you can redistribute it and/or modify
// it under the terms of the GNU General Public License as published by
// the Free Software Foundation version 3.
//
// This program is distributed in the hope that it will be useful,
// but WITHOUT ANY WARRANTY; without even the implied warranty of
// MERCHANTABILITY or FITNESS FOR A PARTICULAR PURPOSE.  See the
// GNU General Public License for more details.
//
// You should have received a copy of the GNU General Public License
// along with this program.  If not, see <http://www.gnu.org/licenses/>.
//
// contact: delft3d.support@deltares.nl
// Stichting Deltares
// P.O. Box 177
// 2600 MH Delft, The Netherlands
//
// All indications and logos of, and references to, "Delft3D" and "Deltares"
// are registered trademarks of Stichting Deltares, and remain the property of
// Stichting Deltares. All rights reserved.
//
//------------------------------------------------------------------------------

#include <MeshKernel/AveragingInterpolation.hpp>
#include <MeshKernel/BilinearInterpolationOnGriddedSamples.hpp>
#include <MeshKernel/Constants.hpp>
#include <MeshKernel/Contacts.hpp>
#include <MeshKernel/CurvilinearGrid/CurvilinearGrid.hpp>
#include <MeshKernel/CurvilinearGrid/CurvilinearGridAlgorithm.hpp>
#include <MeshKernel/CurvilinearGrid/CurvilinearGridCreateUniform.hpp>
#include <MeshKernel/CurvilinearGrid/CurvilinearGridDeRefinement.hpp>
#include <MeshKernel/CurvilinearGrid/CurvilinearGridFromPolygon.hpp>
#include <MeshKernel/CurvilinearGrid/CurvilinearGridFromSplines.hpp>
#include <MeshKernel/CurvilinearGrid/CurvilinearGridFromSplinesTransfinite.hpp>
#include <MeshKernel/CurvilinearGrid/CurvilinearGridLineAttractionRepulsion.hpp>
#include <MeshKernel/CurvilinearGrid/CurvilinearGridLineMirror.hpp>
#include <MeshKernel/CurvilinearGrid/CurvilinearGridOrthogonalization.hpp>
#include <MeshKernel/CurvilinearGrid/CurvilinearGridRefinement.hpp>
#include <MeshKernel/CurvilinearGrid/CurvilinearGridSmoothing.hpp>
#include <MeshKernel/Entities.hpp>
#include <MeshKernel/Exceptions.hpp>
#include <MeshKernel/FlipEdges.hpp>
#include <MeshKernel/LandBoundaries.hpp>
#include <MeshKernel/LandBoundary.hpp>
#include <MeshKernel/Mesh.hpp>
#include <MeshKernel/Mesh1D.hpp>
#include <MeshKernel/Mesh2D.hpp>
#include <MeshKernel/MeshRefinement.hpp>
#include <MeshKernel/Operations.hpp>
#include <MeshKernel/OrthogonalizationAndSmoothing.hpp>
#include <MeshKernel/Orthogonalizer.hpp>
#include <MeshKernel/Polygons.hpp>
#include <MeshKernel/Smoother.hpp>
#include <MeshKernel/SplineAlgorithms.hpp>
#include <MeshKernel/Splines.hpp>
#include <MeshKernel/TriangulationInterpolation.hpp>

#include <MeshKernelApi/MeshKernel.hpp>
#include <MeshKernelApi/State.hpp>
#include <MeshKernelApi/Utils.hpp>

#include <Version/Version.hpp>

#include <cstring>
#include <stdexcept>
#include <unordered_map>
#include <vector>

#if (defined(__linux__) || defined(__APPLE__)) && defined(__GNUC__)
#define strncpy_s strncpy
#endif

namespace meshkernelapi
{
    // The state held by MeshKernel
    static std::unordered_map<int, MeshKernelState> meshKernelState;
    static int meshKernelStateCounter = 0;

    // Error state
    static char exceptionMessage[512] = "";
    static meshkernel::MeshGeometryError meshGeometryError = meshkernel::MeshGeometryError("", 0, meshkernel::Mesh::Location::Unknown);

    int HandleExceptions(std::exception_ptr const exception_ptr)
    {
        if (!exception_ptr)
        {
            throw std::bad_exception();
        }

        try
        {
            std::rethrow_exception(exception_ptr);
        }
        catch (const meshkernel::NotImplemented& e)
        {
            std::memcpy(exceptionMessage, e.what(), sizeof exceptionMessage);
            return MeshKernelApiErrors::NotImplemented;
        }
        catch (const meshkernel::MeshGeometryError& e)
        {
            meshGeometryError = e;
            std::memcpy(exceptionMessage, e.what(), sizeof exceptionMessage);
            return MeshKernelApiErrors::MeshGeometryError;
        }
        catch (meshkernel::AlgorithmError const& e)
        {
            std::memcpy(exceptionMessage, e.what(), sizeof exceptionMessage);
            return MeshKernelApiErrors::AlgorithmError;
        }
        catch (meshkernel::MeshKernelError const& e)
        {
            std::memcpy(exceptionMessage, e.what(), sizeof exceptionMessage);
            return MeshKernelApiErrors::MeshKernelError;
        }
        catch (const std::exception& e)
        {
            std::memcpy(exceptionMessage, e.what(), sizeof exceptionMessage);
            return MeshKernelApiErrors::StadardLibraryException;
        }
        catch (...)
        {
            strncpy_s(exceptionMessage, "Unknown exception", sizeof exceptionMessage);
            return MeshKernelApiErrors::UnknownException;
        }
    }

    MKERNEL_API int mkernel_allocate_state(int projectionType, int& meshKernelId)
    {
        meshKernelId = meshKernelStateCounter++;
        auto const projection = static_cast<meshkernel::Projection>(projectionType);
        meshKernelState.insert({meshKernelId, MeshKernelState(projection)});
        return Success;
    }

    MKERNEL_API int mkernel_deallocate_state(int meshKernelId)
    {
        int exitCode = Success;
        try
        {
            if (!meshKernelState.contains(meshKernelId))
            {
                throw std::invalid_argument("MeshKernel: The selected mesh kernel id does not exist.");
            }
            meshKernelState.erase(meshKernelId);
        }
        catch (...)
        {
            exitCode = HandleExceptions(std::current_exception());
        }
        return exitCode;
    }

    MKERNEL_API int mkernel_mesh2d_delete(int meshKernelId, const GeometryList& polygon, int deletionOption, int invertDeletion)
    {
        int exitCode = Success;
        try
        {
            if (!meshKernelState.contains(meshKernelId))
            {
                throw std::invalid_argument("MeshKernel: The selected mesh kernel id does not exist.");
            }
            if (meshKernelState[meshKernelId].m_mesh2d->GetNumNodes() <= 0)
            {
                throw std::invalid_argument("MeshKernel: The 2d mesh contains no nodes.");
            }

            const auto polygonPoints = ConvertGeometryListToPointVector(polygon);

            const bool invertDeletionBool = invertDeletion == 1 ? true : false;
            const meshkernel::Polygons meshKernelPolygon(polygonPoints, meshKernelState[meshKernelId].m_mesh2d->m_projection);
            meshKernelState[meshKernelId].m_mesh2d->DeleteMesh(meshKernelPolygon, deletionOption, invertDeletionBool);
        }
        catch (...)
        {
            exitCode = HandleExceptions(std::current_exception());
        }
        return exitCode;
    }

    MKERNEL_API int mkernel_mesh2d_set(int meshKernelId, const Mesh2D& mesh2d)
    {
        int exitCode = Success;
        try
        {
            if (!meshKernelState.contains(meshKernelId))
            {
                throw std::invalid_argument("MeshKernel: The selected mesh kernel id does not exist.");
            }

            // convert raw arrays to containers
            const auto edges2d = meshkernel::ConvertToEdgeNodesVector(mesh2d.num_edges,
                                                                      mesh2d.edge_nodes);

            const auto nodes2d = meshkernel::ConvertToNodesVector(mesh2d.num_nodes,
                                                                  mesh2d.node_x,
                                                                  mesh2d.node_y);

            if (mesh2d.num_faces > 0 && mesh2d.face_nodes != nullptr && mesh2d.nodes_per_face != nullptr)
            {

                const auto face_nodes = meshkernel::ConvertToFaceNodesVector(mesh2d.num_faces, mesh2d.face_nodes, mesh2d.nodes_per_face);

                std::vector<meshkernel::UInt> num_face_nodes;
                num_face_nodes.reserve(mesh2d.num_faces);
                for (auto n = 0; n < mesh2d.num_faces; n++)
                {
                    num_face_nodes.emplace_back(static_cast<meshkernel::UInt>(mesh2d.nodes_per_face[n]));
                }

                // Do not change the pointer, just the object it is pointing to
                *meshKernelState[meshKernelId].m_mesh2d = meshkernel::Mesh2D(edges2d,
                                                                             nodes2d,
                                                                             face_nodes,
                                                                             num_face_nodes,
                                                                             meshKernelState[meshKernelId].m_projection);
            }
            else
            {
                // Do not change the pointer, just the object it is pointing to
                // Compute the faces
                *meshKernelState[meshKernelId].m_mesh2d = meshkernel::Mesh2D(edges2d, nodes2d, meshKernelState[meshKernelId].m_projection);
            }
        }
        catch (...)
        {
            exitCode = HandleExceptions(std::current_exception());
        }
        return exitCode;
    }

    MKERNEL_API int mkernel_mesh1d_set(int meshKernelId,
                                       const Mesh1D& mesh1d)
    {
        int exitCode = Success;
        try
        {
            if (!meshKernelState.contains(meshKernelId))
            {
                throw std::invalid_argument("MeshKernel: The selected mesh kernel id does not exist.");
            }
            // convert raw arrays to containers
            const auto edges1d = meshkernel::ConvertToEdgeNodesVector(mesh1d.num_edges,
                                                                      mesh1d.edge_nodes);
            const auto nodes1d = meshkernel::ConvertToNodesVector(mesh1d.num_nodes,
                                                                  mesh1d.node_x,
                                                                  mesh1d.node_y);
            // Do not change the pointer, just the object it is pointing to
            *meshKernelState[meshKernelId].m_mesh1d = meshkernel::Mesh1D(edges1d, nodes1d, meshKernelState[meshKernelId].m_projection);
        }
        catch (...)
        {
            exitCode = HandleExceptions(std::current_exception());
        }
        return exitCode;
    }

    MKERNEL_API int mkernel_network1d_set(int meshKernelId, const GeometryList& polylines)
    {
        int exitCode = Success;
        try
        {
            if (!meshKernelState.contains(meshKernelId))
            {
                throw std::invalid_argument("MeshKernel: The selected mesh kernel id does not exist.");
            }

            auto const localPolylines = ConvertGeometryListToVectorOfPointVectors(polylines);

            // Do not change the pointer, just the object it is pointing to
            *meshKernelState[meshKernelId].m_network1d = meshkernel::Network1D(localPolylines, meshKernelState[meshKernelId].m_projection);
        }
        catch (...)
        {
            exitCode = HandleExceptions(std::current_exception());
        }
        return exitCode;
    }

    MKERNEL_API int mkernel_network1d_compute_fixed_chainages(int meshKernelId, double* fixedChainages, int sizeFixedChainages, double minFaceSize, double fixedChainagesOffset)
    {
        int exitCode = Success;
        try
        {
            if (!meshKernelState.contains(meshKernelId))
            {
                throw std::invalid_argument("MeshKernel: The selected mesh kernel id does not exist.");
            }

            std::vector<double> localFixedChainages(sizeFixedChainages);
            for (auto i = 0; i < sizeFixedChainages; ++i)
            {
                localFixedChainages[i] = fixedChainages[i];
            }
            const auto fixedChainagesByPolyline = ConvertVectorToVectorOfVectors(localFixedChainages, mkernel_get_separator());

            // Do not change the pointer, just the object it is pointing to
            meshKernelState[meshKernelId].m_network1d->ComputeFixedChainages(fixedChainagesByPolyline, minFaceSize, fixedChainagesOffset);
        }
        catch (...)
        {
            exitCode = HandleExceptions(std::current_exception());
        }
        return exitCode;
    }

    MKERNEL_API int mkernel_network1d_compute_offsetted_chainages(int meshKernelId, double offset)
    {
        int exitCode = Success;
        try
        {
            if (!meshKernelState.contains(meshKernelId))
            {
                throw std::invalid_argument("MeshKernel: The selected mesh kernel id does not exist.");
            }

            // Do not change the pointer, just the object it is pointing to
            meshKernelState[meshKernelId].m_network1d->ComputeOffsettedChainages(offset);
        }
        catch (...)
        {
            exitCode = HandleExceptions(std::current_exception());
        }
        return exitCode;
    }

    MKERNEL_API int mkernel_network1d_to_mesh1d(int meshKernelId, double minFaceSize)
    {
        int exitCode = Success;
        try
        {
            if (!meshKernelState.contains(meshKernelId))
            {
                throw std::invalid_argument("MeshKernel: The selected mesh kernel id does not exist.");
            }

            // Do not change the pointer, just the object it is pointing to (add to the existing mesh1d stored in the instance)
            *meshKernelState[meshKernelId].m_mesh1d += meshkernel::Mesh1D(*meshKernelState[meshKernelId].m_network1d, minFaceSize);
        }
        catch (...)
        {
            exitCode = HandleExceptions(std::current_exception());
        }
        return exitCode;
    }

    MKERNEL_API int mkernel_mesh2d_get_dimensions(int meshKernelId, Mesh2D& mesh2d)
    {
        int exitCode = Success;
        try
        {
            if (!meshKernelState.contains(meshKernelId))
            {
                throw std::invalid_argument("MeshKernel: The selected mesh kernel id does not exist.");
            }
            meshKernelState[meshKernelId].m_mesh2d->Administrate();
            SetMesh2dApiDimensions(meshKernelState[meshKernelId].m_mesh2d, mesh2d);
        }
        catch (...)
        {
            exitCode = HandleExceptions(std::current_exception());
        }
        return exitCode;
    }

    MKERNEL_API int mkernel_mesh2d_get_data(int meshKernelId, Mesh2D& mesh2d)
    {
        int exitCode = Success;
        try
        {
            if (!meshKernelState.contains(meshKernelId))
            {
                throw std::invalid_argument("MeshKernel: The selected mesh kernel id does not exist.");
            }

            SetMesh2dApiData(meshKernelState[meshKernelId].m_mesh2d, mesh2d);
        }
        catch (...)
        {
            exitCode = HandleExceptions(std::current_exception());
        }
        return exitCode;
    }

    MKERNEL_API int mkernel_mesh1d_get_dimensions(int meshKernelId, Mesh1D& mesh1d)
    {
        int exitCode = Success;
        try
        {
            if (!meshKernelState.contains(meshKernelId))
            {
                throw std::invalid_argument("MeshKernel: The selected mesh kernel id does not exist.");
            }

            mesh1d.num_nodes = static_cast<int>(meshKernelState[meshKernelId].m_mesh1d->GetNumNodes());
            mesh1d.num_edges = static_cast<int>(meshKernelState[meshKernelId].m_mesh1d->GetNumEdges());
        }
        catch (...)
        {
            exitCode = HandleExceptions(std::current_exception());
        }
        return exitCode;
    }

    MKERNEL_API int mkernel_mesh1d_get_data(int meshKernelId,
                                            Mesh1D& mesh1d)
    {
        int exitCode = Success;
        try
        {
            if (!meshKernelState.contains(meshKernelId))
            {
                throw std::invalid_argument("MeshKernel: The selected mesh kernel id does not exist.");
            }

            SetMesh1dApiData(meshKernelState[meshKernelId].m_mesh1d, mesh1d);
        }
        catch (...)
        {
            exitCode = HandleExceptions(std::current_exception());
        }
        return exitCode;
    }

    MKERNEL_API int mkernel_curvilinear_get_dimensions(int meshKernelId, CurvilinearGrid& curvilinearGrid)
    {
        int exitCode = Success;
        try
        {
            if (!meshKernelState.contains(meshKernelId))
            {
                throw std::invalid_argument("MeshKernel: The selected mesh kernel id does not exist.");
            }
            curvilinearGrid.num_n = static_cast<int>(meshKernelState[meshKernelId].m_curvilinearGrid->m_numN);
            curvilinearGrid.num_m = static_cast<int>(meshKernelState[meshKernelId].m_curvilinearGrid->m_numM);
        }
        catch (...)
        {
            exitCode = HandleExceptions(std::current_exception());
        }
        return exitCode;
    }

    MKERNEL_API int mkernel_curvilinear_get_data(int meshKernelId,
                                                 CurvilinearGrid& curvilinearGrid)
    {
        int exitCode = Success;
        try
        {
            if (!meshKernelState.contains(meshKernelId))
            {
                throw std::invalid_argument("MeshKernel: The selected mesh kernel id does not exist.");
            }
            meshKernelState[meshKernelId].m_curvilinearGrid->SetFlatCopies();
            SetCurvilinearGridApiData(meshKernelState[meshKernelId].m_curvilinearGrid, curvilinearGrid);
        }
        catch (...)
        {
            exitCode = HandleExceptions(std::current_exception());
        }
        return exitCode;
    }

    MKERNEL_API int mkernel_contacts_get_dimensions(int meshKernelId, Contacts& contacts)
    {
        int exitCode = Success;
        try
        {
            if (!meshKernelState.contains(meshKernelId))
            {
                throw std::invalid_argument("MeshKernel: The selected mesh kernel id does not exist.");
            }
            contacts.num_contacts = static_cast<int>(meshKernelState[meshKernelId].m_contacts->Mesh2dIndices().size());
        }
        catch (...)
        {
            exitCode = HandleExceptions(std::current_exception());
        }
        return exitCode;
    }

    MKERNEL_API int mkernel_contacts_get_data(int meshKernelId, Contacts& contacts)
    {
        int exitCode = Success;
        try
        {
            if (!meshKernelState.contains(meshKernelId))
            {
                throw std::invalid_argument("MeshKernel: The selected mesh kernel id does not exist.");
            }

            auto const& mesh1dIndices = meshKernelState[meshKernelId].m_contacts->Mesh1dIndices();
            auto const& mesh2dIndices = meshKernelState[meshKernelId].m_contacts->Mesh2dIndices();
            for (auto i = 0; i < contacts.num_contacts; ++i)
            {
                contacts.mesh1d_indices[i] = static_cast<int>(mesh1dIndices[i]);
                contacts.mesh2d_indices[i] = static_cast<int>(mesh2dIndices[i]);
            }
        }
        catch (...)
        {
            exitCode = HandleExceptions(std::current_exception());
        }
        return exitCode;
    }

    MKERNEL_API int mkernel_mesh2d_count_hanging_edges(int meshKernelId, int& numHangingEdges)
    {
        int exitCode = Success;
        try
        {
            if (!meshKernelState.contains(meshKernelId))
            {
                throw std::invalid_argument("MeshKernel: The selected mesh kernel id does not exist.");
            }
            meshKernelState[meshKernelId].m_mesh2d->Administrate();
            const auto hangingEdges = meshKernelState[meshKernelId].m_mesh2d->GetHangingEdges();
            numHangingEdges = static_cast<int>(hangingEdges.size());
        }
        catch (...)
        {
            exitCode = HandleExceptions(std::current_exception());
        }
        return exitCode;
    }

    MKERNEL_API int mkernel_mesh2d_get_hanging_edges(int meshKernelId, int* edges)
    {
        int exitCode = Success;
        try
        {
            if (!meshKernelState.contains(meshKernelId))
            {
                throw std::invalid_argument("MeshKernel: The selected mesh kernel id does not exist.");
            }
            const auto hangingEdges = meshKernelState[meshKernelId].m_mesh2d->GetHangingEdges();
            for (size_t i = 0; i < hangingEdges.size(); ++i)
            {
                edges[i] = static_cast<int>(hangingEdges[i]);
            }
        }
        catch (...)
        {
            exitCode = HandleExceptions(std::current_exception());
        }
        return exitCode;
    }

    MKERNEL_API int mkernel_mesh2d_delete_hanging_edges(int meshKernelId)
    {
        int exitCode = Success;
        try
        {
            if (!meshKernelState.contains(meshKernelId))
            {
                throw std::invalid_argument("MeshKernel: The selected mesh kernel id does not exist.");
            }
            meshKernelState[meshKernelId].m_mesh2d->DeleteHangingEdges();
        }
        catch (...)
        {
            exitCode = HandleExceptions(std::current_exception());
        }
        return exitCode;
    }

    MKERNEL_API int mkernel_mesh2d_compute_orthogonalization(int meshKernelId,
                                                             int projectToLandBoundaryOption,
                                                             const meshkernel::OrthogonalizationParameters& orthogonalizationParameters,
                                                             const GeometryList& selectingPolygon,
                                                             const GeometryList& landBoundaries)
    {
        int exitCode = Success;
        try
        {
            if (!meshKernelState.contains(meshKernelId))
            {
                throw std::invalid_argument("MeshKernel: The selected mesh kernel id does not exist.");
            }
            if (meshKernelState[meshKernelId].m_mesh2d->GetNumNodes() <= 0)
            {
                throw std::invalid_argument("MeshKernel: The 2d mesh contains no nodes.");
            }

            // build the selecting polygon
            auto const polygonNodes = ConvertGeometryListToPointVector(selectingPolygon);

            // build the land boundary
            auto const landBoundariesPoints = ConvertGeometryListToPointVector(landBoundaries);

            // Construct all dependencies
            auto const smoother = std::make_shared<meshkernel::Smoother>(meshKernelState[meshKernelId].m_mesh2d);
            auto const orthogonalizer = std::make_shared<meshkernel::Orthogonalizer>(meshKernelState[meshKernelId].m_mesh2d);
            auto const polygon = std::make_shared<meshkernel::Polygons>(polygonNodes, meshKernelState[meshKernelId].m_mesh2d->m_projection);
            auto const landBoundary = std::make_shared<meshkernel::LandBoundaries>(landBoundariesPoints, meshKernelState[meshKernelId].m_mesh2d, polygon);

            meshkernel::OrthogonalizationAndSmoothing ortogonalization(meshKernelState[meshKernelId].m_mesh2d,
                                                                       smoother,
                                                                       orthogonalizer,
                                                                       polygon,
                                                                       landBoundary,
                                                                       static_cast<meshkernel::LandBoundaries::ProjectToLandBoundaryOption>(projectToLandBoundaryOption),
                                                                       orthogonalizationParameters);
            ortogonalization.Initialize();
            ortogonalization.Compute();
        }
        catch (...)
        {
            exitCode = HandleExceptions(std::current_exception());
        }
        return exitCode;
    }

    MKERNEL_API int mkernel_mesh2d_initialize_orthogonalization(int meshKernelId,
                                                                int projectToLandBoundaryOption,
                                                                meshkernel::OrthogonalizationParameters& orthogonalizationParameters,
                                                                const GeometryList& selectingPolygon,
                                                                const GeometryList& landBoundaries)
    {
        int exitCode = Success;
        try
        {
            if (!meshKernelState.contains(meshKernelId))
            {
                throw std::invalid_argument("MeshKernel: The selected mesh kernel id does not exist.");
            }

            if (meshKernelState[meshKernelId].m_mesh2d->GetNumNodes() <= 0)
            {
                return exitCode;
            }

            // build the selecting polygon
            auto const polygonNodesVector = ConvertGeometryListToPointVector(selectingPolygon);

            // build the land boundary
            auto const landBoundariesNodeVector = ConvertGeometryListToPointVector(landBoundaries);

            // Construct all dependencies
            auto const smoother = std::make_shared<meshkernel::Smoother>(meshKernelState[meshKernelId].m_mesh2d);
            auto const orthogonalizer = std::make_shared<meshkernel::Orthogonalizer>(meshKernelState[meshKernelId].m_mesh2d);
            auto const polygon = std::make_shared<meshkernel::Polygons>(polygonNodesVector, meshKernelState[meshKernelId].m_mesh2d->m_projection);
            auto const landBoundary = std::make_shared<meshkernel::LandBoundaries>(landBoundariesNodeVector, meshKernelState[meshKernelId].m_mesh2d, polygon);

            meshKernelState[meshKernelId].m_meshOrthogonalization = std::make_shared<meshkernel::OrthogonalizationAndSmoothing>(meshKernelState[meshKernelId].m_mesh2d,
                                                                                                                                smoother,
                                                                                                                                orthogonalizer,
                                                                                                                                polygon,
                                                                                                                                landBoundary,
                                                                                                                                static_cast<meshkernel::LandBoundaries::ProjectToLandBoundaryOption>(projectToLandBoundaryOption),
                                                                                                                                orthogonalizationParameters);
            meshKernelState[meshKernelId].m_meshOrthogonalization->Initialize();
        }
        catch (...)
        {
            exitCode = HandleExceptions(std::current_exception());
        }
        return exitCode;
    }

    MKERNEL_API int mkernel_mesh2d_prepare_outer_iteration_orthogonalization(int meshKernelId)
    {
        int exitCode = Success;
        try
        {
            if (!meshKernelState.contains(meshKernelId))
            {
                throw std::invalid_argument("MeshKernel: The selected mesh kernel id does not exist.");
            }

            if (meshKernelState[meshKernelId].m_mesh2d->GetNumNodes() <= 0)
            {
                return exitCode;
            }

            meshKernelState[meshKernelId].m_meshOrthogonalization->PrepareOuterIteration();
        }
        catch (...)
        {
            exitCode = HandleExceptions(std::current_exception());
        }
        return exitCode;
    }

    MKERNEL_API int mkernel_mesh2d_compute_inner_ortogonalization_iteration(int meshKernelId)
    {
        int exitCode = Success;
        try
        {
            if (!meshKernelState.contains(meshKernelId))
            {
                throw std::invalid_argument("MeshKernel: The selected mesh kernel id does not exist.");
            }

            if (meshKernelState[meshKernelId].m_mesh2d->GetNumNodes() <= 0)
            {
                return exitCode;
            }

            meshKernelState[meshKernelId].m_meshOrthogonalization->Solve();
        }
        catch (...)
        {
            exitCode = HandleExceptions(std::current_exception());
        }
        return exitCode;
    }

    MKERNEL_API int mkernel_mesh2d_finalize_inner_ortogonalization_iteration(int meshKernelId)
    {
        int exitCode = Success;
        try
        {
            if (!meshKernelState.contains(meshKernelId))
            {
                throw std::invalid_argument("MeshKernel: The selected mesh kernel id does not exist.");
            }

            if (meshKernelState[meshKernelId].m_mesh2d->GetNumNodes() <= 0)
            {
                return exitCode;
            }

            meshKernelState[meshKernelId].m_meshOrthogonalization->FinalizeOuterIteration();
        }
        catch (...)
        {
            exitCode = HandleExceptions(std::current_exception());
        }
        return exitCode;
    }

    MKERNEL_API int mkernel_mesh2d_delete_orthogonalization(int meshKernelId)
    {
        int exitCode = Success;
        try
        {
            if (!meshKernelState.contains(meshKernelId))
            {
                throw std::invalid_argument("MeshKernel: The selected mesh kernel id does not exist.");
            }

            if (meshKernelState[meshKernelId].m_mesh2d->GetNumNodes() <= 0)
            {
                return exitCode;
            }

            meshKernelState[meshKernelId].m_meshOrthogonalization.reset();
        }
        catch (...)
        {
            exitCode = HandleExceptions(std::current_exception());
        }
        return exitCode;
    }

    MKERNEL_API int mkernel_mesh2d_get_orthogonality(int meshKernelId, GeometryList& geometryList)
    {
        int exitCode = Success;
        try
        {
            if (!meshKernelState.contains(meshKernelId))
            {
                throw std::invalid_argument("MeshKernel: The selected mesh kernel id does not exist.");
            }

            if (meshKernelState[meshKernelId].m_mesh2d->GetNumNodes() <= 0)
            {
                return exitCode;
            }

            const auto result = meshKernelState[meshKernelId].m_mesh2d->GetOrthogonality();

            if (static_cast<size_t>(geometryList.num_coordinates) != result.size())
            {
                throw std::invalid_argument("MeshKernel: The value array has not the same size of the result array storing the orthogonality values at the edges");
            }

            for (auto i = 0; i < geometryList.num_coordinates; ++i)
            {
                geometryList.values[i] = result[i];
            }
        }
        catch (...)
        {
            exitCode = HandleExceptions(std::current_exception());
        }
        return exitCode;
    }

    MKERNEL_API int mkernel_mesh2d_get_smoothness(int meshKernelId, GeometryList& geometryList)
    {
        int exitCode = Success;
        try
        {
            if (!meshKernelState.contains(meshKernelId))
            {
                throw std::invalid_argument("MeshKernel: The selected mesh kernel id does not exist.");
            }

            if (meshKernelState[meshKernelId].m_mesh2d->GetNumNodes() <= 0)
            {
                return exitCode;
            }

            const auto result = meshKernelState[meshKernelId].m_mesh2d->GetSmoothness();

            for (auto i = 0; i < geometryList.num_coordinates; ++i)
            {
                geometryList.values[i] = result[i];
            }
        }
        catch (...)
        {
            exitCode = HandleExceptions(std::current_exception());
        }
        return exitCode;
    }

    MKERNEL_API int mkernel_get_splines(const GeometryList& geometryListIn,
                                        GeometryList& geometryListOut,
                                        int numberOfPointsBetweenNodes)
    {
        int exitCode = Success;
        try
        {
            if (geometryListIn.num_coordinates == 0)
            {
                throw std::invalid_argument("MeshKernel: The number of coordinates of the given geometry is zero.");
            }

            std::vector<meshkernel::Point> splines(geometryListIn.num_coordinates);
            for (auto i = 0; i < geometryListIn.num_coordinates; ++i)
            {
                splines[i].x = geometryListIn.coordinates_x[i];
                splines[i].y = geometryListIn.coordinates_y[i];
            }

            const auto indices = FindIndices(splines, 0, static_cast<meshkernel::UInt>(splines.size()), meshkernel::constants::missing::doubleValue);
            const auto numSplines = static_cast<meshkernel::UInt>(indices.size());

            int index = 0;
            for (meshkernel::UInt s = 0; s < numSplines; s++)
            {
                const auto& [startIndex, endIndex] = indices[s];
                std::vector<meshkernel::Point> coordinates(splines.begin() + startIndex, splines.begin() + static_cast<int>(endIndex) + 1);
                const int numNodes = static_cast<int>(endIndex) - static_cast<int>(startIndex) + 1;
                const auto coordinatesDerivatives = meshkernel::SplineAlgorithms::SecondOrderDerivative(coordinates, 0, static_cast<meshkernel::UInt>(coordinates.size()) - 1);

                for (auto n = 0; n < numNodes - 1; n++)
                {
                    // Add the first point
                    geometryListOut.coordinates_x[index] = coordinates[n].x;
                    geometryListOut.coordinates_y[index] = coordinates[n].y;
                    index++;
                    for (auto p = 1; p <= numberOfPointsBetweenNodes; p++)
                    {
                        const double pointAdimensionalCoordinate = n + static_cast<double>(p) / static_cast<double>(numberOfPointsBetweenNodes + 1);
                        const auto pointCoordinate = ComputePointOnSplineAtAdimensionalDistance(coordinates, coordinatesDerivatives, pointAdimensionalCoordinate);
                        if (!pointCoordinate.IsValid())
                        {
                            break;
                        }

                        geometryListOut.coordinates_x[index] = pointCoordinate.x;
                        geometryListOut.coordinates_y[index] = pointCoordinate.y;
                        geometryListOut.values[index] = meshkernel::constants::missing::doubleValue;
                        index++;
                    }
                }

                geometryListOut.coordinates_x[index] = coordinates.back().x;
                geometryListOut.coordinates_y[index] = coordinates.back().y;
                geometryListOut.values[index] = meshkernel::constants::missing::doubleValue;
                index++;

                if (s != numSplines - 1)
                {
                    geometryListOut.coordinates_x[index] = meshkernel::constants::missing::doubleValue;
                    geometryListOut.coordinates_y[index] = meshkernel::constants::missing::doubleValue;
                    geometryListOut.values[index] = meshkernel::constants::missing::doubleValue;
                    index++;
                }
            }
        }
        catch (...)
        {
            exitCode = HandleExceptions(std::current_exception());
        }
        return exitCode;
    }

    MKERNEL_API int mkernel_mesh2d_make_mesh_from_polygon(int meshKernelId, const GeometryList& polygonPoints)
    {
        int exitCode = Success;
        try
        {
            if (!meshKernelState.contains(meshKernelId))
            {
                throw std::invalid_argument("MeshKernel: The selected mesh kernel id does not exist.");
            }

            auto const polygonPointsVector = ConvertGeometryListToPointVector(polygonPoints);

            const meshkernel::Polygons polygon(polygonPointsVector, meshKernelState[meshKernelId].m_mesh2d->m_projection);

            // generate samples in all polygons
            auto const generatedPoints = polygon.ComputePointsInPolygons();

            const meshkernel::Mesh2D mesh(generatedPoints[0], polygon, meshKernelState[meshKernelId].m_mesh2d->m_projection);
            *meshKernelState[meshKernelId].m_mesh2d += mesh;
        }
        catch (...)
        {
            exitCode = HandleExceptions(std::current_exception());
        }
        return exitCode;
    }

    MKERNEL_API int mkernel_mesh2d_make_mesh_from_samples(int meshKernelId, const GeometryList& samples)
    {
        int exitCode = Success;
        try
        {
            if (!meshKernelState.contains(meshKernelId))
            {
                throw std::invalid_argument("MeshKernel: The selected mesh kernel id does not exist.");
            }
            auto sampleVector = ConvertGeometryListToPointVector(samples);

            meshkernel::Polygons polygon;
            const meshkernel::Mesh2D mesh(sampleVector, polygon, meshKernelState[meshKernelId].m_mesh2d->m_projection);
            *meshKernelState[meshKernelId].m_mesh2d += mesh;
        }
        catch (...)
        {
            exitCode = HandleExceptions(std::current_exception());
        }
        return exitCode;
    }

    MKERNEL_API int mkernel_mesh2d_make_uniform(int meshKernelId,
                                                const meshkernel::MakeGridParameters& makeGridParameters,
                                                const GeometryList& geometryList)
    {
        int exitCode = Success;
        try
        {
            if (!meshKernelState.contains(meshKernelId))
            {
                throw std::invalid_argument("MeshKernel: The selected mesh kernel id does not exist.");
            }

            const auto projection = meshKernelState[meshKernelId].m_projection;
            const auto curvilinearGrid = CreateUniformCurvilinearGrid(makeGridParameters, geometryList, projection);

            auto const [nodes, edges, gridIndices] = curvilinearGrid.ConvertCurvilinearToNodesAndEdges();
            *meshKernelState[meshKernelId].m_mesh2d += meshkernel::Mesh2D(edges, nodes, projection);
        }
        catch (...)
        {
            exitCode = HandleExceptions(std::current_exception());
        }
        return exitCode;
    }

    MKERNEL_API int mkernel_mesh2d_make_uniform_on_extension(int meshKernelId,
                                                             const meshkernel::MakeGridParameters& makeGridParameters)
    {
        int exitCode = Success;
        try
        {
            if (!meshKernelState.contains(meshKernelId))
            {
                throw std::invalid_argument("MeshKernel: The selected mesh kernel id does not exist.");
            }

            const auto projection = meshKernelState[meshKernelId].m_projection;
            auto const curvilinearGrid = CreateUniformCurvilinearGridOnExtension(makeGridParameters, projection);

            auto const [nodes, edges, gridIndices] = curvilinearGrid.ConvertCurvilinearToNodesAndEdges();
            *meshKernelState[meshKernelId].m_mesh2d += meshkernel::Mesh2D(edges, nodes, meshKernelState[meshKernelId].m_curvilinearGrid->m_projection);
        }
        catch (...)
        {
            exitCode = HandleExceptions(std::current_exception());
        }
        return exitCode;
    }

    MKERNEL_API int mkernel_mesh2d_get_mesh_boundaries_as_polygons(int meshKernelId, GeometryList& boundaryPolygons)
    {
        int exitCode = Success;
        try
        {
            if (!meshKernelState.contains(meshKernelId))
            {
                throw std::invalid_argument("MeshKernel: The selected mesh kernel id does not exist.");
            }

            const std::vector<meshkernel::Point> polygonNodes;
            const auto meshBoundaryPolygon = meshKernelState[meshKernelId].m_mesh2d->MeshBoundaryToPolygon(polygonNodes);

            ConvertPointVectorToGeometryList(meshBoundaryPolygon, boundaryPolygons);
        }
        catch (...)
        {
            exitCode = HandleExceptions(std::current_exception());
        }
        return exitCode;
    }

    MKERNEL_API int mkernel_mesh2d_count_mesh_boundaries_as_polygons(int meshKernelId, int& numberOfPolygonNodes)
    {
        int exitCode = Success;
        try
        {
            if (!meshKernelState.contains(meshKernelId))
            {
                throw std::invalid_argument("MeshKernel: The selected mesh kernel id does not exist.");
            }

            const std::vector<meshkernel::Point> polygonNodes;
            const auto meshBoundaryPolygon = meshKernelState[meshKernelId].m_mesh2d->MeshBoundaryToPolygon(polygonNodes);
            numberOfPolygonNodes = static_cast<int>(meshBoundaryPolygon.size()); // last value is a separator
        }
        catch (...)
        {
            exitCode = HandleExceptions(std::current_exception());
        }
        return exitCode;
    }

    MKERNEL_API int mkernel_mesh2d_intersections_from_polyline(int meshKernelId,
                                                               const GeometryList& boundaryPolyLine,
                                                               int* edgeNodes,
                                                               int* edgeIndex,
                                                               double* edgeDistances,
                                                               double* segmentDistances,
                                                               int* segmentIndexes,
                                                               int* faceIndexes,
                                                               int* faceNumEdges,
                                                               int* faceEdgeIndex)
    {
        int exitCode = Success;
        try
        {
            if (!meshKernelState.contains(meshKernelId))
            {
                throw std::invalid_argument("MeshKernel: The selected mesh kernel id does not exist.");
            }

            auto const boundaryLines = ConvertGeometryListToPointVector(boundaryPolyLine);

            const auto& [edgeIntersections, faceIntersections] = meshKernelState[meshKernelId].m_mesh2d->GetPolylineIntersections(boundaryLines);

            int edgeNodesCount = 0;
            int edgeCount = 0;
            for (size_t i = 0; i < edgeIntersections.size(); ++i)
            {
                const auto& edgeIntersection = edgeIntersections[i];

                // edge information must be stored only once
                edgeNodes[edgeNodesCount] = static_cast<int>(edgeIntersection.edgeFirstNode);
                edgeNodesCount++;
                edgeNodes[edgeNodesCount] = static_cast<int>(edgeIntersection.edgeSecondNode);
                edgeNodesCount++;

                // the edge count
                edgeDistances[edgeCount] = edgeIntersection.edgeDistance;
                segmentIndexes[edgeCount] = edgeIntersection.polylineSegmentIndex;
                segmentDistances[edgeCount] = edgeIntersection.adimensionalPolylineSegmentDistance;
                edgeIndex[edgeCount] = static_cast<int>(edgeIntersection.edgeIndex);
                edgeCount++;
            }

            int faceEdgesCount = 0;
            int faceCount = 0;
            for (const auto& intersection : faceIntersections)
            {
                faceNumEdges[faceCount] = static_cast<int>(intersection.edgeIndexses.size());
                faceCount++;
                for (size_t i = 0; i < intersection.edgeIndexses.size(); ++i)
                {
                    faceIndexes[faceEdgesCount] = static_cast<int>(intersection.faceIndex);
                    faceEdgeIndex[faceEdgesCount] = static_cast<int>(intersection.edgeIndexses[i]);
                    faceEdgesCount++;
                }
            }
        }
        catch (...)
        {
            exitCode = HandleExceptions(std::current_exception());
        }
        return exitCode;
    }

    MKERNEL_API int mkernel_polygon_refine(int meshKernelId, const GeometryList& polygonToRefine, int firstNodeIndex, int secondNodeIndex, double targetEdgeLength, GeometryList& refinedPolygon)
    {
        int exitCode = Success;
        try
        {
            if (!meshKernelState.contains(meshKernelId))
            {
                throw std::invalid_argument("MeshKernel: The selected mesh kernel id does not exist.");
            }
            auto const polygonVector = ConvertGeometryListToPointVector(polygonToRefine);

            const meshkernel::Polygons polygon(polygonVector, meshKernelState[meshKernelId].m_mesh2d->m_projection);
            auto const refinementResult = polygon.RefineFirstPolygon(firstNodeIndex, secondNodeIndex, targetEdgeLength);

            ConvertPointVectorToGeometryList(refinementResult, refinedPolygon);
        }
        catch (...)
        {
            exitCode = HandleExceptions(std::current_exception());
        }
        return exitCode;
    }

    MKERNEL_API int mkernel_polygon_count_refine(int meshKernelId,
                                                 const GeometryList& polygonToRefine,
                                                 int firstIndex,
                                                 int secondIndex,
                                                 double distance,
                                                 int& numberOfPolygonNodes)
    {
        int exitCode = Success;
        try
        {
            if (!meshKernelState.contains(meshKernelId))
            {
                throw std::invalid_argument("MeshKernel: The selected mesh kernel id does not exist.");
            }

            auto const polygonVector = ConvertGeometryListToPointVector(polygonToRefine);

            const meshkernel::Polygons polygon(polygonVector, meshKernelState[meshKernelId].m_mesh2d->m_projection);

            const auto refinedPolygon = polygon.RefineFirstPolygon(firstIndex, secondIndex, distance);

            numberOfPolygonNodes = int(refinedPolygon.size());
        }
        catch (...)
        {
            exitCode = HandleExceptions(std::current_exception());
        }
        return exitCode;
    }

    MKERNEL_API int mkernel_mesh2d_merge_nodes(int meshKernelId, const GeometryList& geometryListIn, double mergingDistance)
    {
        int exitCode = Success;
        try
        {
            if (!meshKernelState.contains(meshKernelId))
            {
                throw std::invalid_argument("MeshKernel: The selected mesh kernel id does not exist.");
            }

            auto const polygonVector = ConvertGeometryListToPointVector(geometryListIn);

            const meshkernel::Polygons polygon(polygonVector, meshKernelState[meshKernelId].m_mesh2d->m_projection);

            meshKernelState[meshKernelId].m_mesh2d->MergeNodesInPolygon(polygon, mergingDistance);
        }
        catch (...)
        {
            exitCode = HandleExceptions(std::current_exception());
        }
        return exitCode;
    }

    MKERNEL_API int mkernel_mesh2d_merge_two_nodes(int meshKernelId, int firstNode, int secondNode)
    {
        int exitCode = Success;
        try
        {
            if (!meshKernelState.contains(meshKernelId))
            {
                throw std::invalid_argument("MeshKernel: The selected mesh kernel id does not exist.");
            }
            meshKernelState[meshKernelId].m_mesh2d->MergeTwoNodes(firstNode, secondNode);
        }
        catch (...)
        {
            exitCode = HandleExceptions(std::current_exception());
        }
        return exitCode;
    }

    MKERNEL_API int mkernel_mesh2d_get_nodes_in_polygons(int meshKernelId,
                                                         const GeometryList& geometryListIn,
                                                         int inside,
                                                         int* selectedNodes)
    {
        int exitCode = Success;
        try
        {
            if (!meshKernelState.contains(meshKernelId))
            {
                throw std::invalid_argument("MeshKernel: The selected mesh kernel id does not exist.");
            }

            auto const polygonVector = ConvertGeometryListToPointVector(geometryListIn);

            const meshkernel::Polygons polygon(polygonVector, meshKernelState[meshKernelId].m_mesh2d->m_projection);

            const bool selectInside = inside == 1 ? true : false;
            const auto nodeMask = meshKernelState[meshKernelId].m_mesh2d->NodeMaskFromPolygon(polygon, selectInside);

            int index = 0;
            for (size_t i = 0; i < meshKernelState[meshKernelId].m_mesh2d->GetNumNodes(); ++i)
            {
                if (nodeMask[i] > 0)
                {
                    selectedNodes[index] = static_cast<int>(i);
                    index++;
                }
            }
        }
        catch (...)
        {
            exitCode = HandleExceptions(std::current_exception());
        }
        return exitCode;
    }

    MKERNEL_API int mkernel_mesh2d_count_nodes_in_polygons(int meshKernelId,
                                                           const GeometryList& geometryListIn,
                                                           int inside,
                                                           int& numberOfMeshNodes)
    {
        int exitCode = Success;
        try
        {
            if (!meshKernelState.contains(meshKernelId))
            {
                throw std::invalid_argument("MeshKernel: The selected mesh kernel id does not exist.");
            }
            auto const polygonVector = ConvertGeometryListToPointVector(geometryListIn);

            const meshkernel::Polygons polygon(polygonVector, meshKernelState[meshKernelId].m_mesh2d->m_projection);

            const bool selectInside = inside == 1 ? true : false;
            const auto nodeMask = meshKernelState[meshKernelId].m_mesh2d->NodeMaskFromPolygon(polygon, selectInside);

            numberOfMeshNodes = 0;
            for (size_t i = 0; i < meshKernelState[meshKernelId].m_mesh2d->GetNumNodes(); ++i)
            {
                if (nodeMask[i] > 0)
                {
                    numberOfMeshNodes++;
                }
            }
        }
        catch (...)
        {
            exitCode = HandleExceptions(std::current_exception());
        }
        return exitCode;
    }

    MKERNEL_API int mkernel_mesh2d_insert_edge(int meshKernelId, int startNode, int endNode, int& new_edge_index)
    {
        int exitCode = Success;
        try
        {
            if (!meshKernelState.contains(meshKernelId))
            {
                throw std::invalid_argument("MeshKernel: The selected mesh kernel id does not exist.");
            }

            new_edge_index = static_cast<int>(meshKernelState[meshKernelId].m_mesh2d->ConnectNodes(startNode, endNode));
        }
        catch (...)
        {
            exitCode = HandleExceptions(std::current_exception());
        }
        return exitCode;
    }

    MKERNEL_API int mkernel_mesh2d_insert_node(int meshKernelId, double xCoordinate, double yCoordinate, int& nodeIndex)
    {
        int exitCode = Success;
        try
        {
            if (!meshKernelState.contains(meshKernelId))
            {
                throw std::invalid_argument("MeshKernel: The selected mesh kernel id does not exist.");
            }

            meshkernel::Point const nodeCoordinateVector{xCoordinate, yCoordinate};

            nodeIndex = static_cast<int>(meshKernelState[meshKernelId].m_mesh2d->InsertNode(nodeCoordinateVector));
        }
        catch (...)
        {
            exitCode = HandleExceptions(std::current_exception());
        }
        return exitCode;
    }

    MKERNEL_API int mkernel_mesh2d_delete_node(int meshKernelId, int nodeIndex)
    {
        int exitCode = Success;
        try
        {
            if (!meshKernelState.contains(meshKernelId))
            {
                throw std::invalid_argument("MeshKernel: The selected mesh kernel id does not exist.");
            }

            meshKernelState[meshKernelId].m_mesh2d->DeleteNode(nodeIndex);
        }
        catch (...)
        {
            exitCode = HandleExceptions(std::current_exception());
        }
        return exitCode;
    }

    MKERNEL_API int mkernel_mesh2d_move_node(int meshKernelId, double xCoordinate, double yCoordinate, int nodeIndex)
    {
        int exitCode = Success;
        try
        {
            if (!meshKernelState.contains(meshKernelId))
            {
                throw std::invalid_argument("MeshKernel: The selected mesh kernel id does not exist.");
            }

            meshkernel::Point newPosition{xCoordinate, yCoordinate};

            meshKernelState[meshKernelId].m_mesh2d->MoveNode(newPosition, nodeIndex);
        }
        catch (...)
        {
            exitCode = HandleExceptions(std::current_exception());
        }
        return exitCode;
    }

    MKERNEL_API int mkernel_mesh2d_delete_edge(int meshKernelId,
                                               double xCoordinate,
                                               double yCoordinate,
                                               double xLowerLeftBoundingBox,
                                               double yLowerLeftBoundingBox,
                                               double xUpperRightBoundingBox,
                                               double yUpperRightBoundingBox)
    {
        int exitCode = Success;
        try
        {
            if (!meshKernelState.contains(meshKernelId))
            {
                throw std::invalid_argument("MeshKernel: The selected mesh kernel id does not exist.");
            }

            meshkernel::Point const point{xCoordinate, yCoordinate};

            meshkernel::BoundingBox boundingBox{{xLowerLeftBoundingBox, yLowerLeftBoundingBox}, {xUpperRightBoundingBox, yUpperRightBoundingBox}};

            meshKernelState[meshKernelId].m_mesh2d->BuildTree(meshkernel::Mesh::Location::Edges, boundingBox);
            const auto edgeIndex = meshKernelState[meshKernelId].m_mesh2d->FindEdgeCloseToAPoint(point);

            meshKernelState[meshKernelId].m_mesh2d->DeleteEdge(edgeIndex);
        }
        catch (...)
        {
            exitCode = HandleExceptions(std::current_exception());
        }
        return exitCode;
    }

    MKERNEL_API int mkernel_mesh2d_get_edge(int meshKernelId,
                                            double xCoordinate,
                                            double yCoordinate,
                                            double xLowerLeftBoundingBox,
                                            double yLowerLeftBoundingBox,
                                            double xUpperRightBoundingBox,
                                            double yUpperRightBoundingBox,
                                            int& edgeIndex)
    {
        int exitCode = Success;
        try
        {
            if (!meshKernelState.contains(meshKernelId))
            {
                throw std::invalid_argument("MeshKernel: The selected mesh kernel id does not exist.");
            }

            meshkernel::Point const point{xCoordinate, yCoordinate};

            meshkernel::BoundingBox boundingBox{{xLowerLeftBoundingBox, yLowerLeftBoundingBox}, {xUpperRightBoundingBox, yUpperRightBoundingBox}};

            meshKernelState[meshKernelId].m_mesh2d->BuildTree(meshkernel::Mesh::Location::Edges, boundingBox);

            edgeIndex = static_cast<int>(meshKernelState[meshKernelId].m_mesh2d->FindEdgeCloseToAPoint(point));
        }
        catch (...)
        {
            exitCode = HandleExceptions(std::current_exception());
        }
        return exitCode;
    }

    MKERNEL_API int mkernel_polygon_get_offset(int meshKernelId, const GeometryList& geometryListIn, int inWard, double distance, GeometryList& geometryListOut)
    {
        int exitCode = Success;
        try
        {
            if (!meshKernelState.contains(meshKernelId))
            {
                throw std::invalid_argument("MeshKernel: The selected mesh kernel id does not exist.");
            }

            auto const polygonVector = ConvertGeometryListToPointVector(geometryListIn);

            const meshkernel::Polygons polygon(polygonVector, meshKernelState[meshKernelId].m_mesh2d->m_projection);

            const bool inWardBool = inWard == 1 ? true : false;
            const auto newPolygon = polygon.OffsetCopy(distance, inWardBool);

            ConvertPointVectorToGeometryList(newPolygon.Nodes(), geometryListOut);
        }
        catch (...)
        {
            exitCode = HandleExceptions(std::current_exception());
        }
        return exitCode;
    }

    MKERNEL_API int mkernel_polygon_count_offset(int meshKernelId, const GeometryList& geometryListIn, int innerPolygon, double distance, int& numberOfPolygonNodes)
    {
        int exitCode = Success;
        try
        {
            if (!meshKernelState.contains(meshKernelId))
            {
                throw std::invalid_argument("MeshKernel: The selected mesh kernel id does not exist.");
            }
            auto polygonPoints = ConvertGeometryListToPointVector(geometryListIn);

            const bool innerPolygonBool = innerPolygon == 1 ? true : false;
            const meshkernel::Polygons polygon(polygonPoints, meshKernelState[meshKernelId].m_mesh2d->m_projection);
            const auto newPolygon = polygon.OffsetCopy(distance, innerPolygonBool);

            numberOfPolygonNodes = static_cast<int>(newPolygon.GetNumNodes());
        }
        catch (...)
        {
            exitCode = HandleExceptions(std::current_exception());
        }
        return exitCode;
    }

    MKERNEL_API int mkernel_mesh2d_refine_based_on_samples(int meshKernelId,
                                                           const GeometryList& samples,
                                                           double relativeSearchRadius,
                                                           int minimumNumSamples,
                                                           const meshkernel::MeshRefinementParameters& meshRefinementParameters)
    {
        int exitCode = Success;
        try
        {
            if (!meshKernelState.contains(meshKernelId))
            {
                throw std::invalid_argument("MeshKernel: The selected mesh kernel id does not exist.");
            }
            if (meshKernelState[meshKernelId].m_mesh2d->GetNumNodes() <= 0)
            {
                throw std::invalid_argument("MeshKernel: The selected mesh has no nodes.");
            }

            auto samplesVector = ConvertGeometryListToSampleVector(samples);

            meshkernel::AveragingInterpolation::Method averagingMethod;
            if (meshRefinementParameters.refinement_type == 1)
            {
                averagingMethod = meshkernel::AveragingInterpolation::Method::MinAbsValue;
            }
            if (meshRefinementParameters.refinement_type == 2)
            {
                averagingMethod = meshkernel::AveragingInterpolation::Method::Max;
            }

            const bool refineOutsideFace = meshRefinementParameters.account_for_samples_outside == 1 ? true : false;
            const bool transformSamples = meshRefinementParameters.refinement_type == 2 ? true : false;

            const auto averaging = std::make_shared<meshkernel::AveragingInterpolation>(*meshKernelState[meshKernelId].m_mesh2d,
                                                                                        samplesVector,
                                                                                        averagingMethod,
                                                                                        meshkernel::Mesh::Location::Faces,
                                                                                        relativeSearchRadius,
                                                                                        refineOutsideFace,
                                                                                        transformSamples,
                                                                                        static_cast<meshkernel::UInt>(minimumNumSamples));

            meshkernel::MeshRefinement meshRefinement(meshKernelState[meshKernelId].m_mesh2d, averaging, meshRefinementParameters);
            meshRefinement.Compute();
        }
        catch (...)
        {
            exitCode = HandleExceptions(std::current_exception());
        }
        return exitCode;
    }

    MKERNEL_API int mkernel_mesh2d_refine_based_on_gridded_samples(int meshKernelId,
                                                                   const GriddedSamples& griddedSamples,
                                                                   const meshkernel::MeshRefinementParameters& meshRefinementParameters,
                                                                   bool useNodalRefinement)
    {
        int exitCode = Success;
        try
        {
            if (!meshKernelState.contains(meshKernelId))
            {
                throw std::invalid_argument("MeshKernel: The selected mesh kernel id does not exist.");
            }
            if (meshKernelState[meshKernelId].m_mesh2d->GetNumNodes() <= 0)
            {
                throw std::invalid_argument("MeshKernel: The selected mesh has no nodes.");
            }

            std::vector values(griddedSamples.num_x * griddedSamples.num_y, 0.0);
            for (size_t i = 0; i < values.size(); ++i)
            {
                values[i] = griddedSamples.values[i];
            }

            std::shared_ptr<meshkernel::MeshInterpolation> interpolant;
            if (griddedSamples.x_coordinates == nullptr && griddedSamples.y_coordinates == nullptr)
            {
                meshkernel::Point origin{griddedSamples.x_origin, griddedSamples.y_origin};
                interpolant = std::make_shared<meshkernel::BilinearInterpolationOnGriddedSamples>(*meshKernelState[meshKernelId].m_mesh2d,
                                                                                                  griddedSamples.num_x,
                                                                                                  griddedSamples.num_y,
                                                                                                  origin,
                                                                                                  griddedSamples.cell_size,
                                                                                                  values);
            }
            else
            {
                if (griddedSamples.x_coordinates == nullptr)
                {
                    throw std::invalid_argument("MeshKernel: griddedSamples.x_coordinates is nullptr");
                }

                if (griddedSamples.y_coordinates == nullptr)
                {
                    throw std::invalid_argument("MeshKernel: griddedSamples.y_coordinates is nullptr");
                }

                std::vector<double> xCoordinates(griddedSamples.num_x);
                for (size_t i = 0; i < xCoordinates.size(); ++i)
                {
                    xCoordinates[i] = griddedSamples.x_coordinates[i];
                }
                std::vector<double> yCoordinates(griddedSamples.num_y);
                for (size_t i = 0; i < yCoordinates.size(); ++i)
                {
                    yCoordinates[i] = griddedSamples.y_coordinates[i];
                }

                interpolant = std::make_shared<meshkernel::BilinearInterpolationOnGriddedSamples>(*meshKernelState[meshKernelId].m_mesh2d,
                                                                                                  xCoordinates,
                                                                                                  yCoordinates,
                                                                                                  values);
            }

            meshkernel::MeshRefinement meshRefinement(meshKernelState[meshKernelId].m_mesh2d, interpolant, meshRefinementParameters, useNodalRefinement);
            meshRefinement.Compute();
        }
        catch (...)
        {
            exitCode = HandleExceptions(std::current_exception());
        }
        return exitCode;
    }

    MKERNEL_API int mkernel_mesh2d_refine_based_on_polygon(int meshKernelId,
                                                           const GeometryList& geometryList,
                                                           const meshkernel::MeshRefinementParameters& meshRefinementParameters)
    {
        int exitCode = Success;
        try
        {
            if (!meshKernelState.contains(meshKernelId))
            {
                throw std::invalid_argument("MeshKernel: The selected mesh kernel id does not exist.");
            }
            if (meshKernelState[meshKernelId].m_mesh2d->GetNumNodes() <= 0)
            {
                throw std::invalid_argument("MeshKernel: The selected mesh has no nodes.");
            }

            auto points = ConvertGeometryListToPointVector(geometryList);

            const meshkernel::Polygons polygon(points, meshKernelState[meshKernelId].m_mesh2d->m_projection);

            meshkernel::MeshRefinement meshRefinement(meshKernelState[meshKernelId].m_mesh2d, polygon, meshRefinementParameters);
            meshRefinement.Compute();
        }
        catch (...)
        {
            exitCode = HandleExceptions(std::current_exception());
        }
        return exitCode;
    }

    MKERNEL_API int mkernel_mesh2d_get_node_index(int meshKernelId,
                                                  double xCoordinate,
                                                  double yCoordinate,
                                                  double searchRadius,
                                                  double xLowerLeftBoundingBox,
                                                  double yLowerLeftBoundingBox,
                                                  double xUpperRightBoundingBox,
                                                  double yUpperRightBoundingBox,
                                                  int& nodeIndex)
    {
        int exitCode = Success;
        try
        {
            if (!meshKernelState.contains(meshKernelId))
            {
                throw std::invalid_argument("MeshKernel: The selected mesh kernel id does not exist.");
            }
            if (meshKernelState[meshKernelId].m_mesh2d->GetNumNodes() <= 0)
            {
                throw std::invalid_argument("MeshKernel: The selected mesh has no nodes.");
            }

            meshkernel::Point const point{xCoordinate, yCoordinate};
            meshkernel::BoundingBox boundingBox{{xLowerLeftBoundingBox, yLowerLeftBoundingBox}, {xUpperRightBoundingBox, yUpperRightBoundingBox}};
            meshKernelState[meshKernelId].m_mesh2d->BuildTree(meshkernel::Mesh::Location::Nodes, boundingBox);
            nodeIndex = static_cast<int>(meshKernelState[meshKernelId].m_mesh2d->FindNodeCloseToAPoint(point, searchRadius));
        }
        catch (...)
        {
            exitCode = HandleExceptions(std::current_exception());
        }
        return exitCode;
    }

    MKERNEL_API int mkernel_mesh2d_get_closest_node(int meshKernelId,
                                                    double xCoordinateIn,
                                                    double yCoordinateIn,
                                                    double searchRadius,
                                                    double xLowerLeftBoundingBox,
                                                    double yLowerLeftBoundingBox,
                                                    double xUpperRightBoundingBox,
                                                    double yUpperRightBoundingBox,
                                                    double& xCoordinateOut,
                                                    double& yCoordinateOut)
    {
        int exitCode;
        try
        {
            int nodeIndex;
            exitCode = mkernel_mesh2d_get_node_index(meshKernelId,
                                                     xCoordinateIn,
                                                     yCoordinateIn,
                                                     searchRadius,
                                                     xLowerLeftBoundingBox,
                                                     yLowerLeftBoundingBox,
                                                     xUpperRightBoundingBox,
                                                     yUpperRightBoundingBox,
                                                     nodeIndex);

            // Set the node coordinate
            const auto foundNode = meshKernelState[meshKernelId].m_mesh2d->m_nodes[nodeIndex];
            xCoordinateOut = foundNode.x;
            yCoordinateOut = foundNode.y;
        }
        catch (...)
        {
            exitCode = HandleExceptions(std::current_exception());
        }
        return exitCode;
    }

    MKERNEL_API int mkernel_polygon_get_included_points(int meshKernelId, const GeometryList& selectingPolygon, const GeometryList& polygonToSelect, GeometryList& selectionResults)
    {
        int exitCode = Success;
        try
        {
            if (!meshKernelState.contains(meshKernelId))
            {
                throw std::invalid_argument("MeshKernel: The selected mesh kernel id does not exist.");
            }
            auto const polygonVector = ConvertGeometryListToPointVector(selectingPolygon);

            auto const points = ConvertGeometryListToPointVector(polygonToSelect);

            const meshkernel::Polygons localPolygon(polygonVector, meshKernelState[meshKernelId].m_mesh2d->m_projection);

            for (size_t i = 0; i < points.size(); ++i)
            {
                selectionResults.values[i] = localPolygon.IsPointInPolygon(points[i], 0) ? 1.0 : 0.0;
            }
        }
        catch (...)
        {
            exitCode = HandleExceptions(std::current_exception());
        }
        return exitCode;
    }

    MKERNEL_API int mkernel_splines_snap_to_landboundary(int meshKernelId,
                                                         const GeometryList& land,
                                                         GeometryList& splines,
                                                         int startSplineIndex,
                                                         int endSplineIndex)
    {
        int exitCode = Success;

        try
        {
<<<<<<< HEAD
            if (!meshKernelState.contains(meshKernelId))
=======
            if (meshKernelState.count(meshKernelId) == 0)
>>>>>>> 894e79b3
            {
                throw std::invalid_argument("MeshKernel: The selected mesh kernel id does not exist.");
            }

            if (startSplineIndex < 0)
            {
<<<<<<< HEAD
                throw std::invalid_argument(meshkernel::VariadicErrorMessage("Start spline index is less than zero: {}", startSplineIndex).GetFormatted());
=======
                throw std::invalid_argument("Start spline index is less than zero:" + std::to_string(startSplineIndex));
>>>>>>> 894e79b3
            }

            if (startSplineIndex > endSplineIndex)
            {
<<<<<<< HEAD
                throw std::invalid_argument(meshkernel::VariadicErrorMessage("Invalid spline range: {} > {}", startSplineIndex, endSplineIndex).GetFormatted());
=======
                throw std::invalid_argument("Invalid spline range: " + std::to_string(startSplineIndex) + " > " + std::to_string(endSplineIndex));
>>>>>>> 894e79b3
            }

            if (land.num_coordinates == 0)
            {
                throw std::invalid_argument("Land boundary has no point values.");
            }

            if (land.coordinates_x == nullptr || land.coordinates_y == nullptr)
            {
                throw std::invalid_argument("Land boundary data is null.");
            }

            if (splines.num_coordinates == 0)
            {
                throw std::invalid_argument("Spline has no point values.");
            }

            if (splines.coordinates_x == nullptr || splines.coordinates_y == nullptr)
            {
                throw std::invalid_argument("Spline data is null.");
            }

            if (startSplineIndex > splines.num_coordinates)
            {
<<<<<<< HEAD
                throw std::invalid_argument(meshkernel::VariadicErrorMessage("Invalid spline range: start greater than number of spline coordinates {} > {}",
                                                                             startSplineIndex, splines.num_coordinates)
                                                .GetFormatted());
=======
                throw std::invalid_argument("Invalid spline range: start greater than number of spline coordinates " +
                                            std::to_string(startSplineIndex) + " > " + std::to_string(splines.num_coordinates));
>>>>>>> 894e79b3
            }

            if (endSplineIndex >= splines.num_coordinates)
            {
<<<<<<< HEAD
                throw std::invalid_argument(meshkernel::VariadicErrorMessage("Invalid spline range: end greater than number of spline coordinates {} >= {}",
                                                                             endSplineIndex, splines.num_coordinates)
                                                .GetFormatted());
            }

            std::vector<meshkernel::Point> landBoundaryPoints(ConvertGeometryListToPointVector(land));
            std::vector<meshkernel::Point> splinePoints(ConvertGeometryListToPointVector(splines));
=======
                throw std::invalid_argument("Invalid spline range: end greater than number of spline coordinates " +
                                            std::to_string(endSplineIndex) + " >= " + std::to_string(splines.num_coordinates));
            }

            std::vector<meshkernel::Point> landBoundaryPoints(land.num_coordinates);
            std::vector<meshkernel::Point> splinePoints(splines.num_coordinates);

            //--------------------------------
            // Copy points from parameters to create land boundary and splines

            for (int i = 0; i < land.num_coordinates; ++i)
            {
                landBoundaryPoints[i] = meshkernel::Point({land.coordinates_x[i], land.coordinates_y[i]});
            }

            for (int i = 0; i < splines.num_coordinates; ++i)
            {
                splinePoints[i] = meshkernel::Point({splines.coordinates_x[i], splines.coordinates_y[i]});
            }
>>>>>>> 894e79b3

            meshkernel::LandBoundary landBoundary(landBoundaryPoints);
            meshkernel::Splines splineValues(meshKernelState[meshKernelId].m_mesh2d->m_projection);

            splineValues.AddSpline(splinePoints, startSplineIndex, static_cast<meshkernel::UInt>(splinePoints.size()));

            //--------------------------------
            // Snap specified splines to the land boundary
            splineValues.SnapSpline(0, landBoundary);

            //--------------------------------
            // Now copy back the snapped spline values

            int splinePointIndex = startSplineIndex;

            // Now copy back to spline (geometry-list)
            for (int i = startSplineIndex; i <= endSplineIndex; ++i)
            {
                const meshkernel::Point& splinePoint = splineValues.m_splineNodes[0][i];
                splines.coordinates_x[splinePointIndex] = splinePoint.x;
                splines.coordinates_y[splinePointIndex] = splinePoint.y;
                ++splinePointIndex;
            }
        }
        catch (...)
        {
            exitCode = HandleExceptions(std::current_exception());
        }
        return exitCode;
    }

<<<<<<< HEAD
    MKERNEL_API int mkernel_polygon_snap_to_landboundary(int meshKernelId,
                                                         const GeometryList& land,
                                                         GeometryList& polygon)
    {
        int exitCode = Success;

        try
        {
            if (!meshKernelState.contains(meshKernelId))
            {
                throw std::invalid_argument("MeshKernel: The selected mesh kernel id does not exist.");
            }

            if (land.num_coordinates == 0)
            {
                throw std::invalid_argument("Land boundary has no point values.");
            }

            if (land.coordinates_x == nullptr || land.coordinates_y == nullptr)
            {
                throw std::invalid_argument("Land boundary data is null.");
            }

            if (polygon.num_coordinates == 0)
            {
                throw std::invalid_argument("Polygon has no point values.");
            }

            if (polygon.coordinates_x == nullptr || polygon.coordinates_y == nullptr)
            {
                throw std::invalid_argument("Polygon data is null.");
            }

            std::vector<meshkernel::Point> landBoundaryPoints(ConvertGeometryListToPointVector(land));
            std::vector<meshkernel::Point> polygonPoints(ConvertGeometryListToPointVector(polygon));

            meshkernel::LandBoundary landBoundary(landBoundaryPoints);
            meshkernel::Polygons polygons(polygonPoints, meshKernelState[meshKernelId].m_mesh2d->m_projection);

            polygons.SnapToLandBoundary(landBoundary);

            //--------------------------------
            // Now copy back the polygon values

            const std::vector<meshkernel::Point>& snappedPolygonPoints = polygons.Nodes();

            for (size_t i = 0; i < snappedPolygonPoints.size(); ++i)
            {
                polygon.coordinates_x[i] = snappedPolygonPoints[i].x;
                polygon.coordinates_y[i] = snappedPolygonPoints[i].y;
            }
        }
        catch (...)
        {
            exitCode = HandleExceptions(std::current_exception());
        }
        return exitCode;
    }

=======
>>>>>>> 894e79b3
    MKERNEL_API int mkernel_mesh2d_flip_edges(int meshKernelId,
                                              int isTriangulationRequired,
                                              int projectToLandBoundaryRequired,
                                              const GeometryList& selectingPolygon,
                                              const GeometryList& landBoundaries)
    {
        int exitCode = Success;
        try
        {
            if (!meshKernelState.contains(meshKernelId))
            {
                throw std::invalid_argument("MeshKernel: The selected mesh kernel id does not exist.");
            }

            // build the selecting polygon
            auto const polygonNodesVector = ConvertGeometryListToPointVector(selectingPolygon);

            // build the land boundary
            auto const landBoundariesNodeVector = ConvertGeometryListToPointVector(landBoundaries);

            // construct all dependencies
            auto const polygon = std::make_shared<meshkernel::Polygons>(polygonNodesVector, meshKernelState[meshKernelId].m_mesh2d->m_projection);
            auto const landBoundary = std::make_shared<meshkernel::LandBoundaries>(landBoundariesNodeVector, meshKernelState[meshKernelId].m_mesh2d, polygon);
            bool const triangulateFaces = isTriangulationRequired == 0 ? false : true;
            bool const projectToLandBoundary = projectToLandBoundaryRequired == 0 ? false : true;

            const meshkernel::FlipEdges flipEdges(meshKernelState[meshKernelId].m_mesh2d, landBoundary, triangulateFaces, projectToLandBoundary);

            flipEdges.Compute();
        }
        catch (...)
        {
            exitCode = HandleExceptions(std::current_exception());
        }
        return exitCode;
    }

    MKERNEL_API int mkernel_mesh2d_count_small_flow_edge_centers(int meshKernelId, double smallFlowEdgesLengthThreshold, int& numSmallFlowEdges)
    {
        int exitCode = Success;
        try
        {
            if (!meshKernelState.contains(meshKernelId))
            {
                throw std::invalid_argument("MeshKernel: The selected mesh kernel id does not exist.");
            }
            const auto edgesCrossingSmallFlowEdges = meshKernelState[meshKernelId].m_mesh2d->GetEdgesCrossingSmallFlowEdges(smallFlowEdgesLengthThreshold);
            const auto smallFlowEdgeCenters = meshKernelState[meshKernelId].m_mesh2d->GetFlowEdgesCenters(edgesCrossingSmallFlowEdges);

            numSmallFlowEdges = static_cast<int>(smallFlowEdgeCenters.size());
        }
        catch (...)
        {
            exitCode = HandleExceptions(std::current_exception());
        }
        return exitCode;
    }

    MKERNEL_API int mkernel_mesh2d_get_small_flow_edge_centers(int meshKernelId, double smallFlowEdgesThreshold, GeometryList& result)
    {
        int exitCode = Success;
        try
        {
            if (!meshKernelState.contains(meshKernelId))
            {
                throw std::invalid_argument("MeshKernel: The selected mesh kernel id does not exist.");
            }

            const auto edgesCrossingSmallFlowEdges = meshKernelState[meshKernelId].m_mesh2d->GetEdgesCrossingSmallFlowEdges(smallFlowEdgesThreshold);
            const auto smallFlowEdgeCenters = meshKernelState[meshKernelId].m_mesh2d->GetFlowEdgesCenters(edgesCrossingSmallFlowEdges);

            ConvertPointVectorToGeometryList(smallFlowEdgeCenters, result);
        }
        catch (...)
        {
            exitCode = HandleExceptions(std::current_exception());
        }
        return exitCode;
    }

    MKERNEL_API int mkernel_get_error(const char*& error_message)
    {
        error_message = exceptionMessage;
        return Success;
    }

    MKERNEL_API int mkernel_get_version(const char*& version)
    {
        version = versionString;
        return Success;
    }

    MKERNEL_API int mkernel_get_geometry_error(int& invalidIndex, int& type)
    {
        invalidIndex = static_cast<int>(meshGeometryError.InavlidIndex());
        type = static_cast<int>(meshGeometryError.MeshLocation());
        return Success;
    }

    MKERNEL_API int mkernel_mesh2d_count_obtuse_triangles(int meshKernelId, int& numObtuseTriangles)
    {
        int exitCode = Success;
        try
        {
            if (!meshKernelState.contains(meshKernelId))
            {
                throw std::invalid_argument("MeshKernel: The selected mesh kernel id does not exist.");
            }

            const auto obtuseTriangles = meshKernelState[meshKernelId].m_mesh2d->GetObtuseTrianglesCenters();

            numObtuseTriangles = static_cast<int>(obtuseTriangles.size());
        }
        catch (...)
        {
            exitCode = HandleExceptions(std::current_exception());
        }
        return exitCode;
    }

    MKERNEL_API int mkernel_mesh2d_get_obtuse_triangles_mass_centers(int meshKernelId, GeometryList& result)
    {
        int exitCode = Success;
        try
        {
            if (!meshKernelState.contains(meshKernelId))
            {
                throw std::invalid_argument("MeshKernel: The selected mesh kernel id does not exist.");
            }

            const auto obtuseTriangles = meshKernelState[meshKernelId].m_mesh2d->GetObtuseTrianglesCenters();

            ConvertPointVectorToGeometryList(obtuseTriangles, result);
        }
        catch (...)
        {
            exitCode = HandleExceptions(std::current_exception());
        }
        return exitCode;
    }

    MKERNEL_API int mkernel_mesh2d_delete_small_flow_edges_and_small_triangles(int meshKernelId, double smallFlowEdgesThreshold, double minFractionalAreaTriangles)
    {
        int exitCode = Success;
        try
        {
            if (!meshKernelState.contains(meshKernelId))
            {
                throw std::invalid_argument("MeshKernel: The selected mesh kernel id does not exist.");
            }

            meshKernelState[meshKernelId].m_mesh2d->DeleteSmallFlowEdges(smallFlowEdgesThreshold);
            meshKernelState[meshKernelId].m_mesh2d->DeleteSmallTrianglesAtBoundaries(minFractionalAreaTriangles);
        }
        catch (...)
        {
            exitCode = HandleExceptions(std::current_exception());
        }
        return exitCode;
    }

    MKERNEL_API int mkernel_contacts_compute_single(int meshKernelId,
                                                    const int* oneDNodeMask,
                                                    const GeometryList& polygons,
                                                    double projectionFactor)
    {
        int exitCode = Success;
        try
        {
            if (!meshKernelState.contains(meshKernelId))
            {
                throw std::invalid_argument("MeshKernel: The selected mesh kernel id does not exist.");
            }

            // Convert 1D node mask from int** to vector<bool>
            auto num1DNodes = meshKernelState[meshKernelId].m_mesh1d->GetNumNodes();
            auto meshKernel1DNodeMask = ConvertIntegerArrayToBoolVector(oneDNodeMask,
                                                                        num1DNodes);

            // Convert polygon date from GeometryList to Polygons
            auto polygonPoints = ConvertGeometryListToPointVector(polygons);
            const meshkernel::Polygons meshKernelPolygons(polygonPoints,
                                                          meshKernelState[meshKernelId].m_mesh2d->m_projection);

            // Execute
            meshKernelState[meshKernelId].m_contacts->ComputeSingleContacts(meshKernel1DNodeMask, meshKernelPolygons, projectionFactor);
        }
        catch (...)
        {
            exitCode = HandleExceptions(std::current_exception());
        }
        return exitCode;
    }

    MKERNEL_API int mkernel_contacts_compute_multiple(int meshKernelId,
                                                      const int* oneDNodeMask)
    {
        int exitCode = Success;
        try
        {
            if (!meshKernelState.contains(meshKernelId))
            {
                throw std::invalid_argument("MeshKernel: The selected mesh kernel id does not exist.");
            }

            // Convert 1D node mask from int** to vector<bool>
            auto num1DNodes = meshKernelState[meshKernelId].m_mesh1d->GetNumNodes();
            auto meshKernel1DNodeMask = ConvertIntegerArrayToBoolVector(oneDNodeMask,
                                                                        num1DNodes);

            // Execute
            meshKernelState[meshKernelId].m_contacts->ComputeMultipleContacts(meshKernel1DNodeMask);
        }
        catch (...)
        {
            exitCode = HandleExceptions(std::current_exception());
        }
        return exitCode;
    }

    MKERNEL_API int mkernel_contacts_compute_with_polygons(int meshKernelId,
                                                           const int* oneDNodeMask,
                                                           const GeometryList& polygons)
    {
        int exitCode = Success;
        try
        {
            if (!meshKernelState.contains(meshKernelId))
            {
                throw std::invalid_argument("MeshKernel: The selected mesh kernel id does not exist.");
            }

            // Convert 1D node mask from int* to vector<bool>
            auto num1DNodes = meshKernelState[meshKernelId].m_mesh1d->GetNumNodes();
            auto meshKernel1DNodeMask = ConvertIntegerArrayToBoolVector(oneDNodeMask,
                                                                        num1DNodes);

            // Convert polygon date from GeometryList to Polygons
            auto polygonPoints = ConvertGeometryListToPointVector(polygons);
            const meshkernel::Polygons meshKernelPolygons(polygonPoints,
                                                          meshKernelState[meshKernelId].m_mesh2d->m_projection);

            // Execute
            meshKernelState[meshKernelId].m_contacts->ComputeContactsWithPolygons(meshKernel1DNodeMask,
                                                                                  meshKernelPolygons);
        }
        catch (...)
        {
            exitCode = HandleExceptions(std::current_exception());
        }
        return exitCode;
    }
    MKERNEL_API int mkernel_contacts_compute_with_points(int meshKernelId,
                                                         const int* oneDNodeMask,
                                                         const GeometryList& points)
    {
        int exitCode = Success;
        try
        {
            if (!meshKernelState.contains(meshKernelId))
            {
                throw std::invalid_argument("MeshKernel: The selected mesh kernel id does not exist.");
            }

            // Convert 1D node mask from int* to vector<bool>
            auto num1DNodes = meshKernelState[meshKernelId].m_mesh1d->GetNumNodes();
            auto meshKernel1DNodeMask = ConvertIntegerArrayToBoolVector(oneDNodeMask,
                                                                        num1DNodes);

            // Convert polygon date from GeometryList to Point vector
            auto meshKernelPoints = ConvertGeometryListToPointVector(points);
            // Execute
            meshKernelState[meshKernelId].m_contacts->ComputeContactsWithPoints(meshKernel1DNodeMask, meshKernelPoints);
        }
        catch (...)
        {
            exitCode = HandleExceptions(std::current_exception());
        }
        return exitCode;
    }

    MKERNEL_API int mkernel_contacts_compute_boundary(int meshKernelId,
                                                      const int* oneDNodeMask,
                                                      const GeometryList& polygons,
                                                      double searchRadius)
    {
        int exitCode = Success;
        try
        {
            if (!meshKernelState.contains(meshKernelId))
            {
                throw std::invalid_argument("MeshKernel: The selected mesh kernel id does not exist.");
            }

            // Convert 1D node mask from int* to vector<bool>
            auto const num1DNodes = meshKernelState[meshKernelId].m_mesh1d->GetNumNodes();
            auto const meshKernel1DNodeMask = ConvertIntegerArrayToBoolVector(oneDNodeMask, num1DNodes);

            // Convert polygon date from GeometryList to Polygons
            auto const polygonPoints = ConvertGeometryListToPointVector(polygons);
            const meshkernel::Polygons meshKernelPolygons(polygonPoints, meshKernelState[meshKernelId].m_mesh2d->m_projection);

            // Execute
            meshKernelState[meshKernelId].m_contacts->ComputeBoundaryContacts(meshKernel1DNodeMask, meshKernelPolygons, searchRadius);
        }
        catch (...)
        {
            exitCode = HandleExceptions(std::current_exception());
        }
        return exitCode;
    }

    MKERNEL_API int mkernel_curvilinear_refine(int meshKernelId,
                                               double xLowerLeftCorner,
                                               double yLowerLeftCorner,
                                               double xUpperRightCorner,
                                               double yUpperRightCorner,
                                               int refinement)
    {
        int exitCode = Success;
        try
        {
            if (!meshKernelState.contains(meshKernelId))
            {
                throw std::invalid_argument("MeshKernel: The selected mesh kernel id does not exist.");
            }
            meshkernel::Point const firstPoint{xLowerLeftCorner, yLowerLeftCorner};
            meshkernel::Point const secondPoint{xUpperRightCorner, yUpperRightCorner};

            // Execute
            meshkernel::CurvilinearGridRefinement curvilinearGridRefinement(meshKernelState[meshKernelId].m_curvilinearGrid, refinement);
            curvilinearGridRefinement.SetBlock(firstPoint, secondPoint);
            meshKernelState[meshKernelId].m_curvilinearGrid = std::make_shared<meshkernel::CurvilinearGrid>(curvilinearGridRefinement.Compute());
        }
        catch (...)
        {
            exitCode = HandleExceptions(std::current_exception());
        }
        return exitCode;
    }

    MKERNEL_API int mkernel_curvilinear_derefine(int meshKernelId,
                                                 double xLowerLeftCorner,
                                                 double yLowerLeftCorner,
                                                 double xUpperRightCorner,
                                                 double yUpperRightCorner)
    {
        int exitCode = Success;
        try
        {
            if (!meshKernelState.contains(meshKernelId))
            {
                throw std::invalid_argument("MeshKernel: The selected mesh kernel id does not exist.");
            }
            meshkernel::Point const firstPoint{xLowerLeftCorner, yLowerLeftCorner};
            meshkernel::Point const secondPoint{xUpperRightCorner, yUpperRightCorner};

            // Execute
            meshkernel::CurvilinearGridDeRefinement curvilinearGridDeRefinement(meshKernelState[meshKernelId].m_curvilinearGrid);

            curvilinearGridDeRefinement.SetBlock(firstPoint, secondPoint);

            meshKernelState[meshKernelId].m_curvilinearGrid = std::make_shared<meshkernel::CurvilinearGrid>(curvilinearGridDeRefinement.Compute());
        }
        catch (...)
        {
            exitCode = HandleExceptions(std::current_exception());
        }
        return exitCode;
    }

    MKERNEL_API int mkernel_curvilinear_compute_transfinite_from_splines(int meshKernelId,
                                                                         const GeometryList& splines,
                                                                         const meshkernel::CurvilinearParameters& curvilinearParameters)
    {
        int exitCode = Success;
        try
        {
            if (!meshKernelState.contains(meshKernelId))
            {
                throw std::invalid_argument("MeshKernel: The selected mesh kernel id does not exist.");
            }

            // Use the default constructor, no instance present
            const auto meshKernelSplines = std::make_shared<meshkernel::Splines>(meshKernelState[meshKernelId].m_projection);
            SetSplines(splines, *meshKernelSplines);

            // Create algorithm and set the splines
            meshkernel::CurvilinearGridFromSplinesTransfinite curvilinearGridFromSplinesTransfinite(meshKernelSplines, curvilinearParameters);

            // Compute the curvilinear grid
            const auto curvilinearGrid = curvilinearGridFromSplinesTransfinite.Compute();

            // Set the state
            meshKernelState[meshKernelId].m_curvilinearGrid = std::make_shared<meshkernel::CurvilinearGrid>(curvilinearGrid);
        }
        catch (...)
        {
            exitCode = HandleExceptions(std::current_exception());
        }
        return exitCode;
    }

    MKERNEL_API int mkernel_curvilinear_compute_transfinite_from_polygon(int meshKernelId,
                                                                         const GeometryList& polygons,
                                                                         int firstNode,
                                                                         int secondNode,
                                                                         int thirdNode,
                                                                         int useFourthSide)
    {
        int exitCode = Success;
        try
        {
            if (!meshKernelState.contains(meshKernelId))
            {
                throw std::invalid_argument("MeshKernel: The selected mesh kernel id does not exist.");
            }

            auto polygonPoints = ConvertGeometryListToPointVector(polygons);

            const auto localPolygon = std::make_shared<meshkernel::Polygons>(polygonPoints, meshKernelState[meshKernelId].m_projection);

            const meshkernel::CurvilinearGridFromPolygon curvilinearGridFromPolygon(localPolygon);

            const bool useFourthSideBool = useFourthSide == 1 ? true : false;
            const auto curvilinearGrid = curvilinearGridFromPolygon.Compute(firstNode, secondNode, thirdNode, useFourthSideBool);

            // set the curvilinear state
            meshKernelState[meshKernelId].m_curvilinearGrid = std::make_shared<meshkernel::CurvilinearGrid>(curvilinearGrid);
        }
        catch (...)
        {
            exitCode = HandleExceptions(std::current_exception());
        }
        return exitCode;
    }

    MKERNEL_API int mkernel_curvilinear_compute_transfinite_from_triangle(int meshKernelId,
                                                                          const GeometryList& polygon,
                                                                          int firstNode,
                                                                          int secondNode,
                                                                          int thirdNode)
    {
        int exitCode = Success;
        try
        {
            if (!meshKernelState.contains(meshKernelId))
            {
                throw std::invalid_argument("MeshKernel: The selected mesh kernel id does not exist.");
            }

            auto polygonPoints = ConvertGeometryListToPointVector(polygon);

            const auto localPolygon = std::make_shared<meshkernel::Polygons>(polygonPoints, meshKernelState[meshKernelId].m_projection);

            const meshkernel::CurvilinearGridFromPolygon curvilinearGridFromPolygon(localPolygon);

            const auto curvilinearGrid = curvilinearGridFromPolygon.Compute(firstNode, secondNode, thirdNode);

            // set the curvilinear state
            meshKernelState[meshKernelId].m_curvilinearGrid = std::make_shared<meshkernel::CurvilinearGrid>(curvilinearGrid);
        }
        catch (...)
        {
            exitCode = HandleExceptions(std::current_exception());
        }
        return exitCode;
    }

    MKERNEL_API int mkernel_curvilinear_compute_orthogonal_grid_from_splines(int meshKernelId,
                                                                             const GeometryList& geometryListIn,
                                                                             const meshkernel::CurvilinearParameters& curvilinearParameters,
                                                                             const meshkernel::SplinesToCurvilinearParameters& splinesToCurvilinearParameters)
    {
        int exitCode = Success;
        try
        {
            if (!meshKernelState.contains(meshKernelId))
            {
                throw std::invalid_argument("MeshKernel: The selected mesh kernel id does not exist.");
            }

            // use the default constructor, no instance present
            const auto spline = std::make_shared<meshkernel::Splines>(meshKernelState[meshKernelId].m_projection);
            SetSplines(geometryListIn, *spline);

            meshkernel::CurvilinearGridFromSplines curvilinearGridFromSplines(spline, curvilinearParameters, splinesToCurvilinearParameters);

            // set the curvilinear state
            meshKernelState[meshKernelId].m_curvilinearGrid = std::make_shared<meshkernel::CurvilinearGrid>(curvilinearGridFromSplines.Compute());
        }
        catch (...)
        {
            exitCode = HandleExceptions(std::current_exception());
        }
        return exitCode;
    }

    MKERNEL_API int mkernel_curvilinear_initialize_orthogonal_grid_from_splines(int meshKernelId,
                                                                                const GeometryList& geometryList,
                                                                                const meshkernel::CurvilinearParameters& curvilinearParameters,
                                                                                const meshkernel::SplinesToCurvilinearParameters& splinesToCurvilinearParameters)
    {
        int exitCode = Success;
        try
        {
            if (!meshKernelState.contains(meshKernelId))
            {
                throw std::invalid_argument("MeshKernel: The selected mesh kernel id does not exist.");
            }

            auto spline = std::make_shared<meshkernel::Splines>(meshKernelState[meshKernelId].m_projection);
            SetSplines(geometryList, *spline);

            meshKernelState[meshKernelId].m_curvilinearGridFromSplines = std::make_shared<meshkernel::CurvilinearGridFromSplines>(spline, curvilinearParameters, splinesToCurvilinearParameters);

            meshKernelState[meshKernelId].m_curvilinearGridFromSplines->Initialize();
        }
        catch (...)
        {
            exitCode = HandleExceptions(std::current_exception());
        }
        return exitCode;
    }

    MKERNEL_API int mkernel_curvilinear_iterate_orthogonal_grid_from_splines(int meshKernelId, int layer)
    {
        int exitCode = Success;
        try
        {
            if (!meshKernelState.contains(meshKernelId))
            {
                throw std::invalid_argument("MeshKernel: The selected mesh kernel id does not exist.");
            }
            if (meshKernelState[meshKernelId].m_curvilinearGridFromSplines == nullptr)
            {
                throw std::invalid_argument("MeshKernel: CurvilinearGridFromSplines not instantiated.");
            }

            meshKernelState[meshKernelId].m_curvilinearGridFromSplines->Iterate(layer);
        }
        catch (...)
        {
            exitCode = HandleExceptions(std::current_exception());
        }
        return exitCode;
    }

    MKERNEL_API int mkernel_curvilinear_refresh_orthogonal_grid_from_splines(int meshKernelId)
    {
        int exitCode = Success;
        try
        {
            if (!meshKernelState.contains(meshKernelId))
            {
                throw std::invalid_argument("MeshKernel: The selected mesh kernel id does not exist.");
            }

            if (meshKernelState[meshKernelId].m_curvilinearGridFromSplines == nullptr)
            {
                throw std::invalid_argument("MeshKernel: CurvilinearGridFromSplines not instantiated.");
            }

            const auto curvilinearGrid = meshKernelState[meshKernelId].m_curvilinearGridFromSplines->ComputeCurvilinearGridFromGridPoints();

            meshKernelState[meshKernelId].m_curvilinearGrid = std::make_shared<meshkernel::CurvilinearGrid>(curvilinearGrid);
        }
        catch (...)
        {
            exitCode = HandleExceptions(std::current_exception());
        }
        return exitCode;
    }

    MKERNEL_API int mkernel_curvilinear_delete_orthogonal_grid_from_splines(int meshKernelId)
    {
        int exitCode = Success;
        try
        {
            if (!meshKernelState.contains(meshKernelId))
            {
                throw std::invalid_argument("MeshKernel: The selected mesh kernel id does not exist.");
            }

            if (meshKernelState[meshKernelId].m_curvilinearGridFromSplines == nullptr)
            {
                throw std::invalid_argument("MeshKernel: CurvilinearGridFromSplines not instantiated.");
            }

            meshKernelState[meshKernelId].m_curvilinearGridFromSplines.reset();
        }
        catch (...)
        {
            exitCode = HandleExceptions(std::current_exception());
        }
        return exitCode;
    }

    MKERNEL_API int mkernel_curvilinear_make_uniform(int meshKernelId,
                                                     const meshkernel::MakeGridParameters& makeGridParameters,
                                                     const GeometryList& geometryList)
    {
        int exitCode = Success;
        try
        {
            if (!meshKernelState.contains(meshKernelId))
            {
                throw std::invalid_argument("MeshKernel: The selected mesh kernel id does not exist.");
            }

            const auto projection = meshKernelState[meshKernelId].m_projection;
            *meshKernelState[meshKernelId].m_curvilinearGrid = CreateUniformCurvilinearGrid(makeGridParameters,
                                                                                            geometryList,
                                                                                            projection);
        }
        catch (...)
        {
            exitCode = HandleExceptions(std::current_exception());
        }
        return exitCode;
    }

    MKERNEL_API int mkernel_curvilinear_make_uniform_on_extension(int meshKernelId,
                                                                  const meshkernel::MakeGridParameters& makeGridParameters)
    {
        int exitCode = Success;
        try
        {
            if (!meshKernelState.contains(meshKernelId))
            {
                throw std::invalid_argument("MeshKernel: The selected mesh kernel id does not exist.");
            }

            const auto projection = meshKernelState[meshKernelId].m_projection;
            *meshKernelState[meshKernelId].m_curvilinearGrid = CreateUniformCurvilinearGridOnExtension(makeGridParameters, projection);
        }
        catch (...)
        {
            exitCode = HandleExceptions(std::current_exception());
        }
        return exitCode;
    }

    MKERNEL_API int mkernel_curvilinear_initialize_orthogonalize(int meshKernelId,
                                                                 const meshkernel::OrthogonalizationParameters& orthogonalizationParameters)
    {
        int exitCode = Success;
        try
        {
            if (!meshKernelState.contains(meshKernelId))
            {
                throw std::invalid_argument("MeshKernel: The selected mesh kernel id does not exist.");
            }

            meshKernelState[meshKernelId].m_curvilinearGridOrthogonalization = std::make_shared<meshkernel::CurvilinearGridOrthogonalization>(meshKernelState[meshKernelId].m_curvilinearGrid,
                                                                                                                                              orthogonalizationParameters);
        }
        catch (...)
        {
            exitCode = HandleExceptions(std::current_exception());
        }
        return exitCode;
    }

    MKERNEL_API int mkernel_curvilinear_set_block_orthogonalize(int meshKernelId,
                                                                double xLowerLeftCorner,
                                                                double yLowerLeftCorner,
                                                                double xUpperRightCorner,
                                                                double yUpperRightCorner)
    {
        int exitCode = Success;
        try
        {
            if (!meshKernelState.contains(meshKernelId))
            {
                throw std::invalid_argument("MeshKernel: The selected mesh kernel state does not exist.");
            }

            if (meshKernelState[meshKernelId].m_curvilinearGridOrthogonalization == nullptr)
            {
                throw std::invalid_argument("MeshKernel: CurvilinearGridOrthogonalization not instantiated.");
            }

            meshkernel::Point firstPoint{xLowerLeftCorner, yLowerLeftCorner};
            meshkernel::Point secondPoint{xUpperRightCorner, yUpperRightCorner};

            // Execute
            meshKernelState[meshKernelId].m_curvilinearGridOrthogonalization->SetBlock(firstPoint, secondPoint);
        }
        catch (...)
        {
            exitCode = HandleExceptions(std::current_exception());
        }
        return exitCode;
    }

    MKERNEL_API int mkernel_curvilinear_set_frozen_lines_orthogonalize(int meshKernelId,
                                                                       double xFirstGridLineNode,
                                                                       double yFirstGridLineNode,
                                                                       double xSecondGridLineNode,
                                                                       double ySecondGridLineNode)

    {
        int exitCode = Success;
        try
        {
            if (!meshKernelState.contains(meshKernelId))
            {
                throw std::invalid_argument("MeshKernel: The selected mesh kernel state does not exist.");
            }

            if (meshKernelState[meshKernelId].m_curvilinearGridOrthogonalization == nullptr)
            {
                throw std::invalid_argument("MeshKernel: CurvilinearGridOrthogonalization not instantiated.");
            }

            meshkernel::Point const firstPoint{xFirstGridLineNode, yFirstGridLineNode};
            meshkernel::Point const secondPoint{xSecondGridLineNode, ySecondGridLineNode};

            // Execute
            meshKernelState[meshKernelId].m_curvilinearGridOrthogonalization->SetLine(firstPoint, secondPoint);
        }
        catch (...)
        {
            exitCode = HandleExceptions(std::current_exception());
        }
        return exitCode;
    }

    MKERNEL_API int mkernel_curvilinear_orthogonalize(int meshKernelId)
    {
        int exitCode = Success;
        try
        {
            if (!meshKernelState.contains(meshKernelId))
            {
                throw std::invalid_argument("MeshKernel: The selected mesh kernel state does not exist.");
            }

            if (meshKernelState[meshKernelId].m_curvilinearGridOrthogonalization == nullptr)
            {
                throw std::invalid_argument("MeshKernel: CurvilinearGridOrthogonalization not instantiated.");
            }

            // Execute
            *meshKernelState[meshKernelId].m_curvilinearGrid = meshkernel::CurvilinearGrid(meshKernelState[meshKernelId].m_curvilinearGridOrthogonalization->Compute());
        }
        catch (...)
        {
            exitCode = HandleExceptions(std::current_exception());
        }
        return exitCode;
    }

    MKERNEL_API int mkernel_curvilinear_finalize_orthogonalize(int meshKernelId)
    {
        int exitCode = Success;
        try
        {
            if (!meshKernelState.contains(meshKernelId))
            {
                throw std::invalid_argument("MeshKernel: The selected mesh kernel state does not exist.");
            }

            if (meshKernelState[meshKernelId].m_curvilinearGridOrthogonalization == nullptr)
            {
                throw std::invalid_argument("MeshKernel: CurvilinearGridOrthogonalization not instantiated.");
            }

            meshKernelState[meshKernelId].m_curvilinearGridOrthogonalization.reset();
        }
        catch (...)
        {
            exitCode = HandleExceptions(std::current_exception());
        }
        return exitCode;
    }

    MKERNEL_API int mkernel_curvilinear_smoothing(int meshKernelId,
                                                  int smoothingIterations,
                                                  double xLowerLeftCorner,
                                                  double yLowerLeftCorner,
                                                  double xUpperRightCorner,
                                                  double yUpperRightCorner)

    {
        int exitCode = Success;
        try
        {
            if (!meshKernelState.contains(meshKernelId))
            {
                throw std::invalid_argument("MeshKernel: The selected mesh kernel state does not exist.");
            }

            if (meshKernelState[meshKernelId].m_curvilinearGrid == nullptr)
            {
                throw std::invalid_argument("MeshKernel: Not a valid curvilinear grid instance.");
            }

            if (!meshKernelState[meshKernelId].m_curvilinearGrid->IsValid())
            {
                throw std::invalid_argument("MeshKernel: Not valid curvilinear grid.");
            }

            const meshkernel::Point firstPoint{xLowerLeftCorner, yLowerLeftCorner};
            const meshkernel::Point secondPoint{xUpperRightCorner, yUpperRightCorner};

            // Execute
            meshkernel::CurvilinearGridSmoothing curvilinearGridSmoothing(meshKernelState[meshKernelId].m_curvilinearGrid,
                                                                          static_cast<meshkernel::UInt>(smoothingIterations));

            curvilinearGridSmoothing.SetBlock(firstPoint, secondPoint);
            *meshKernelState[meshKernelId].m_curvilinearGrid = meshkernel::CurvilinearGrid(curvilinearGridSmoothing.Compute());
        }
        catch (...)
        {
            exitCode = HandleExceptions(std::current_exception());
        }
        return exitCode;
    }

    MKERNEL_API int mkernel_curvilinear_smoothing_directional(int meshKernelId,
                                                              int smoothingIterations,
                                                              double xFirstGridlineNode,
                                                              double yFirstGridlineNode,
                                                              double xSecondGridLineNode,
                                                              double ySecondGridLineNode,
                                                              double xLowerLeftCornerSmoothingArea,
                                                              double yLowerLeftCornerSmoothingArea,
                                                              double xUpperRightCornerSmootingArea,
                                                              double yUpperRightCornerSmootingArea)
    {
        int exitCode = Success;
        try
        {
            if (!meshKernelState.contains(meshKernelId))
            {
                throw std::invalid_argument("MeshKernel: The selected mesh kernel state does not exist.");
            }

            if (meshKernelState[meshKernelId].m_curvilinearGrid == nullptr)
            {
                throw std::invalid_argument("MeshKernel: Not a valid curvilinear grid instance.");
            }

            if (!meshKernelState[meshKernelId].m_curvilinearGrid->IsValid())
            {
                throw std::invalid_argument("MeshKernel: Not valid curvilinear grid.");
            }

            meshkernel::Point const firstNode{xFirstGridlineNode, yFirstGridlineNode};
            meshkernel::Point const secondNode{xSecondGridLineNode, ySecondGridLineNode};
            meshkernel::Point const lowerLeft{xLowerLeftCornerSmoothingArea, yLowerLeftCornerSmoothingArea};
            meshkernel::Point const upperRight{xUpperRightCornerSmootingArea, yUpperRightCornerSmootingArea};

            // Execute
            meshkernel::CurvilinearGridSmoothing curvilinearGridSmoothing(meshKernelState[meshKernelId].m_curvilinearGrid, smoothingIterations);

            curvilinearGridSmoothing.SetLine(firstNode, secondNode);
            curvilinearGridSmoothing.SetBlock(lowerLeft, upperRight);

            *meshKernelState[meshKernelId].m_curvilinearGrid = meshkernel::CurvilinearGrid(curvilinearGridSmoothing.ComputeDirectional());
        }
        catch (...)
        {
            exitCode = HandleExceptions(std::current_exception());
        }
        return exitCode;
    }

    MKERNEL_API int mkernel_curvilinear_initialize_line_shift(int meshKernelId)
    {

        int exitCode = Success;
        try
        {
            if (!meshKernelState.contains(meshKernelId))
            {
                throw std::invalid_argument("MeshKernel: The selected mesh kernel state does not exist.");
            }

            if (meshKernelState[meshKernelId].m_curvilinearGrid == nullptr)
            {
                throw std::invalid_argument("MeshKernel: Not a valid curvilinear grid instance.");
            }

            if (!meshKernelState[meshKernelId].m_curvilinearGrid->IsValid())
            {
                throw std::invalid_argument("MeshKernel: Not valid curvilinear grid.");
            }

            meshKernelState[meshKernelId].m_curvilinearGridLineShift = std::make_shared<meshkernel::CurvilinearGridLineShift>(meshKernelState[meshKernelId].m_curvilinearGrid);
        }
        catch (...)
        {
            exitCode = HandleExceptions(std::current_exception());
        }
        return exitCode;
    }

    MKERNEL_API int mkernel_curvilinear_set_line_line_shift(int meshKernelId,
                                                            double xFirstGridLineNode,
                                                            double yFirstGridLineNode,
                                                            double xSecondGridLineNode,
                                                            double ySecondGridLineNode)
    {
        int exitCode = Success;
        try
        {
            if (!meshKernelState.contains(meshKernelId))
            {
                throw std::invalid_argument("MeshKernel: The selected mesh kernel state does not exist.");
            }

            meshkernel::Point const firstNode{xFirstGridLineNode, yFirstGridLineNode};
            meshkernel::Point const secondNode{xSecondGridLineNode, ySecondGridLineNode};

            meshKernelState[meshKernelId].m_curvilinearGridLineShift->SetLine(firstNode, secondNode);
        }
        catch (...)
        {
            exitCode = HandleExceptions(std::current_exception());
        }
        return exitCode;
    }

    MKERNEL_API int mkernel_curvilinear_set_block_line_shift(int meshKernelId,
                                                             double xLowerLeftCorner,
                                                             double yLowerLeftCorner,
                                                             double xUpperRightCorner,
                                                             double yUpperRightCorner)
    {
        int exitCode = Success;
        try
        {
            if (!meshKernelState.contains(meshKernelId))
            {
                throw std::invalid_argument("MeshKernel: The selected mesh kernel state does not exist.");
            }

            meshkernel::Point const lowerLeftPoint{xLowerLeftCorner, yLowerLeftCorner};
            meshkernel::Point const upperRightPoint{xUpperRightCorner, yUpperRightCorner};

            meshKernelState[meshKernelId].m_curvilinearGridLineShift->SetBlock(lowerLeftPoint, upperRightPoint);
        }
        catch (...)
        {
            exitCode = HandleExceptions(std::current_exception());
        }
        return exitCode;
    }

    MKERNEL_API int mkernel_curvilinear_move_node_line_shift(int meshKernelId,
                                                             double xFromCoordinate,
                                                             double yFromCoordinate,
                                                             double xToCoordinate,
                                                             double yToCoordinate)
    {
        int exitCode = Success;
        try
        {
            if (!meshKernelState.contains(meshKernelId))
            {
                throw std::invalid_argument("MeshKernel: The selected mesh kernel state does not exist.");
            }
            meshkernel::Point const fromPoint{xFromCoordinate, yFromCoordinate};
            meshkernel::Point const toPoint{xToCoordinate, yToCoordinate};
            meshKernelState[meshKernelId].m_curvilinearGridLineShift->MoveNode(fromPoint, toPoint);
        }
        catch (...)
        {
            exitCode = HandleExceptions(std::current_exception());
        }
        return exitCode;
    }

    MKERNEL_API int mkernel_curvilinear_line_shift(int meshKernelId)
    {
        int exitCode = Success;
        try
        {
            if (!meshKernelState.contains(meshKernelId))
            {
                throw std::invalid_argument("MeshKernel: The selected mesh kernel state does not exist.");
            }

            if (meshKernelState[meshKernelId].m_curvilinearGridLineShift == nullptr)
            {
                throw std::invalid_argument("MeshKernel: Curvilinear grid line shift algorithm instance is null.");
            }

            meshKernelState[meshKernelId].m_curvilinearGrid = std::make_shared<meshkernel::CurvilinearGrid>(meshKernelState[meshKernelId].m_curvilinearGridLineShift->Compute());
        }
        catch (...)
        {
            exitCode = HandleExceptions(std::current_exception());
        }
        return exitCode;
    }

    MKERNEL_API int mkernel_curvilinear_finalize_line_shift(int meshKernelId)
    {
        int exitCode = Success;
        try
        {
            if (!meshKernelState.contains(meshKernelId))
            {
                throw std::invalid_argument("MeshKernel: The selected mesh kernel state does not exist.");
            }

            meshKernelState[meshKernelId].m_curvilinearGridLineShift.reset();
        }
        catch (...)
        {
            exitCode = HandleExceptions(std::current_exception());
        }
        return exitCode;
    }

    MKERNEL_API int mkernel_curvilinear_insert_face(int meshKernelId, double xCoordinate, double yCoordinate)
    {
        int exitCode = Success;
        try
        {
            if (!meshKernelState.contains(meshKernelId))
            {
                throw std::invalid_argument("MeshKernel: The selected mesh kernel state does not exist.");
            }

            if (meshKernelState[meshKernelId].m_curvilinearGrid == nullptr)
            {
                throw std::invalid_argument("MeshKernel: Empty curvilinear grid");
            }

            if (!meshKernelState[meshKernelId].m_curvilinearGrid->IsValid())
            {
                throw std::invalid_argument("MeshKernel: Not valid curvilinear grid.");
            }

            meshkernel::Point const point{xCoordinate, yCoordinate};

            meshKernelState[meshKernelId].m_curvilinearGrid->InsertFace(point);
        }
        catch (...)
        {
            exitCode = HandleExceptions(std::current_exception());
        }
        return exitCode;
    }

    MKERNEL_API int mkernel_curvilinear_convert_to_mesh2d(int meshKernelId)
    {
        int exitCode = Success;
        try
        {
            if (!meshKernelState.contains(meshKernelId))
            {
                throw std::invalid_argument("MeshKernel: The selected mesh kernel id does not exist.");
            }

            if (meshKernelState[meshKernelId].m_mesh2d->GetNumNodes() > 0 && meshKernelState[meshKernelId].m_curvilinearGrid->m_projection != meshKernelState[meshKernelId].m_mesh2d->m_projection)
            {
                throw std::invalid_argument("MeshKernel: The existing mesh2d projection is not equal to the curvilinear grid projection");
            }

            const auto [nodes, edges, gridIndices] = meshKernelState[meshKernelId].m_curvilinearGrid->ConvertCurvilinearToNodesAndEdges();

            *meshKernelState[meshKernelId].m_mesh2d += meshkernel::Mesh2D(edges, nodes, meshKernelState[meshKernelId].m_curvilinearGrid->m_projection);

            // curvilinear grid must be re-setted
            *meshKernelState[meshKernelId].m_curvilinearGrid = meshkernel::CurvilinearGrid();
        }
        catch (...)
        {
            exitCode = HandleExceptions(std::current_exception());
        }
        return exitCode;
    }

    MKERNEL_API int mkernel_curvilinear_line_attraction_repulsion(int meshKernelId,
                                                                  double repulsionParameter,
                                                                  double xFirstNodeOnTheLine,
                                                                  double yFirstNodeOnTheLine,
                                                                  double xSecondNodeOnTheLine,
                                                                  double ySecondNodeOnTheLine,
                                                                  double xLowerLeftCorner,
                                                                  double yLowerLeftCorner,
                                                                  double xUpperRightCorner,
                                                                  double yUpperRightCorner)
    {
        int exitCode = Success;
        try
        {
            if (!meshKernelState.contains(meshKernelId))
            {
                throw std::invalid_argument("MeshKernel: The selected mesh kernel state does not exist.");
            }

            meshkernel::CurvilinearGridLineAttractionRepulsion curvilinearLineAttractionRepulsion(meshKernelState[meshKernelId].m_curvilinearGrid, repulsionParameter);

            meshkernel::Point const lineFrom{xFirstNodeOnTheLine, yFirstNodeOnTheLine};
            meshkernel::Point const lineTo{xSecondNodeOnTheLine, ySecondNodeOnTheLine};
            curvilinearLineAttractionRepulsion.SetLine(lineFrom, lineTo);

            meshkernel::Point const lowerLeft{xLowerLeftCorner, yLowerLeftCorner};
            meshkernel::Point const upperRight{xUpperRightCorner, yUpperRightCorner};
            curvilinearLineAttractionRepulsion.SetBlock(lowerLeft, upperRight);

            *meshKernelState[meshKernelId].m_curvilinearGrid = curvilinearLineAttractionRepulsion.Compute();
        }
        catch (...)
        {
            exitCode = HandleExceptions(std::current_exception());
        }
        return exitCode;
    }

    MKERNEL_API int mkernel_curvilinear_line_mirror(int meshKernelId,
                                                    double mirroringFactor,
                                                    double xFirstGridLineNode,
                                                    double yFirstGridLineNode,
                                                    double xSecondGridLineNode,
                                                    double ySecondGridLineNode)
    {
        int exitCode = Success;
        try
        {
            if (!meshKernelState.contains(meshKernelId))
            {
                throw std::invalid_argument("MeshKernel: The selected mesh kernel id does not exist.");
            }

            if (meshKernelState[meshKernelId].m_curvilinearGrid == nullptr)
            {
                throw std::invalid_argument("MeshKernel: Not a valid curvilinear grid instance.");
            }

            if (!meshKernelState[meshKernelId].m_curvilinearGrid->IsValid())
            {
                throw std::invalid_argument("MeshKernel: Not valid curvilinear grid.");
            }

            auto curvilinearGridLineMirror = meshkernel::CurvilinearGridLineMirror(meshKernelState[meshKernelId].m_curvilinearGrid, mirroringFactor);

            curvilinearGridLineMirror.SetLine({xFirstGridLineNode, yFirstGridLineNode}, {xSecondGridLineNode, ySecondGridLineNode});

            *meshKernelState[meshKernelId].m_curvilinearGrid = curvilinearGridLineMirror.Compute();
        }
        catch (...)
        {
            exitCode = HandleExceptions(std::current_exception());
        }
        return exitCode;
    }

    MKERNEL_API int mkernel_curvilinear_delete_node(int meshKernelId,
                                                    double xPointCoordinate,
                                                    double yPointCoordinate)
    {
        int exitCode = Success;
        try
        {
            if (!meshKernelState.contains(meshKernelId))
            {
                throw std::invalid_argument("MeshKernel: The selected mesh kernel id does not exist.");
            }

            if (meshKernelState[meshKernelId].m_curvilinearGrid == nullptr)
            {
                throw std::invalid_argument("MeshKernel: Not a valid curvilinear grid instance.");
            }

            if (!meshKernelState[meshKernelId].m_curvilinearGrid->IsValid())
            {
                throw std::invalid_argument("MeshKernel: Not valid curvilinear grid.");
            }

            meshKernelState[meshKernelId].m_curvilinearGrid->DeleteNode({xPointCoordinate, yPointCoordinate});
        }
        catch (...)
        {
            exitCode = HandleExceptions(std::current_exception());
        }
        return exitCode;
    }

    MKERNEL_API int mkernel_curvilinear_move_node(int meshKernelId,
                                                  double xFromPoint,
                                                  double yFromPoint,
                                                  double xToPoint,
                                                  double yToPoint)
    {
        int exitCode = Success;
        try
        {
            if (!meshKernelState.contains(meshKernelId))
            {
                throw std::invalid_argument("MeshKernel: The selected mesh kernel id does not exist.");
            }

            if (meshKernelState[meshKernelId].m_curvilinearGrid == nullptr)
            {
                throw std::invalid_argument("MeshKernel: Not a valid curvilinear grid instance.");
            }

            meshkernel::Point const fromPoint{xFromPoint, yFromPoint};
            meshkernel::Point const toPoint{xToPoint, yToPoint};

            meshKernelState[meshKernelId].m_curvilinearGrid->MoveNode(fromPoint, toPoint);
        }
        catch (...)
        {
            exitCode = HandleExceptions(std::current_exception());
        }
        return exitCode;
    }

    MKERNEL_API double mkernel_get_separator()
    {
        return meshkernel::constants::missing::doubleValue;
    }

    MKERNEL_API double mkernel_get_inner_outer_separator()
    {
        return meshkernel::constants::missing::innerOuterSeparator;
    }

    MKERNEL_API int mkernel_mesh2d_averaging_interpolation(int meshKernelId,
                                                           const GeometryList& samples,
                                                           int locationType,
                                                           int averagingMethodType,
                                                           double relativeSearchSize,
                                                           size_t minNumSamples,
                                                           GeometryList& results)
    {
        int exitCode = Success;
        try
        {
            if (!meshKernelState.contains(meshKernelId))
            {
                throw std::invalid_argument("MeshKernel: The selected mesh kernel id does not exist.");
            }

            if (meshKernelState[meshKernelId].m_mesh2d->GetNumNodes() == 0)
            {
                throw std::invalid_argument("MeshKernel: The mesh is empty.");
            }

            auto sampleValues = ConvertGeometryListToSampleVector(samples);
            auto const meshLocation = static_cast<meshkernel::Mesh::Location>(locationType);
            auto const averagingMethod = static_cast<meshkernel::AveragingInterpolation::Method>(averagingMethodType);

            meshkernel::AveragingInterpolation averaging(*meshKernelState[meshKernelId].m_mesh2d,
                                                         sampleValues,
                                                         averagingMethod,
                                                         meshLocation,
                                                         relativeSearchSize,
                                                         false,
                                                         false,
                                                         static_cast<meshkernel::UInt>(minNumSamples));

            averaging.Compute();

            // Get the results
            std::vector<double> interpolationResults;
            if (meshLocation == meshkernel::Mesh::Location::Nodes)
            {
                interpolationResults = averaging.GetNodeResults();
            }
            else if (meshLocation == meshkernel::Mesh::Location::Edges)
            {
                interpolationResults = averaging.GetEdgeResults();
            }
            else if (meshLocation == meshkernel::Mesh::Location::Faces)
            {
                interpolationResults = averaging.GetFaceResults();
            }

            auto const locations = meshKernelState[meshKernelId].m_mesh2d->ComputeLocations(meshLocation);
            ConvertSampleVectorToGeometryList(locations, interpolationResults, results);
        }
        catch (...)
        {
            exitCode = HandleExceptions(std::current_exception());
        }
        return exitCode;
    }

    MKERNEL_API int mkernel_mesh2d_triangulation_interpolation(int meshKernelId,
                                                               const GeometryList& samples,
                                                               int locationType,
                                                               GeometryList& results)
    {
        int exitCode = Success;
        try
        {
            if (!meshKernelState.contains(meshKernelId))
            {
                throw std::invalid_argument("MeshKernel: The selected mesh kernel id does not exist.");
            }

            if (meshKernelState[meshKernelId].m_mesh2d->GetNumNodes() == 0)
            {
                throw std::invalid_argument("MeshKernel: The mesh is empty.");
            }

            // Locations
            auto const sampleValues = ConvertGeometryListToSampleVector(samples);
            auto const meshLocation = static_cast<meshkernel::Mesh::Location>(locationType);
            auto const locations = meshKernelState[meshKernelId].m_mesh2d->ComputeLocations(meshLocation);

            // Execute triangulation
            meshkernel::TriangulationInterpolation triangulationInterpolation(locations, sampleValues, meshKernelState[meshKernelId].m_mesh2d->m_projection);
            triangulationInterpolation.Compute();

            // Get the results and copy them back to the results vector
            auto const& interpolationResults = triangulationInterpolation.GetResults();
            ConvertSampleVectorToGeometryList(locations, interpolationResults, results);
        }
        catch (...)
        {
            exitCode = HandleExceptions(std::current_exception());
        }
        return exitCode;
    }

    MKERNEL_API int mkernel_get_edges_location_type(int& type)
    {
        type = static_cast<int>(meshkernel::Mesh::Location::Edges);
        return Success;
    }
    MKERNEL_API int mkernel_get_nodes_location_type(int& type)
    {
        type = static_cast<int>(meshkernel::Mesh::Location::Nodes);
        return Success;
    }
    MKERNEL_API int mkernel_get_faces_location_type(int& type)
    {
        type = static_cast<int>(meshkernel::Mesh::Location::Faces);
        return Success;
    }

    MKERNEL_API int mkernel_get_averaging_method_simple_averaging(int& method)
    {
        method = static_cast<int>(meshkernel::AveragingInterpolation::Method::SimpleAveraging);
        return Success;
    }

    MKERNEL_API int mkernel_get_averaging_method_closest_point(int& method)
    {
        method = static_cast<int>(meshkernel::AveragingInterpolation::Method::Closest);
        return Success;
    }
    MKERNEL_API int mkernel_get_averaging_method_max(int& method)
    {
        method = static_cast<int>(meshkernel::AveragingInterpolation::Method::Max);
        return Success;
    }
    MKERNEL_API int mkernel_get_averaging_method_min(int& method)
    {
        method = static_cast<int>(meshkernel::AveragingInterpolation::Method::Min);
        return Success;
    }
    MKERNEL_API int mkernel_get_averaging_method_inverse_distance_weighting(int& method)
    {
        method = static_cast<int>(meshkernel::AveragingInterpolation::Method::InverseWeightedDistance);
        return Success;
    }
    MKERNEL_API int mkernel_get_averaging_method_min_absolute_value(int& method)
    {
        method = static_cast<int>(meshkernel::AveragingInterpolation::Method::MinAbsValue);
        return Success;
    }

    MKERNEL_API int mkernel_get_projection_cartesian(int& projection)
    {
        projection = static_cast<int>(meshkernel::Projection::cartesian);
        return Success;
    }
    MKERNEL_API int mkernel_get_projection_spherical(int& projection)
    {
        projection = static_cast<int>(meshkernel::Projection::spherical);
        return Success;
    }
    MKERNEL_API int mkernel_get_projection_spherical_accurate(int& projection)
    {
        projection = static_cast<int>(meshkernel::Projection::sphericalAccurate);
        return Success;
    }
    MKERNEL_API int mkernel_get_projection(int meshKernelId, int& projection)
    {
        projection = static_cast<int>(meshKernelState[meshKernelId].m_projection);
        return Success;
    }

} // namespace meshkernelapi<|MERGE_RESOLUTION|>--- conflicted
+++ resolved
@@ -1721,31 +1721,19 @@
 
         try
         {
-<<<<<<< HEAD
-            if (!meshKernelState.contains(meshKernelId))
-=======
-            if (meshKernelState.count(meshKernelId) == 0)
->>>>>>> 894e79b3
+            if (!meshKernelState.contains(meshKernelId))
             {
                 throw std::invalid_argument("MeshKernel: The selected mesh kernel id does not exist.");
             }
 
             if (startSplineIndex < 0)
             {
-<<<<<<< HEAD
                 throw std::invalid_argument(meshkernel::VariadicErrorMessage("Start spline index is less than zero: {}", startSplineIndex).GetFormatted());
-=======
-                throw std::invalid_argument("Start spline index is less than zero:" + std::to_string(startSplineIndex));
->>>>>>> 894e79b3
             }
 
             if (startSplineIndex > endSplineIndex)
             {
-<<<<<<< HEAD
                 throw std::invalid_argument(meshkernel::VariadicErrorMessage("Invalid spline range: {} > {}", startSplineIndex, endSplineIndex).GetFormatted());
-=======
-                throw std::invalid_argument("Invalid spline range: " + std::to_string(startSplineIndex) + " > " + std::to_string(endSplineIndex));
->>>>>>> 894e79b3
             }
 
             if (land.num_coordinates == 0)
@@ -1770,19 +1758,13 @@
 
             if (startSplineIndex > splines.num_coordinates)
             {
-<<<<<<< HEAD
                 throw std::invalid_argument(meshkernel::VariadicErrorMessage("Invalid spline range: start greater than number of spline coordinates {} > {}",
                                                                              startSplineIndex, splines.num_coordinates)
                                                 .GetFormatted());
-=======
-                throw std::invalid_argument("Invalid spline range: start greater than number of spline coordinates " +
-                                            std::to_string(startSplineIndex) + " > " + std::to_string(splines.num_coordinates));
->>>>>>> 894e79b3
             }
 
             if (endSplineIndex >= splines.num_coordinates)
             {
-<<<<<<< HEAD
                 throw std::invalid_argument(meshkernel::VariadicErrorMessage("Invalid spline range: end greater than number of spline coordinates {} >= {}",
                                                                              endSplineIndex, splines.num_coordinates)
                                                 .GetFormatted());
@@ -1790,27 +1772,6 @@
 
             std::vector<meshkernel::Point> landBoundaryPoints(ConvertGeometryListToPointVector(land));
             std::vector<meshkernel::Point> splinePoints(ConvertGeometryListToPointVector(splines));
-=======
-                throw std::invalid_argument("Invalid spline range: end greater than number of spline coordinates " +
-                                            std::to_string(endSplineIndex) + " >= " + std::to_string(splines.num_coordinates));
-            }
-
-            std::vector<meshkernel::Point> landBoundaryPoints(land.num_coordinates);
-            std::vector<meshkernel::Point> splinePoints(splines.num_coordinates);
-
-            //--------------------------------
-            // Copy points from parameters to create land boundary and splines
-
-            for (int i = 0; i < land.num_coordinates; ++i)
-            {
-                landBoundaryPoints[i] = meshkernel::Point({land.coordinates_x[i], land.coordinates_y[i]});
-            }
-
-            for (int i = 0; i < splines.num_coordinates; ++i)
-            {
-                splinePoints[i] = meshkernel::Point({splines.coordinates_x[i], splines.coordinates_y[i]});
-            }
->>>>>>> 894e79b3
 
             meshkernel::LandBoundary landBoundary(landBoundaryPoints);
             meshkernel::Splines splineValues(meshKernelState[meshKernelId].m_mesh2d->m_projection);
@@ -1842,7 +1803,6 @@
         return exitCode;
     }
 
-<<<<<<< HEAD
     MKERNEL_API int mkernel_polygon_snap_to_landboundary(int meshKernelId,
                                                          const GeometryList& land,
                                                          GeometryList& polygon)
@@ -1882,7 +1842,7 @@
             meshkernel::LandBoundary landBoundary(landBoundaryPoints);
             meshkernel::Polygons polygons(polygonPoints, meshKernelState[meshKernelId].m_mesh2d->m_projection);
 
-            polygons.SnapToLandBoundary(landBoundary);
+            polygons.SnapToLandBoundary(landBoundary, 0, static_cast<meshkernel::UInt>(polygonPoints.size() - 1));
 
             //--------------------------------
             // Now copy back the polygon values
@@ -1902,8 +1862,6 @@
         return exitCode;
     }
 
-=======
->>>>>>> 894e79b3
     MKERNEL_API int mkernel_mesh2d_flip_edges(int meshKernelId,
                                               int isTriangulationRequired,
                                               int projectToLandBoundaryRequired,
