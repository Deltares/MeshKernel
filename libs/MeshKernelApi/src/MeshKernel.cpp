--- conflicted
+++ resolved
@@ -140,32 +140,12 @@
         /// @brief Commit undo action.
         void DoCommit() override
         {
-<<<<<<< HEAD
-            std::cout << "DoCommit" << std::endl;
-            std::cout << "pointer info: "
-                      << "mesh 2d: " << m_mkState.m_mesh2d->GetNumNodes() << "  "
-                      << "clg : " << m_mkState.m_curvilinearGrid->NumN() << ", " << m_mkState.m_curvilinearGrid->NumM() << "  "
-                      << "mesh 2d: " << m_mkStateCopy.m_mesh2d->GetNumNodes() << "  "
-                      << "clg : " << m_mkStateCopy.m_curvilinearGrid->NumN() << ", " << m_mkStateCopy.m_curvilinearGrid->NumM() << "  "
-                      << std::endl;
-=======
->>>>>>> 08f30223
             SwapContents();
         }
 
         /// @brief Restore undo action
         void DoRestore() override
         {
-<<<<<<< HEAD
-            std::cout << "DoRestore" << std::endl;
-            std::cout << "pointer info: "
-                      << "mesh 2d: " << m_mkState.m_mesh2d->GetNumNodes() << "  "
-                      << "clg : " << m_mkState.m_curvilinearGrid->NumN() << ", " << m_mkState.m_curvilinearGrid->NumM() << "  "
-                      << "mesh 2d: " << m_mkStateCopy.m_mesh2d->GetNumNodes() << "  "
-                      << "clg : " << m_mkStateCopy.m_curvilinearGrid->NumN() << ", " << m_mkStateCopy.m_curvilinearGrid->NumM() << "  "
-                      << std::endl;
-=======
->>>>>>> 08f30223
             SwapContents();
         }
 
@@ -222,26 +202,6 @@
         }
     }
 
-    bool IsValidMeshKernelId(int meshKernelId)
-    {
-        return meshKernelState.contains(meshKernelId) &&
-               (meshKernelState.at(meshKernelId).m_state == CurrentState::Uninitialised ||
-                meshKernelState.at(meshKernelId).m_state == CurrentState::ValidMesh);
-    }
-
-    bool MeshKernelIdIsValidForAccess(int meshKernelId)
-    {
-        return meshKernelState.contains(meshKernelId) &&
-               meshKernelState.at(meshKernelId).m_state == CurrentState::ValidMesh;
-    }
-
-    bool MeshKernelIdIsValidForWriting(int meshKernelId)
-    {
-        return meshKernelState.contains(meshKernelId) &&
-               (meshKernelState.at(meshKernelId).m_state == CurrentState::Uninitialised ||
-                meshKernelState.at(meshKernelId).m_state == CurrentState::ValidMesh);
-    }
-
     MKERNEL_API int mkernel_allocate_state(int projectionType, int& meshKernelId)
     {
         lastExitCode = meshkernel::ExitCode::Success;
@@ -266,13 +226,9 @@
 
         try
         {
-<<<<<<< HEAD
-            isValid = IsValidMeshKernelId(meshKernelId);
-=======
             isValid = meshKernelState.contains(meshKernelId) &&
                       (meshKernelState[meshKernelId].m_state == MeshKernelState::CurrentState::Uninitialised ||
                        meshKernelState[meshKernelId].m_state == MeshKernelState::CurrentState::ValidMesh);
->>>>>>> 08f30223
         }
         catch (...)
         {
@@ -307,11 +263,7 @@
             mkState.m_curvilinearGridLineShift.reset();
 
             meshKernelUndoStack.Add(std::move(undoAction), meshKernelId);
-<<<<<<< HEAD
-            mkState.m_state = CurrentState::DeletedMesh;
-=======
             mkState.m_state = MeshKernelState::CurrentState::DeletedMesh;
->>>>>>> 08f30223
         }
         catch (...)
         {
@@ -345,29 +297,10 @@
         lastExitCode = meshkernel::ExitCode::Success;
         undone = false;
         meshKernelId = meshkernel::constants::missing::intValue;
-<<<<<<< HEAD
-
-        try
-        {
-            // std::cout << " mkernel_undo_state number of nodes before: "
-            //           << meshKernelState[meshKernelId].m_mesh2d->GetNumNodes() << "  "
-            //           << meshKernelState[meshKernelId].m_curvilinearGrid->NumN() << "  " << meshKernelState[meshKernelId].m_curvilinearGrid->NumM() << "  " < < < <
-            //     std::endl;
-            std::cout << std::endl
-                      << " mkernel_undo_state before " << std::endl;
-            meshKernelUndoStack.print();
+
+        try
+        {
             std::tie(undone, meshKernelId) = meshKernelUndoStack.Undo();
-            std::cout << std::endl
-                      << " mkernel_undo_state after " << std::endl;
-            meshKernelUndoStack.print();
-
-            if (meshKernelId >= 0)
-            {
-                std::cout << " mkernel_undo_state number of nodes after: "
-                          << meshKernelState[meshKernelId].m_mesh2d->GetNumNodes() << "  "
-                          << meshKernelState[meshKernelId].m_curvilinearGrid->NumN() << "  " << meshKernelState[meshKernelId].m_curvilinearGrid->NumM() << "  "
-                          << std::endl;
-            }
         }
         catch (...)
         {
@@ -386,23 +319,15 @@
         {
             committedCount = static_cast<int>(meshKernelUndoStack.CommittedSize());
             restoredCount = static_cast<int>(meshKernelUndoStack.RestoredSize());
-=======
-
-        try
-        {
-            std::tie(undone, meshKernelId) = meshKernelUndoStack.Undo();
->>>>>>> 08f30223
-        }
-        catch (...)
-        {
-            lastExitCode = HandleException();
-        }
-        return lastExitCode;
-    }
-
-<<<<<<< HEAD
-=======
-    MKERNEL_API int mkernel_undo_state_count(int& committedCount, int& restoredCount)
+        }
+        catch (...)
+        {
+            lastExitCode = HandleException();
+        }
+        return lastExitCode;
+    }
+
+    MKERNEL_API int mkernel_undo_state_count_for_id(int meshKernelId, int& committedCount, int& restoredCount)
     {
         lastExitCode = meshkernel::ExitCode::Success;
         committedCount = 0;
@@ -410,25 +335,6 @@
 
         try
         {
-            committedCount = static_cast<int>(meshKernelUndoStack.CommittedSize());
-            restoredCount = static_cast<int>(meshKernelUndoStack.RestoredSize());
-        }
-        catch (...)
-        {
-            lastExitCode = HandleException();
-        }
-        return lastExitCode;
-    }
-
->>>>>>> 08f30223
-    MKERNEL_API int mkernel_undo_state_count_for_id(int meshKernelId, int& committedCount, int& restoredCount)
-    {
-        lastExitCode = meshkernel::ExitCode::Success;
-        committedCount = 0;
-        restoredCount = 0;
-
-        try
-        {
             if (meshKernelState.contains(meshKernelId))
             {
                 committedCount = static_cast<int>(meshKernelUndoStack.CommittedSize(meshKernelId));
@@ -452,16 +358,10 @@
         lastExitCode = meshkernel::ExitCode::Success;
         redone = false;
         meshKernelId = meshkernel::constants::missing::intValue;
-<<<<<<< HEAD
 
         try
         {
             std::tie(redone, meshKernelId) = meshKernelUndoStack.Commit();
-
-            std::cout << " mkernel_redo_state number of nodes after: "
-                      << meshKernelState[meshKernelId].m_mesh2d->GetNumNodes() << "  "
-                      << meshKernelState[meshKernelId].m_curvilinearGrid->NumN() << "  " << meshKernelState[meshKernelId].m_curvilinearGrid->NumM() << "  "
-                      << std::endl;
         }
         catch (...)
         {
@@ -476,26 +376,6 @@
 
         try
         {
-=======
-
-        try
-        {
-            std::tie(redone, meshKernelId) = meshKernelUndoStack.Commit();
-        }
-        catch (...)
-        {
-            lastExitCode = HandleException();
-        }
-        return lastExitCode;
-    }
-
-    MKERNEL_API int mkernel_clear_state()
-    {
-        lastExitCode = meshkernel::ExitCode::Success;
-
-        try
-        {
->>>>>>> 08f30223
             meshKernelUndoStack.Clear();
             meshKernelState.clear();
         }
@@ -618,9 +498,6 @@
             }
 
             meshKernelUndoStack.Add(std::move(undoAction), meshKernelId);
-<<<<<<< HEAD
-            meshKernelState[meshKernelId].m_state = CurrentState::ValidMesh;
-=======
             meshKernelState[meshKernelId].m_state = MeshKernelState::CurrentState::ValidMesh;
         }
         catch (...)
@@ -655,7 +532,6 @@
 
             // Execute algorithm
             meshKernelUndoStack.Add(landBoundary.SnapMeshToLandBoundaries());
->>>>>>> 08f30223
         }
         catch (...)
         {
@@ -704,17 +580,11 @@
                 throw meshkernel::MeshKernelError("The selected mesh kernel id does not exist.");
             }
 
-<<<<<<< HEAD
-            if (meshKernelState[meshKernelId].m_state == CurrentState::DeletedMesh)
-=======
             if (meshKernelState[meshKernelId].m_state == MeshKernelState::CurrentState::DeletedMesh)
->>>>>>> 08f30223
             {
                 throw meshkernel::MeshKernelError("Mesh is not in the correct state: {}",
                                                   meshkernelapi::toString(meshKernelState[meshKernelId].m_state));
             }
-
-            // TODO should check that the CLG is not valid?
 
             // convert raw arrays to containers
             const auto edges2d = meshkernel::ConvertToEdgeNodesVector(mesh2d.num_edges,
@@ -737,37 +607,17 @@
                     num_face_nodes.emplace_back(static_cast<meshkernel::UInt>(mesh2d.nodes_per_face[n]));
                 }
 
-<<<<<<< HEAD
-                meshKernelUndoStack.Add(meshKernelState[meshKernelId].m_mesh2d->Join(meshkernel::Mesh2D(edges2d, nodes2d, face_nodes, num_face_nodes,
-                                                                                                        meshKernelState[meshKernelId].m_projection)),
-                                        meshKernelId);
-=======
-
                 undoAction = meshKernelState[meshKernelId].m_mesh2d->Join(meshkernel::Mesh2D(edges2d, nodes2d, face_nodes, num_face_nodes,
                                                                                              meshKernelState[meshKernelId].m_projection));
-                // meshKernelUndoStack.Add(meshKernelState[meshKernelId].m_mesh2d->Join(meshkernel::Mesh2D(edges2d, nodes2d, face_nodes, num_face_nodes,
-                //                                                                                         meshKernelState[meshKernelId].m_projection)),
-                //                         meshKernelId);
->>>>>>> 08f30223
             }
             else
             {
                 // Compute the faces
-<<<<<<< HEAD
-                meshKernelUndoStack.Add(meshKernelState[meshKernelId].m_mesh2d->Join(meshkernel::Mesh2D(edges2d, nodes2d, meshKernelState[meshKernelId].m_projection)),
-                                        meshKernelId);
-            }
-
-            meshKernelState[meshKernelId].m_state = CurrentState::ValidMesh;
-=======
-                undoAction  = meshKernelState[meshKernelId].m_mesh2d->Join(meshkernel::Mesh2D(edges2d, nodes2d, meshKernelState[meshKernelId].m_projection));
-                // meshKernelUndoStack.Add(meshKernelState[meshKernelId].m_mesh2d->Join(meshkernel::Mesh2D(edges2d, nodes2d, meshKernelState[meshKernelId].m_projection)),
-                //                         meshKernelId);
+                undoAction = meshKernelState[meshKernelId].m_mesh2d->Join(meshkernel::Mesh2D(edges2d, nodes2d, meshKernelState[meshKernelId].m_projection));
             }
 
             meshKernelUndoStack.Add(std::move(undoAction), meshKernelId);
             meshKernelState[meshKernelId].m_state = MeshKernelState::CurrentState::ValidMesh;
->>>>>>> 08f30223
         }
         catch (...)
         {
@@ -800,11 +650,7 @@
             meshKernelState[meshKernelId].m_mesh1d = std::make_unique<meshkernel::Mesh1D>(edges1d, nodes1d, meshKernelState[meshKernelId].m_projection);
 
             meshKernelUndoStack.Add(std::move(undoAction), meshKernelId);
-<<<<<<< HEAD
-            meshKernelState[meshKernelId].m_state = CurrentState::ValidMesh;
-=======
             meshKernelState[meshKernelId].m_state = MeshKernelState::CurrentState::ValidMesh;
->>>>>>> 08f30223
         }
         catch (...)
         {
@@ -950,14 +796,6 @@
 
             auto mk = meshKernelState[meshKernelId];
 
-<<<<<<< HEAD
-            // std::cout << " info: "
-            //           << "mesh 2d: " << mk.m_mesh2d->GetNumNodes() << "  "
-            //           << "clg : " << mk.m_curvilinearGrid->NumN() << ", " << mk.m_curvilinearGrid->NumM() << "  "
-            //           << std::endl;
-
-=======
->>>>>>> 08f30223
             // TODO should it be an error if the this is not true, the mesh probably does not exist.
             if (meshKernelState[meshKernelId].m_mesh2d->GetNumNodes() > 0)
             {
@@ -1041,13 +879,8 @@
         try
         {
             if (!meshKernelState.contains(meshKernelId) ||
-<<<<<<< HEAD
-                meshKernelState[meshKernelId].m_state == CurrentState::Uninitialised ||
-                meshKernelState[meshKernelId].m_state == CurrentState::DeletedMesh)
-=======
                 meshKernelState[meshKernelId].m_state == MeshKernelState::CurrentState::Uninitialised ||
                 meshKernelState[meshKernelId].m_state == MeshKernelState::CurrentState::DeletedMesh)
->>>>>>> 08f30223
             {
                 throw meshkernel::MeshKernelError("The selected mesh kernel id does not exist.");
             }
@@ -1069,11 +902,7 @@
 
         try
         {
-<<<<<<< HEAD
-            if (!MeshKernelIdIsValidForAccess(meshKernelId))
-=======
             if (!meshKernelState.contains(meshKernelId) || meshKernelState[meshKernelId].m_state != MeshKernelState::CurrentState::ValidMesh)
->>>>>>> 08f30223
             {
                 throw meshkernel::MeshKernelError("The selected mesh kernel id does not exist.");
             }
@@ -1352,14 +1181,8 @@
             meshkernel::Mesh2DToCurvilinear mesh2DToCurvilinear(*meshKernelState[meshKernelId].m_mesh2d);
 
             meshKernelState[meshKernelId].m_curvilinearGrid = mesh2DToCurvilinear.Compute({xPointCoordinate, yPointCoordinate});
-<<<<<<< HEAD
-
-            meshKernelUndoStack.Add(meshkernel::NoActionUndo::Create(), meshKernelId);
-            meshKernelState[meshKernelId].m_state = CurrentState::ValidMesh;
-=======
             meshKernelState[meshKernelId].m_mesh2d = std::make_unique<meshkernel::Mesh2D>(meshKernelState[meshKernelId].m_projection);
             meshKernelUndoStack.Add(std::move(undoAction), meshKernelId);
->>>>>>> 08f30223
         }
         catch (...)
         {
@@ -3800,26 +3623,14 @@
                 meshToConnect = std::make_unique<meshkernel::Mesh2D>(edges2d, nodes2d, meshKernelState[meshKernelId].m_projection);
             }
 
-            // TODO how best to handl undo action here
-            auto undoAction = MKStateUndoAction::Create(meshKernelState[meshKernelId]);
-
             const auto mergedMeshes = meshkernel::Mesh2D::Merge(*meshKernelState[meshKernelId].m_mesh2d, *meshToConnect);
-<<<<<<< HEAD
-            [[maybe_unused]] auto connectUndo = meshkernel::ConnectMeshes::Compute(*mergedMeshes, searchFraction);
-=======
-
             // Keep existing mesh to restore with undo
             auto undoAction = meshkernel::FullUnstructuredGridUndo::Create(*meshKernelState[meshKernelId].m_mesh2d);
             // The undo information collected from the ConnectMeshes::Compute is not needed here.
             [[maybe_unused]] auto undo = meshkernel::ConnectMeshes::Compute(*mergedMeshes, searchFraction);
->>>>>>> 08f30223
             meshKernelState[meshKernelId].m_mesh2d->SetNodes(mergedMeshes->Nodes());
             meshKernelState[meshKernelId].m_mesh2d->SetEdges(mergedMeshes->Edges());
             meshKernelState[meshKernelId].m_mesh2d->Administrate();
-<<<<<<< HEAD
-
-=======
->>>>>>> 08f30223
             meshKernelUndoStack.Add(std::move(undoAction), meshKernelId);
         }
         catch (...)
@@ -3987,11 +3798,7 @@
             meshKernelState[meshKernelId].m_curvilinearGrid = curvilinearGridFromSplinesTransfinite.Compute();
 
             meshKernelUndoStack.Add(std::move(undoAction), meshKernelId);
-<<<<<<< HEAD
-            meshKernelState[meshKernelId].m_state = CurrentState::ValidMesh;
-=======
             meshKernelState[meshKernelId].m_state = MeshKernelState::CurrentState::ValidMesh;
->>>>>>> 08f30223
         }
         catch (...)
         {
@@ -4029,11 +3836,7 @@
             meshKernelState[meshKernelId].m_curvilinearGrid = curvilinearGridFromPolygon.Compute(firstNode, secondNode, thirdNode, useFourthSideBool);
 
             meshKernelUndoStack.Add(std::move(undoAction), meshKernelId);
-<<<<<<< HEAD
-            meshKernelState[meshKernelId].m_state = CurrentState::ValidMesh;
-=======
             meshKernelState[meshKernelId].m_state = MeshKernelState::CurrentState::ValidMesh;
->>>>>>> 08f30223
         }
         catch (...)
         {
@@ -4068,11 +3871,7 @@
             meshKernelState[meshKernelId].m_curvilinearGrid = curvilinearGridFromPolygon.Compute(firstNode, secondNode, thirdNode);
 
             meshKernelUndoStack.Add(std::move(undoAction), meshKernelId);
-<<<<<<< HEAD
-            meshKernelState[meshKernelId].m_state = CurrentState::ValidMesh;
-=======
             meshKernelState[meshKernelId].m_state = MeshKernelState::CurrentState::ValidMesh;
->>>>>>> 08f30223
         }
         catch (...)
         {
@@ -4106,11 +3905,7 @@
             meshKernelState[meshKernelId].m_curvilinearGrid = curvilinearGridFromSplines.Compute();
 
             meshKernelUndoStack.Add(std::move(undoAction), meshKernelId);
-<<<<<<< HEAD
-            meshKernelState[meshKernelId].m_state = CurrentState::ValidMesh;
-=======
             meshKernelState[meshKernelId].m_state = MeshKernelState::CurrentState::ValidMesh;
->>>>>>> 08f30223
         }
         catch (...)
         {
@@ -4142,11 +3937,7 @@
             meshKernelState[meshKernelId].m_curvilinearGrid = std::make_unique<meshkernel::CurvilinearGrid>(splineToGrid.Compute(splines, curvilinearParameters));
 
             meshKernelUndoStack.Add(std::move(undoAction), meshKernelId);
-<<<<<<< HEAD
-            meshKernelState[meshKernelId].m_state = CurrentState::ValidMesh;
-=======
             meshKernelState[meshKernelId].m_state = MeshKernelState::CurrentState::ValidMesh;
->>>>>>> 08f30223
         }
         catch (...)
         {
@@ -4293,11 +4084,7 @@
             meshKernelState[meshKernelId].m_curvilinearGrid = meshKernelState[meshKernelId].m_curvilinearGridFromSplines->ComputeCurvilinearGridFromGridPoints();
 
             meshKernelUndoStack.Add(std::move(undoAction), meshKernelId);
-<<<<<<< HEAD
-            meshKernelState[meshKernelId].m_state = CurrentState::ValidMesh;
-=======
             meshKernelState[meshKernelId].m_state = MeshKernelState::CurrentState::ValidMesh;
->>>>>>> 08f30223
         }
         catch (...)
         {
@@ -4346,11 +4133,7 @@
             meshKernelState[meshKernelId].m_curvilinearGrid = CreateRectangularCurvilinearGrid(makeGridParameters, meshKernelState[meshKernelId].m_projection);
 
             meshKernelUndoStack.Add(std::move(undoAction), meshKernelId);
-<<<<<<< HEAD
-            meshKernelState[meshKernelId].m_state = CurrentState::ValidMesh;
-=======
             meshKernelState[meshKernelId].m_state = MeshKernelState::CurrentState::ValidMesh;
->>>>>>> 08f30223
         }
         catch (...)
         {
@@ -4378,11 +4161,7 @@
                                                                                                            meshKernelState[meshKernelId].m_projection);
 
             meshKernelUndoStack.Add(std::move(undoAction), meshKernelId);
-<<<<<<< HEAD
-            meshKernelState[meshKernelId].m_state = CurrentState::ValidMesh;
-=======
             meshKernelState[meshKernelId].m_state = MeshKernelState::CurrentState::ValidMesh;
->>>>>>> 08f30223
         }
         catch (...)
         {
@@ -4408,11 +4187,7 @@
                                                                                                           meshKernelState[meshKernelId].m_projection);
 
             meshKernelUndoStack.Add(std::move(undoAction), meshKernelId);
-<<<<<<< HEAD
-            meshKernelState[meshKernelId].m_state = CurrentState::ValidMesh;
-=======
             meshKernelState[meshKernelId].m_state = MeshKernelState::CurrentState::ValidMesh;
->>>>>>> 08f30223
         }
         catch (...)
         {
@@ -4441,11 +4216,7 @@
             *meshKernelState[meshKernelId].m_curvilinearGrid = std::move(meshkernel::CurvilinearGridGenerateCircularGrid::Compute(parameters, meshKernelState[meshKernelId].m_projection));
 
             meshKernelUndoStack.Add(std::move(undoAction), meshKernelId);
-<<<<<<< HEAD
-            meshKernelState[meshKernelId].m_state = CurrentState::ValidMesh;
-=======
             meshKernelState[meshKernelId].m_state = MeshKernelState::CurrentState::ValidMesh;
->>>>>>> 08f30223
         }
         catch (...)
         {
@@ -4677,11 +4448,7 @@
             meshKernelState[meshKernelId].m_curvilinearGrid = curvilinearGridSmoothing.ComputeDirectional();
 
             meshKernelUndoStack.Add(std::move(undoAction), meshKernelId);
-<<<<<<< HEAD
-            meshKernelState[meshKernelId].m_state = CurrentState::ValidMesh;
-=======
             meshKernelState[meshKernelId].m_state = MeshKernelState::CurrentState::ValidMesh;
->>>>>>> 08f30223
         }
         catch (...)
         {
@@ -4774,11 +4541,7 @@
             meshKernelState[meshKernelId].m_curvilinearGrid = std::make_unique<meshkernel::CurvilinearGrid>(curviGridPoints, projection);
 
             meshKernelUndoStack.Add(std::move(undoAction), meshKernelId);
-<<<<<<< HEAD
-            meshKernelState[meshKernelId].m_state = CurrentState::ValidMesh;
-=======
             meshKernelState[meshKernelId].m_state = MeshKernelState::CurrentState::ValidMesh;
->>>>>>> 08f30223
         }
         catch (...)
         {
@@ -4935,16 +4698,6 @@
             const auto edges = meshKernelState[meshKernelId].m_curvilinearGrid->ComputeEdges();
             const auto nodes = meshKernelState[meshKernelId].m_curvilinearGrid->ComputeNodes();
 
-<<<<<<< HEAD
-            std::cout << " mkernel_curvilinear_convert_to_mesh2d number of nodes before: " << meshKernelState[meshKernelId].m_mesh2d->GetNumNodes() << std::endl;
-
-            // auto undoAction = MKStateUndoAction::Create(meshKernelState[meshKernelId]);
-            std::unique_ptr<meshkernel::CompoundUndoAction> undoAction = meshkernel::CompoundUndoAction::Create();
-            undoAction->Add(meshkernel::FullUnstructuredGridUndo::Create(*meshKernelState[meshKernelId].m_mesh2d));
-            undoAction->Add(meshkernel::CurvilinearGridBlockUndoAction::Create(*meshKernelState[meshKernelId].m_curvilinearGrid));
-
-            *meshKernelState[meshKernelId].m_mesh2d += meshkernel::Mesh2D(edges, nodes, meshKernelState[meshKernelId].m_curvilinearGrid->projection());
-=======
             // The undo action for conversion of clg to m2d is made in two steps
             std::unique_ptr<meshkernel::CompoundUndoAction> undoAction = meshkernel::CompoundUndoAction::Create();
 
@@ -4953,7 +4706,6 @@
 
             // 2. Keep track of the undo required to restore the mesh2d to its pre-converted state.
             undoAction->Add(meshKernelState[meshKernelId].m_mesh2d->Join(meshkernel::Mesh2D(edges, nodes, meshKernelState[meshKernelId].m_curvilinearGrid->projection())));
->>>>>>> 08f30223
 
             // curvilinear grid must be reset to an empty curvilinear grid
             meshKernelState[meshKernelId].m_curvilinearGrid = std::make_unique<meshkernel::CurvilinearGrid>();
