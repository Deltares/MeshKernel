//---- GPL ---------------------------------------------------------------------
//
// Copyright (C)  Stichting Deltares, 2011-2021.
//
// This program is free software: you can redistribute it and/or modify
// it under the terms of the GNU General Public License as published by
// the Free Software Foundation version 3.
//
// This program is distributed in the hope that it will be useful,
// but WITHOUT ANY WARRANTY; without even the implied warranty of
// MERCHANTABILITY or FITNESS FOR A PARTICULAR PURPOSE.  See the
// GNU General Public License for more details.
//
// You should have received a copy of the GNU General Public License
// along with this program.  If not, see <http://www.gnu.org/licenses/>.
//
// contact: delft3d.support@deltares.nl
// Stichting Deltares
// P.O. Box 177
// 2600 MH Delft, The Netherlands
//
// All indications and logos of, and references to, "Delft3D" and "Deltares"
// are registered trademarks of Stichting Deltares, and remain the property of
// Stichting Deltares. All rights reserved.
//
//------------------------------------------------------------------------------

#include <MeshKernel/AveragingInterpolation.hpp>
#include <MeshKernel/Entities.hpp>
#include <MeshKernel/Exceptions.hpp>
#include <MeshKernel/Mesh2D.hpp>
#include <MeshKernel/MeshRefinement.hpp>
#include <MeshKernel/Operations.hpp>

using meshkernel::Mesh2D;
using meshkernel::MeshRefinement;

MeshRefinement::MeshRefinement(std::shared_ptr<Mesh2D> mesh,
                               std::shared_ptr<MeshInterpolation> interpolant,
                               const MeshRefinementParameters& meshRefinementParameters)
    : m_mesh(mesh),
      m_interpolant(interpolant),
      m_meshRefinementParameters(meshRefinementParameters)
{
    m_refinementType = static_cast<RefinementType>(m_meshRefinementParameters.refinement_type);
}

MeshRefinement::MeshRefinement(std::shared_ptr<Mesh2D> mesh,
                               std::shared_ptr<MeshInterpolation> interpolant,
                               const MeshRefinementParameters& meshRefinementParameters,
                               bool useNodalRefinement)
    : m_mesh(mesh),
      m_interpolant(interpolant),
      m_meshRefinementParameters(meshRefinementParameters),
      m_useNodalRefinement(useNodalRefinement)
{
    m_refinementType = static_cast<RefinementType>(m_meshRefinementParameters.refinement_type);
}

MeshRefinement::MeshRefinement(std::shared_ptr<Mesh2D> mesh,
                               const Polygons& polygon,
                               const MeshRefinementParameters& meshRefinementParameters)
    : m_mesh(mesh),
      m_polygons(polygon),
      m_meshRefinementParameters(meshRefinementParameters) {}

void MeshRefinement::Compute()
{
    // administrate mesh once more
    m_mesh->Administrate();

    // all faces and edges refined
    m_faceMask.resize(m_mesh->GetNumFaces(), 1);
    m_edgeMask.resize(m_mesh->GetNumEdges(), -1);

    // get bounding box
    Point lowerLeft{constants::missing::doubleValue, constants::missing::doubleValue};
    Point upperRight{constants::missing::doubleValue, constants::missing::doubleValue};
    if (m_mesh->m_projection == Projection::spherical)
    {
        const auto boundingBox = GetBoundingBox(m_mesh->m_nodes);
        lowerLeft = std::get<0>(boundingBox);
        upperRight = std::get<1>(boundingBox);
    }

    // select the nodes to refine
    auto const isRefinementBasedOnSamples = m_interpolant != nullptr;
    if (!isRefinementBasedOnSamples && m_meshRefinementParameters.refine_intersected == 1)
    {
        const auto edgeMask = m_mesh->EdgesMaskOfFacesInPolygons(m_polygons, false, true);
        m_nodeMask = m_mesh->NodeMaskFromEdgeMask(edgeMask);
    }
    else
    {
        m_nodeMask = m_mesh->NodeMaskFromPolygon(m_polygons, true);
    }

    FindBrotherEdges();

    // set_initial_mask
    ComputeNodeMaskAtPolygonPerimeter();

    auto numFacesAfterRefinement = m_mesh->GetNumFaces();
    // reserve some extra capacity for the node mask
    m_nodeMask.reserve(m_nodeMask.size() * 2);
    for (auto level = 0; level < m_meshRefinementParameters.max_num_refinement_iterations; level++)
    {
        // Compute all edge lengths at once
        m_mesh->ComputeEdgesLengths();

        const auto numEdgesBeforeRefinement = m_mesh->GetNumEdges();

        // computes the edge and face refinement mask from samples
        if (isRefinementBasedOnSamples)
        {
            ComputeRefinementMasksFromSamples();

            for (auto& edge : m_edgeMask)
            {
                edge = -edge;
            }

            SmoothRefinementMasks();
        }
        else
        {
            std::ranges::fill(m_faceMask, 1);
            std::ranges::fill(m_edgeMask, -1);
        }

        if (level == 0)
        {
            // if one face node is in polygon enable face refinement
            for (Index f = 0; f < m_mesh->GetNumFaces(); ++f)
            {
                bool activeNodeFound = false;
                for (Index n = 0; n < m_mesh->GetNumFaceEdges(f); ++n)
                {
                    const auto nodeIndex = m_mesh->m_facesNodes[f][n];
                    if (m_nodeMask[nodeIndex] != 0 && m_nodeMask[nodeIndex] != -2)
                    {
                        activeNodeFound = true;
                        break;
                    }
                }
                if (!activeNodeFound)
                {
                    m_faceMask[f] = 0;
                }
            }
        }
        if (level > 0)
        {
            // if one face node is not in polygon disable refinement
            for (Index f = 0; f < m_mesh->GetNumFaces(); f++)
            {
                for (Index n = 0; n < m_mesh->GetNumFaceEdges(f); n++)
                {
                    const auto nodeIndex = m_mesh->m_facesNodes[f][n];
                    if (m_nodeMask[nodeIndex] != 1)
                    {
                        m_faceMask[f] = 0;
                        break;
                    }
                }
            }
        }

        ComputeEdgesRefinementMask();

        ComputeIfFaceShouldBeSplit();

        Index numFacesToRefine = 0;
        for (Index f = 0; f < m_mesh->GetNumFaces(); f++)
        {
            if (m_faceMask[f] != 0)
            {
                numFacesToRefine++;
            }
        }
        if (numFacesToRefine == 0)
        {
            break;
        }
        numFacesAfterRefinement = numFacesAfterRefinement * 4;

        // spit the edges
        RefineFacesBySplittingEdges(numEdgesBeforeRefinement);

        m_mesh->OffsetSphericalCoordinates(lowerLeft.x, upperRight.x);

        m_mesh->Administrate();

        m_faceMask.resize(m_mesh->GetNumFaces());
        m_edgeMask.resize(m_mesh->GetNumEdges());

        FindBrotherEdges();
    }

    // remove isolated hanging nodes and connect if needed
    if (m_meshRefinementParameters.connect_hanging_nodes == 1)
    {
        ConnectHangingNodes();
        m_mesh->Administrate();
    }
}

meshkernel::Index MeshRefinement::DeleteIsolatedHangingnodes()
{

    Index numRemovedIsolatedHangingNodes = 0;
    for (Index e = 0; e < m_mesh->GetNumEdges(); ++e)
    {
        const auto brotherEdgeIndex = m_brotherEdges[e];
        if (brotherEdgeIndex == constants::missing::sizetValue)
        {
            continue;
        }

        const auto commonNode = m_mesh->FindCommonNode(e, brotherEdgeIndex);
        if (commonNode == constants::missing::sizetValue)
        {
            continue;
        }

        if (commonNode > 0 && m_mesh->m_nodesNumEdges[commonNode] == 2)
        {
            for (Index f = 0; f < m_mesh->m_edgesNumFaces[e]; ++f)
            {
                const auto faceIndex = m_mesh->m_edgesFaces[e][f];

                if (faceIndex != m_mesh->m_edgesFaces[brotherEdgeIndex][0] &&
                    faceIndex != m_mesh->m_edgesFaces[brotherEdgeIndex][std::min(m_mesh->m_edgesNumFaces[brotherEdgeIndex], static_cast<Index>(1))])
                {
                    throw AlgorithmError("MeshRefinement::DeleteIsolatedHangingnodes: Algorithm error.");
                }

                Index ee = 0;
                Index nn = 0;
                for (Index n = 0; n < m_mesh->GetNumFaceEdges(faceIndex); ++n)
                {
                    const auto edgeIndex = m_mesh->m_facesEdges[faceIndex][n];
                    if (edgeIndex != brotherEdgeIndex)
                    {
                        m_mesh->m_facesEdges[faceIndex][ee] = edgeIndex;
                        ee++;
                    }

                    const auto nodeIndex = m_mesh->m_facesEdges[faceIndex][n];
                    if (nodeIndex != commonNode)
                    {
                        m_mesh->m_facesNodes[faceIndex][nn] = nodeIndex;
                        nn++;
                    }
                }

                m_mesh->m_numFacesNodes[faceIndex] -= 1;

                if (m_mesh->m_numFacesNodes[faceIndex] != ee || m_mesh->m_numFacesNodes[faceIndex] != nn)
                {
                    throw AlgorithmError("MeshRefinement::DeleteIsolatedHangingnodes: Algorithm error.");
                }
            }

            const auto otherNodeIndex = OtherNodeOfEdge(m_mesh->m_edges[brotherEdgeIndex], commonNode);

            // update lin admin
            if (m_mesh->m_edges[e].first == commonNode)
            {
                m_mesh->m_edges[e].first = otherNodeIndex;
            }
            else
            {
                m_mesh->m_edges[e].second = otherNodeIndex;
            }

            // change nod adm of other node
            for (Index ee = 0; ee < m_mesh->m_nodesNumEdges[otherNodeIndex]; ++ee)
            {
                if (m_mesh->m_nodesEdges[otherNodeIndex][ee] == brotherEdgeIndex)
                {
                    m_mesh->m_nodesEdges[otherNodeIndex][ee] = e;
                    break;
                }
            }

            // delete node
            m_mesh->DeleteNode(commonNode);

            m_mesh->DeleteEdge(brotherEdgeIndex);

            m_brotherEdges[brotherEdgeIndex] = constants::missing::sizetValue;

            numRemovedIsolatedHangingNodes++;
        }
    }
    return numRemovedIsolatedHangingNodes;
}

void MeshRefinement::ConnectHangingNodes()
{
    std::vector edgeEndNodeCache(Mesh::m_maximumNumberOfNodesPerFace, constants::missing::sizetValue);
    std::vector hangingNodeCache(Mesh::m_maximumNumberOfNodesPerFace, constants::missing::sizetValue);

    for (Index f = 0; f < m_mesh->GetNumFaces(); ++f)
    {
        std::ranges::fill(edgeEndNodeCache, constants::missing::sizetValue);
        std::ranges::fill(hangingNodeCache, constants::missing::sizetValue);
        const auto numEdges = m_mesh->GetNumFaceEdges(f);
        if (numEdges > Mesh::m_maximumNumberOfNodesPerFace)
        {
            continue;
        }

        Index numNonHangingNodes = 0;
        for (Index n = 0; n < numEdges; ++n)
        {
            const auto e = NextCircularBackwardIndex(n, numEdges);
            const auto ee = NextCircularForwardIndex(n, numEdges);

            const auto edgeIndex = m_mesh->m_facesEdges[f][n];
            const auto firstEdgeIndex = m_mesh->m_facesEdges[f][e];
            const auto secondEdgeIndex = m_mesh->m_facesEdges[f][ee];
            if (m_brotherEdges[edgeIndex] == secondEdgeIndex)
            {
                continue;
            }

            if (numNonHangingNodes > Mesh::m_maximumNumberOfNodesPerFace - 1)
            {
                return;
            }

            edgeEndNodeCache[numNonHangingNodes] = m_mesh->FindCommonNode(edgeIndex, secondEdgeIndex);
            if (edgeEndNodeCache[numNonHangingNodes] == constants::missing::sizetValue)
            {
                throw AlgorithmError("MeshRefinement::connect_hanging_nodes: Could not find common node.");
            }

            if (m_brotherEdges[edgeIndex] == firstEdgeIndex)
            {
                hangingNodeCache[numNonHangingNodes] = m_mesh->FindCommonNode(edgeIndex, firstEdgeIndex);
                if (hangingNodeCache[numNonHangingNodes] == constants::missing::sizetValue)
                {
                    throw AlgorithmError("MeshRefinement::connect_hanging_nodes: Could not find common node.");
                }
            }
            numNonHangingNodes++;
        }

        const auto numHangingNodes = numEdges - numNonHangingNodes;
        if (numHangingNodes == 0)
            continue;

        // Quads
        if (numNonHangingNodes == Mesh::m_numNodesQuads)
        {
            switch (numHangingNodes)
            {
            case 1: // one hanging node
                for (Index n = 0; n < numNonHangingNodes; ++n)
                {
                    if (hangingNodeCache[n] == constants::missing::sizetValue)
                    {
                        continue;
                    }

                    auto ee = NextCircularBackwardIndex(n, numNonHangingNodes);
                    ee = NextCircularBackwardIndex(ee, numNonHangingNodes);
                    const auto eee = NextCircularForwardIndex(n, numNonHangingNodes);
                    m_mesh->ConnectNodes(edgeEndNodeCache[ee], hangingNodeCache[n]);
                    m_mesh->ConnectNodes(edgeEndNodeCache[eee], hangingNodeCache[n]);

                    break;
                }
                break;
            case 2: // two hanging node
                for (Index n = 0; n < numNonHangingNodes; ++n)
                {
                    if (hangingNodeCache[n] == constants::missing::sizetValue)
                    {
                        continue;
                    }

                    const auto e = NextCircularBackwardIndex(n, numNonHangingNodes);
                    const auto ee = NextCircularForwardIndex(n, numNonHangingNodes);
                    const auto eee = NextCircularForwardIndex(n + 1, numNonHangingNodes);
                    if (hangingNodeCache[e] != constants::missing::sizetValue) // left neighbor
                    {
                        m_mesh->ConnectNodes(hangingNodeCache[e], hangingNodeCache[n]);
                        m_mesh->ConnectNodes(hangingNodeCache[n], edgeEndNodeCache[ee]);
                        m_mesh->ConnectNodes(edgeEndNodeCache[ee], hangingNodeCache[e]);
                    }
                    else if (hangingNodeCache[ee] != constants::missing::sizetValue) // right neighbor
                    {
                        m_mesh->ConnectNodes(hangingNodeCache[n], hangingNodeCache[ee]);
                        m_mesh->ConnectNodes(hangingNodeCache[ee], edgeEndNodeCache[eee]);
                        m_mesh->ConnectNodes(edgeEndNodeCache[eee], hangingNodeCache[n]);
                    }
                    else if (hangingNodeCache[eee] != constants::missing::sizetValue) // hanging nodes must be opposing
                    {
                        m_mesh->ConnectNodes(hangingNodeCache[n], hangingNodeCache[eee]);
                    }
                    break;
                }
                break;
            default:
                break;
            }
        }
        else if (numNonHangingNodes == 3)
        {
            switch (numHangingNodes)
            {
            case 1: // one hanging node
                for (Index n = 0; n < numNonHangingNodes; ++n)
                {
                    if (hangingNodeCache[n] == constants::missing::sizetValue)
                    {
                        continue;
                    }
                    const auto e = NextCircularForwardIndex(n, numNonHangingNodes);
                    m_mesh->ConnectNodes(hangingNodeCache[n], edgeEndNodeCache[e]);
                    break;
                }
                break;
            case 2: // two hanging node
                for (Index n = 0; n < numNonHangingNodes; ++n)
                {
                    if (hangingNodeCache[n] == constants::missing::sizetValue)
                    {
                        continue;
                    }
                    const auto e = NextCircularBackwardIndex(n, numNonHangingNodes);
                    const auto ee = NextCircularForwardIndex(n, numNonHangingNodes);
                    if (hangingNodeCache[e] != constants::missing::sizetValue) // left neighbor
                    {
                        m_mesh->ConnectNodes(hangingNodeCache[n], hangingNodeCache[e]);
                    }
                    else
                    {
                        m_mesh->ConnectNodes(hangingNodeCache[n], hangingNodeCache[ee]);
                    }
                    break;
                }
                break;
            default:
                break;
            }
        }
        else
        {
            throw std::invalid_argument("MeshRefinement::connect_hanging_nodes: The number of non-hanging nodes is neither 3 nor 4.");
        }
    }
}

void MeshRefinement::RefineFacesBySplittingEdges(Index numEdgesBeforeRefinement)
{
    // Add new nodes where required
    std::vector<Index> notHangingFaceNodes;
    notHangingFaceNodes.reserve(Mesh::m_maximumNumberOfNodesPerFace);
    std::vector<Index> nonHangingEdges;
    nonHangingEdges.reserve(Mesh::m_maximumNumberOfNodesPerFace);

    std::vector<Point> facePolygonWithoutHangingNodes;
    facePolygonWithoutHangingNodes.reserve(Mesh::m_maximumNumberOfNodesPerFace);
    std::vector<Index> localEdgesNumFaces;
    localEdgesNumFaces.reserve(Mesh::m_maximumNumberOfEdgesPerFace);

    for (Index e = 0; e < m_mesh->GetNumEdges(); e++)
    {
        if (m_edgeMask[e] == 0)
        {
            continue;
        }

        // Compute the center of the edge
        const auto firstNodeIndex = m_mesh->m_edges[e].first;
        const auto secondNodeIndex = m_mesh->m_edges[e].second;
        const auto firstNode = m_mesh->m_nodes[firstNodeIndex];
        const auto secondNode = m_mesh->m_nodes[secondNodeIndex];

        Point middle{(firstNode.x + secondNode.x) * 0.5, (firstNode.y + secondNode.y) * 0.5};
        if (m_mesh->m_projection == Projection::spherical)
        {

            middle.y = (firstNode.y + secondNode.y) / 2.0;
            if (std::abs(firstNode.x - secondNode.x) > 180.0)
            {
                middle.x += 180.0;
            }

            // fix at poles
            const auto firstNodeAtPole = IsPointOnPole(firstNode);
            const auto secondNodeAtPole = IsPointOnPole(secondNode);
            if (firstNodeAtPole && !secondNodeAtPole)
            {
                middle.x = secondNode.x;
            }
            else if (!firstNodeAtPole && secondNodeAtPole)
            {
                middle.x = firstNode.x;
            }
        }

        const auto newNodeIndex = m_mesh->InsertNode(middle);
        m_edgeMask[e] = static_cast<int>(newNodeIndex);

        // set mask on the new node
        m_nodeMask.emplace_back(1);
        if (m_nodeMask[firstNodeIndex] == 0 && m_nodeMask[secondNodeIndex] == 0)
        {
            m_nodeMask[newNodeIndex] = 0;
        }
        else if (m_nodeMask[firstNodeIndex] != 1 || m_nodeMask[secondNodeIndex] != 1)
        {
            m_nodeMask[newNodeIndex] = -1;
        }
        else
        {
            m_nodeMask[newNodeIndex] = 1;
        }
    }

    for (Index f = 0; f < m_mesh->GetNumFaces(); f++)
    {
        if (m_faceMask[f] == 0)
        {
            continue;
        }

        const auto numEdges = m_mesh->GetNumFaceEdges(f);
        // check if the parent face is crossed by the enclosing polygon
        bool isParentCrossed = false;
        for (Index e = 0; e < numEdges; ++e)
        {
            const auto n = m_mesh->m_facesNodes[f][e];
            if (m_nodeMask[n] != 1)
            {
                isParentCrossed = true;
                break;
            }
        }

        m_mesh->ComputeFaceClosedPolygonWithLocalMappings(f, m_polygonNodesCache, m_localNodeIndicesCache, m_globalEdgeIndicesCache);

        Index numBrotherEdges = 0;
        notHangingFaceNodes.clear();
        nonHangingEdges.clear();

        for (Index e = 0; e < numEdges; e++)
        {
            const auto firstEdge = NextCircularBackwardIndex(e, numEdges);
            const auto secondEdge = NextCircularForwardIndex(e, numEdges);

            auto mappedEdge = m_localNodeIndicesCache[e];
            const auto edgeIndex = m_mesh->m_facesEdges[f][mappedEdge];

            mappedEdge = m_localNodeIndicesCache[firstEdge];
            const auto firstEdgeIndex = m_mesh->m_facesEdges[f][mappedEdge];

            mappedEdge = m_localNodeIndicesCache[secondEdge];
            const auto secondEdgeIndex = m_mesh->m_facesEdges[f][mappedEdge];

            if (edgeIndex == constants::missing::sizetValue)
            {
                continue;
            }

            if (m_brotherEdges[edgeIndex] == secondEdgeIndex && secondEdgeIndex != constants::missing::sizetValue)
            {
                numBrotherEdges++;
                const auto newNode = m_mesh->FindCommonNode(edgeIndex, m_brotherEdges[edgeIndex]);
                if (newNode == constants::missing::sizetValue)
                {
                    throw AlgorithmError("MeshRefinement::RefineFacesBySplittingEdges: Could not find common node.");
                }

                notHangingFaceNodes.emplace_back(newNode);
            }
            else if ((m_brotherEdges[edgeIndex] != firstEdgeIndex || m_brotherEdges[edgeIndex] == constants::missing::sizetValue) && m_edgeMask[edgeIndex] != 0)
            {
                notHangingFaceNodes.emplace_back(m_edgeMask[edgeIndex]);
            }

            if (notHangingFaceNodes.size() >= Mesh::m_maximumNumberOfNodesPerFace)
            {
                return;
            }

            // check if start of this link is hanging
            if (m_brotherEdges[edgeIndex] != firstEdgeIndex || firstEdgeIndex != constants::missing::sizetValue)
            {
                nonHangingEdges.emplace_back(e);
            }
        }

        // compute new center node : circumcenter without hanging nodes for quads, c / g otherwise
        facePolygonWithoutHangingNodes.clear();
        localEdgesNumFaces.clear();
        for (const auto& edge : nonHangingEdges)
        {
            facePolygonWithoutHangingNodes.emplace_back(m_polygonNodesCache[edge]);

            const auto mappedEdge = m_localNodeIndicesCache[edge];
            const auto edgeIndex = m_mesh->m_facesEdges[f][mappedEdge];
            if (edgeIndex != constants::missing::sizetValue)
            {
                localEdgesNumFaces.emplace_back(m_mesh->m_edgesNumFaces[edgeIndex]);
            }
            else
            {
                localEdgesNumFaces.emplace_back(1);
            }
        }

        // quads
        Point splittingNode(m_mesh->m_facesMassCenters[f]);
        if (localEdgesNumFaces.size() == Mesh::m_numNodesQuads && m_meshRefinementParameters.use_mass_center_when_refining == 0)
        {
            // close the polygon before computing the face circumcenter
            facePolygonWithoutHangingNodes.emplace_back(facePolygonWithoutHangingNodes.front());
            localEdgesNumFaces.emplace_back(localEdgesNumFaces.front());

            splittingNode = m_mesh->ComputeFaceCircumenter(facePolygonWithoutHangingNodes,
                                                           localEdgesNumFaces);

            if (m_mesh->m_projection == Projection::spherical)
            {
                auto miny = std::numeric_limits<double>::max();
                auto maxy = std::numeric_limits<double>::lowest();
                for (const auto& node : facePolygonWithoutHangingNodes)
                {
                    miny = std::min(node.y, miny);
                    maxy = std::max(node.y, maxy);
                }

                const auto middlelatitude = (miny + maxy) / 2.0;
                const auto ydiff = maxy - miny;
                if (ydiff > 1e-8)
                {
                    splittingNode.y = miny + 2.0 * (middlelatitude - miny) / ydiff * (splittingNode.y - miny);
                }
            }
        }

        if (localEdgesNumFaces.size() >= Mesh::m_numNodesQuads)
        {
            if (notHangingFaceNodes.size() > 2)
            {
                const auto newNodeIndex = m_mesh->InsertNode(splittingNode);

                for (const auto& notHangingNode : notHangingFaceNodes)
                {
                    m_mesh->ConnectNodes(notHangingNode, newNodeIndex);
                }

                m_nodeMask.emplace_back(1);
                if (isParentCrossed)
                {
                    // inactive nodes in cells crossed by polygon
                    m_nodeMask[newNodeIndex] = -1;
                }
            }
            else if (notHangingFaceNodes.size() == 2)
            {
                m_mesh->ConnectNodes(notHangingFaceNodes[0], notHangingFaceNodes[1]);
            }
        }
        else
        {
            for (Index n = 0; n < notHangingFaceNodes.size(); ++n)
            {
                const auto nn = NextCircularForwardIndex(n, static_cast<Index>(notHangingFaceNodes.size()));
                m_mesh->ConnectNodes(notHangingFaceNodes[n], notHangingFaceNodes[nn]);
            }
        }
    }

    // Split original edges
    for (Index e = 0; e < numEdgesBeforeRefinement; ++e)
    {
        if (m_edgeMask[e] > 0)
        {
            const auto newEdgeIndex = m_mesh->ConnectNodes(m_edgeMask[e], m_mesh->m_edges[e].second);
            m_mesh->m_edges[e].second = m_edgeMask[e];
            m_brotherEdges.resize(m_mesh->GetNumEdges());
            m_brotherEdges[newEdgeIndex] = e;
            m_brotherEdges[e] = newEdgeIndex;
        }
    }
}

void MeshRefinement::ComputeNodeMaskAtPolygonPerimeter()
{
    for (Index f = 0; f < m_mesh->GetNumFaces(); f++)
    {
        bool crossing = false;
        const auto numnodes = m_mesh->GetNumFaceEdges(f);
        for (Index n = 0; n < numnodes; n++)
        {
            const auto nodeIndex = m_mesh->m_facesNodes[f][n];
            if (m_nodeMask[nodeIndex] == 0)
            {
                crossing = true;
                break;
            }
        }

        if (crossing)
        {
            m_faceMask[f] = 0;
            for (Index n = 0; n < numnodes; n++)
            {
                const auto nodeIndex = m_mesh->m_facesNodes[f][n];
                if (m_nodeMask[nodeIndex] == 1)
                {
                    m_nodeMask[nodeIndex] = -2;
                }
            }
        }
    }
}

void MeshRefinement::ComputeRefinementMasksFromSamples()
{
    std::ranges::fill(m_edgeMask, 0);
    std::ranges::fill(m_faceMask, 0);

    m_polygonNodesCache.resize(Mesh::m_maximumNumberOfNodesPerFace + 1);
    m_localNodeIndicesCache.resize(Mesh::m_maximumNumberOfNodesPerFace + 1, constants::missing::sizetValue);
    m_globalEdgeIndicesCache.resize(Mesh::m_maximumNumberOfEdgesPerFace + 1, constants::missing::sizetValue);
    m_refineEdgeCache.resize(Mesh::m_maximumNumberOfEdgesPerFace, 0);

    // Compute all interpolated values
    m_interpolant->Compute();

    for (Index f = 0; f < m_mesh->GetNumFaces(); f++)
    {
        FindHangingNodes(f);

        ComputeRefinementMasksFromSamples(f);
    }
}

<<<<<<< HEAD
void MeshRefinement::FindHangingNodes(Index face)
=======
void MeshRefinement::FindHangingNodes(size_t face)
>>>>>>> b7895111
{
    const auto numFaceNodes = m_mesh->GetNumFaceEdges(face);

    if (numFaceNodes > Mesh::m_maximumNumberOfEdgesPerNode)
    {
        throw AlgorithmError("MeshRefinement::FindHangingNodes: The number of face nodes is greater than the maximum number of edges per node.");
    }

    m_isHangingNodeCache.resize(Mesh::m_maximumNumberOfNodesPerFace);
    m_isHangingEdgeCache.resize(Mesh::m_maximumNumberOfEdgesPerFace);
    std::fill(m_isHangingNodeCache.begin(), m_isHangingNodeCache.end(), false);
    std::fill(m_isHangingEdgeCache.begin(), m_isHangingEdgeCache.end(), false);

    auto kknod = numFaceNodes;
    for (Index n = 0; n < numFaceNodes; n++)
    {
        const auto edgeIndex = m_mesh->m_facesEdges[face][n];

        // check if the parent edge is in the cell
        if (m_brotherEdges[edgeIndex] != constants::missing::sizetValue)
        {
            const auto e = NextCircularBackwardIndex(n, numFaceNodes);
            const auto ee = NextCircularForwardIndex(n, numFaceNodes);
            const auto firstEdgeIndex = m_mesh->m_facesEdges[face][e];
            const auto secondEdgeIndex = m_mesh->m_facesEdges[face][ee];

            Index commonNode = constants::missing::sizetValue;
            if (m_brotherEdges[edgeIndex] == firstEdgeIndex)
            {
                commonNode = m_mesh->FindCommonNode(edgeIndex, firstEdgeIndex);
                if (commonNode == constants::missing::sizetValue)
                {
                    throw AlgorithmError("MeshRefinement::FindHangingNodes: Could not find common node.");
                }
            }
            else if (m_brotherEdges[edgeIndex] == secondEdgeIndex)
            {
                commonNode = m_mesh->FindCommonNode(edgeIndex, secondEdgeIndex);
                if (commonNode == constants::missing::sizetValue)
                {
                    throw AlgorithmError("MeshRefinement::FindHangingNodes: Could not find common node.");
                }
            }

            if (commonNode != constants::missing::sizetValue)
            {
                m_isHangingEdgeCache[n] = true;
<<<<<<< HEAD
                for (Index nn = 0; nn < numFaceNodes; nn++)
=======
                for (size_t nn = 0; nn < numFaceNodes; nn++)
>>>>>>> b7895111
                {
                    kknod = NextCircularForwardIndex(kknod, numFaceNodes);

                    if (m_mesh->m_facesNodes[face][kknod] == commonNode && !m_isHangingNodeCache[kknod])
                    {
                        m_isHangingNodeCache[kknod] = true;
                        break;
                    }
                }
            }
        }
    }
}
<<<<<<< HEAD

meshkernel::Index MeshRefinement::CountHangingNodes() const
{
    Index result = 0;
    for (const auto& v : m_isHangingNodeCache)
    {
        if (v)
        {
            result++;
        }
    }
    return result;
}

meshkernel::Index MeshRefinement::CountHangingEdges() const
{
    Index result = 0;
    for (const auto& v : m_isHangingEdgeCache)
=======

size_t MeshRefinement::CountHangingNodes() const
{
    size_t result = 0;
    for (const auto& v : m_isHangingNodeCache)
>>>>>>> b7895111
    {
        if (v)
        {
            result++;
        }
    }
    return result;
}

<<<<<<< HEAD
meshkernel::Index MeshRefinement::CountEdgesToRefine(Index face) const
{
    const auto numFaceNodes = m_mesh->GetNumFaceEdges(face);

    Index result = 0;

    for (Index n = 0; n < numFaceNodes; n++)
=======
size_t MeshRefinement::CountHangingEdges() const
{
    size_t result = 0;
    for (const auto& v : m_isHangingEdgeCache)
    {
        if (v)
        {
            result++;
        }
    }
    return result;
}

size_t MeshRefinement::CountEdgesToRefine(size_t face) const
{
    const auto numFaceNodes = m_mesh->GetNumFaceEdges(face);

    size_t result = 0;

    for (size_t n = 0; n < numFaceNodes; n++)
>>>>>>> b7895111
    {
        const auto edgeIndex = m_mesh->m_facesEdges[face][n];
        if (m_edgeMask[edgeIndex] != 0)
        {
            result += 1;
        }
    }
    return result;
}

<<<<<<< HEAD
void MeshRefinement::ComputeRefinementMasksFromSamples(Index face)
=======
void MeshRefinement::ComputeRefinementMasksFromSamples(size_t face)
>>>>>>> b7895111
{

    if (IsEqual(m_interpolant->GetFaceResult(face), constants::missing::doubleValue))
    {
        return;
    }

<<<<<<< HEAD
    Index numEdgesToBeRefined = 0;
=======
    size_t numEdgesToBeRefined = 0;
>>>>>>> b7895111
    std::ranges::fill(m_refineEdgeCache, 0);

    switch (m_refinementType)
    {
    case RefinementType::RefinementLevels:
        if (m_interpolant->GetFaceResult(face) <= 0)
        {
            return;
        }
        for (Index i = 0; i < m_mesh->GetNumFaceEdges(face); i++)
        {
            numEdgesToBeRefined++;
            m_refineEdgeCache[i] = 1;
<<<<<<< HEAD
        }
        break;
    case RefinementType::WaveCourant:
        for (Index e = 0; e < m_mesh->GetNumFaceEdges(face); ++e)
=======
        }
        break;
    case RefinementType::WaveCourant:
        if (m_useNodalRefinement)
        {
            ComputeFaceLocationTypes();
        }
        for (size_t e = 0; e < m_mesh->GetNumFaceEdges(face); ++e)
>>>>>>> b7895111
        {
            const auto edge = m_mesh->m_facesEdges[face][e];
            if (m_mesh->m_edgeLengths[edge] < m_mergingDistance)
            {
                numEdgesToBeRefined++;
                continue;
            }

            bool doRefinement;
            if (m_useNodalRefinement)
            {
                if (m_faceLocationType[face] == FaceLocation::Land)
                {
                    doRefinement = false;
                }
                else if (m_faceLocationType[face] == FaceLocation::LandWater)
                {
                    const double newEdgeLength = 0.5 * m_mesh->m_edgeLengths[edge];
                    doRefinement = newEdgeLength >= m_meshRefinementParameters.min_edge_size;
                }
                else
                {
                    const auto edgeDepth = std::abs(m_interpolant->GetEdgeResult(edge));
                    doRefinement = IsRefineNeededBasedOnCourantCriteria(edge, edgeDepth);
                }
            }
            else
            {
                const double faceDepth = m_interpolant->GetFaceResult(face);
                doRefinement = IsRefineNeededBasedOnCourantCriteria(edge, faceDepth);
            }

            if (doRefinement)
            {
                numEdgesToBeRefined++;
                m_refineEdgeCache[e] = 1;
            }
        }

        if (numEdgesToBeRefined > 0)
        {
            numEdgesToBeRefined = 0;
            for (Index i = 0; i < m_mesh->GetNumFaceEdges(face); i++)
            {
                if (m_refineEdgeCache[i] == 1 || m_isHangingNodeCache[i])
                {
                    numEdgesToBeRefined++;
                }
            }
        }

        if (m_meshRefinementParameters.directional_refinement == 0)
        {
            if (numEdgesToBeRefined == m_mesh->GetNumFaceEdges(face))
            {
                for (Index i = 0; i < m_mesh->GetNumFaceEdges(face); i++)
                {
                    if (!m_isHangingNodeCache[i])
                    {
                        m_refineEdgeCache[i] = 1;
                    }
                }
            }
            else
            {
                numEdgesToBeRefined = 0;
            }
        }
        break;
<<<<<<< HEAD

    default:
        throw AlgorithmError("Invalid refinement type");
    }

    // Compute face and edge masks
    if (numEdgesToBeRefined > 1)
    {
        m_faceMask[face] = 1;

        for (Index n = 0; n < m_mesh->GetNumFaceEdges(face); n++)
        {
            if (m_refineEdgeCache[n] == 1)
            {
                const auto edgeIndex = m_mesh->m_facesEdges[face][n];
                if (edgeIndex != constants::missing::sizetValue)
                {
                    m_edgeMask[edgeIndex] = 1;
                }
            }
        }
    }
}

MeshRefinement::FaceLocation MeshRefinement::ComputeFaceLocationType(Index face) const
{
    double maxVal = -std::numeric_limits<double>::max();
    double minVal = std::numeric_limits<double>::max();
    for (Index e = 0; e < m_mesh->GetNumFaceEdges(face); ++e)
    {
        const auto node = m_mesh->m_facesNodes[face][e];
        const auto val = m_interpolant->GetNodeResult(node);
        maxVal = std::max(maxVal, val);
        minVal = std::min(minVal, val);
=======

    default:
        throw AlgorithmError("Invalid refinement type");
>>>>>>> b7895111
    }

    // Compute face and edge masks
    if (numEdgesToBeRefined > 1)
    {
        m_faceMask[face] = 1;

        for (size_t n = 0; n < m_mesh->GetNumFaceEdges(face); n++)
        {
            if (m_refineEdgeCache[n] == 1)
            {
                const auto edgeIndex = m_mesh->m_facesEdges[face][n];
                if (edgeIndex != constants::missing::sizetValue)
                {
                    m_edgeMask[edgeIndex] = 1;
                }
            }
        }
    }
}

<<<<<<< HEAD
bool MeshRefinement::IsEdgeToBeRefinedBasedFaceLocationTypeAndCourantCriteria(Index edge, FaceLocation faceLocationType) const
=======
void MeshRefinement::ComputeFaceLocationTypes()
>>>>>>> b7895111
{
    m_faceLocationType.resize(m_mesh->GetNumFaces());
    std::ranges::fill(m_faceLocationType, FaceLocation::Water);
    for (size_t face = 0; face < m_mesh->GetNumFaces(); face++)
    {
        double maxVal = -std::numeric_limits<double>::max();
        double minVal = std::numeric_limits<double>::max();
        for (size_t e = 0; e < m_mesh->GetNumFaceEdges(face); ++e)
        {
            const auto node = m_mesh->m_facesNodes[face][e];
            const auto val = m_interpolant->GetNodeResult(node);
            maxVal = std::max(maxVal, val);
            minVal = std::min(minVal, val);
        }

        if (minVal > 0.0)
        {
            m_faceLocationType[face] = FaceLocation::Land;
        }
        if (maxVal >= 0.0 && (!IsEqual(minVal, constants::missing::doubleValue) && minVal < 0.0))
        {
            m_faceLocationType[face] = FaceLocation::LandWater;
        }
    }
}

bool MeshRefinement::IsRefineNeededBasedOnCourantCriteria(Index edge, double depthValues) const
{
    const double maxDtCourant = 120.0;
    const double newEdgeLength = 0.5 * m_mesh->m_edgeLengths[edge];
    const double celerity = constants::physical::sqrt_gravity * std::sqrt(std::abs(depthValues));
    const double waveCourant = celerity * maxDtCourant / m_mesh->m_edgeLengths[edge];
    bool doRefinement = waveCourant < 1.0 && newEdgeLength >= m_meshRefinementParameters.min_edge_size;
    return doRefinement;
}

void MeshRefinement::ComputeEdgesRefinementMask()
{
    bool repeat = true;
    Index iter = 0;
    const Index numMaxIterations = 6;
    std::vector<int> isQuadEdge(Mesh::m_numNodesQuads);
    std::vector<Index> numOfEdges(Mesh::m_maximumNumberOfEdgesPerFace);

    while (repeat && iter < numMaxIterations)
    {
        repeat = false;
        iter++;

        for (Index f = 0; f < m_mesh->GetNumFaces(); f++)
        {
            if (m_faceMask[f] == 0)
            {
                continue;
            }

            const auto numHangingNodes = CountHangingEdges();

            const auto numFaceNodes = m_mesh->GetNumFaceEdges(f);

            // non-quads
            const auto numNodesEffective = numFaceNodes - numHangingNodes;
            if (numNodesEffective != Mesh::m_numNodesQuads)
            {
                for (Index n = 0; n < numFaceNodes; n++)
                {
                    const auto e = NextCircularBackwardIndex(n, numFaceNodes);
                    const auto ee = NextCircularForwardIndex(n, numFaceNodes);

                    const auto edgeIndex = m_mesh->m_facesEdges[f][n];

                    const auto firstEdgeIndex = m_mesh->m_facesEdges[f][e];
                    const auto secondEdgeIndex = m_mesh->m_facesEdges[f][ee];

                    // do not refine edges with an hanging node
                    if (m_brotherEdges[edgeIndex] != firstEdgeIndex && m_brotherEdges[edgeIndex] != secondEdgeIndex)
                    {
                        m_edgeMask[edgeIndex] = 1;
                    }
                }
            }
            if (numNodesEffective == Mesh::m_numNodesQuads)
            {
                // number the links in the cell, links that share a hanging node will have the same number
                Index num = 0;
                for (Index n = 0; n < numFaceNodes; n++)
                {
                    const auto edgeIndex = m_mesh->m_facesEdges[f][n];
                    numOfEdges[n] = num;

                    if (m_edgeMask[edgeIndex] != 0)
                    {
                        isQuadEdge[num] = m_edgeMask[edgeIndex];
                    }

                    const auto ee = NextCircularForwardIndex(n, numFaceNodes);

                    const auto secondEdgeIndex = m_mesh->m_facesEdges[f][ee];

                    if (n != numFaceNodes - 1 && m_brotherEdges[edgeIndex] != secondEdgeIndex)
                    {
                        num++;
                    }
                    if (m_brotherEdges[edgeIndex] == secondEdgeIndex)
                    {
                        isQuadEdge[num] = 1;
                    }
                }

                if (num + 1 != Mesh::m_numNodesQuads)
                {
                    throw AlgorithmError("MeshRefinement::ComputeEdgesRefinementMask: The number the links in the cell is not equals 3.");
                }

<<<<<<< HEAD
                Index numEdgesToRefine = 0;
                Index firstEdgeIndex = 0;
                Index secondEdgeIndex = 0;
                for (Index i = 0; i < Mesh::m_numNodesQuads; i++)
=======
                size_t numEdgesToRefine = 0;
                size_t firstEdgeIndex = 0;
                size_t secondEdgeIndex = 0;
                for (size_t i = 0; i < Mesh::m_numNodesQuads; i++)
>>>>>>> b7895111
                {
                    if (isQuadEdge[i] != 0)
                    {
                        numEdgesToRefine++;
                        if (firstEdgeIndex == 0)
                        {
                            firstEdgeIndex = i;
                        }
                        else if (secondEdgeIndex == 0)
                        {
                            secondEdgeIndex = i;
                        }
                    }
                }

                const auto edgeIndexDifference = secondEdgeIndex - firstEdgeIndex;
                bool refineAllEdges = false;
                if (numEdgesToRefine == 2 && (edgeIndexDifference == 1 || edgeIndexDifference == 3))
                {
                    repeat = true;
                    refineAllEdges = true;
                }

                for (Index n = 0; n < numFaceNodes; n++)
                {
                    const auto edgeIndex = m_mesh->m_facesEdges[f][n];
                    if (m_edgeMask[edgeIndex] > 0)
                    {
                        continue;
                    }

                    if (refineAllEdges != true && m_edgeMask[edgeIndex] != -1)
                    {
                        continue;
                    }

                    const auto e = NextCircularBackwardIndex(n, numFaceNodes);
                    const auto ee = NextCircularForwardIndex(n, numFaceNodes);

                    if (numOfEdges[n] != numOfEdges[e] && numOfEdges[n] != numOfEdges[ee])
                    {
                        m_edgeMask[edgeIndex] = 1;
                    }
                }
            }
        }
    }

    if (repeat)
    {
        throw AlgorithmError("MeshRefinement::ComputeEdgesRefinementMask: Solution did not converge.");
    }

    // only keep m_edgeMask = 1, set other values to 0
    for (auto& value : m_edgeMask)
    {
        if (value != 1)
        {
            value = 0;
        }
    }
}

void MeshRefinement::ComputeIfFaceShouldBeSplit()
{
    const Index maxiter = 1000;
    Index num = 1;
    Index iter = 0;
    while (num != 0)
    {
        iter++;
        if (iter > maxiter)
        {
            break;
        }

        num = 0;
        for (Index f = 0; f < m_mesh->GetNumFaces(); f++)
        {
            if (m_faceMask[f] != 0 && m_faceMask[f] != -1)
            {
                continue;
            }

            const auto numEdgesToRefine = CountEdgesToRefine(f);

            FindHangingNodes(f);
            const auto numHangingEdges = CountHangingEdges();
            const auto numHangingNodes = CountHangingNodes();

            bool isSplittingRequired = false;

            // check if the edge has a brother edge and needs to be refined
            const auto numFaceNodes = m_mesh->GetNumFaceEdges(f);

            if (numFaceNodes > Mesh::m_maximumNumberOfEdgesPerFace)
            {
                return;
            }

            for (Index n = 0; n < numFaceNodes; n++)
            {
                const auto edgeIndex = m_mesh->m_facesEdges[f][n];
                if (m_isHangingEdgeCache[n] && m_edgeMask[edgeIndex] > 0)
                {
                    isSplittingRequired = true;
                }
            }

            // compute the effective face type
            const auto numNodesEffective = numFaceNodes - static_cast<Index>(static_cast<double>(numHangingEdges) / 2.0);
            if (2 * (numFaceNodes - numNodesEffective) != numHangingEdges)
            {
                // uneven number of brotherlinks
                // TODO: ADD DOT
            }

            if (numFaceNodes + numEdgesToRefine > Mesh::m_maximumNumberOfEdgesPerFace || // would result in unsupported cells after refinement
                numFaceNodes - numHangingNodes - numEdgesToRefine <= 1 ||                // faces with only one unrefined edge
                numNodesEffective == numEdgesToRefine)                                   // refine all edges
            {
                isSplittingRequired = true;
            }

            if (isSplittingRequired)
            {
                if (m_faceMask[f] != -1)
                {
                    m_faceMask[f] = 2;
                }
                else
                {
                    m_faceMask[f] = -2;
                }

                for (Index n = 0; n < numFaceNodes; n++)
                {
                    const auto edgeIndex = m_mesh->m_facesEdges[f][n];
                    if (!m_isHangingEdgeCache[n] && m_edgeMask[edgeIndex] == 0)
                    {
                        m_edgeMask[edgeIndex] = 1;
                        num++;
                    }
                    if (iter == maxiter)
                    {
                        // TODO: ADD DOT/MESSAGES
                    }
                }
            }
        }
    }
}

void MeshRefinement::FindBrotherEdges()
{
    m_brotherEdges.resize(m_mesh->GetNumEdges());
    std::ranges::fill(m_brotherEdges, constants::missing::sizetValue);

    for (Index n = 0; n < m_mesh->GetNumNodes(); n++)
    {
        const auto numEdgesNodes = m_mesh->m_nodesNumEdges[n];
        for (Index e = 0; e < numEdgesNodes; e++)
        {

            const auto firstEdgeIndex = m_mesh->m_nodesEdges[n][e];
            if (m_mesh->GetNumEdgesFaces(firstEdgeIndex) < 1)
            {
                continue;
            }

            const auto ee = NextCircularForwardIndex(e, numEdgesNodes);
            const auto secondEdgeIndex = m_mesh->m_nodesEdges[n][ee];
            if (m_mesh->GetNumEdgesFaces(secondEdgeIndex) < 1)
            {
                continue;
            }

            // both edges should share the same face
            const auto firstEdgeLeftFace = m_mesh->m_edgesFaces[firstEdgeIndex][0];
            const auto firstEdgeRighFace = m_mesh->GetNumEdgesFaces(firstEdgeIndex) == 1 ? firstEdgeLeftFace : m_mesh->m_edgesFaces[firstEdgeIndex][1];
            const auto secondEdgeLeftFace = m_mesh->m_edgesFaces[secondEdgeIndex][0];
            const auto secondEdgeRighFace = m_mesh->GetNumEdgesFaces(secondEdgeIndex) == 1 ? secondEdgeLeftFace : m_mesh->m_edgesFaces[secondEdgeIndex][1];

            if (firstEdgeLeftFace != secondEdgeLeftFace &&
                firstEdgeLeftFace != secondEdgeRighFace &&
                firstEdgeRighFace != secondEdgeLeftFace &&
                firstEdgeRighFace != secondEdgeRighFace)
            {
                continue;
            }

            // check if node k is in the middle
            const auto firstEdgeOtherNode = OtherNodeOfEdge(m_mesh->m_edges[firstEdgeIndex], n);
            const auto secondEdgeOtherNode = OtherNodeOfEdge(m_mesh->m_edges[secondEdgeIndex], n);
            const auto center = ComputeMiddlePointAccountingForPoles(m_mesh->m_nodes[firstEdgeOtherNode], m_mesh->m_nodes[secondEdgeOtherNode], m_mesh->m_projection);

            // compute tolerance
            const auto firstEdgeLength = ComputeDistance(m_mesh->m_nodes[firstEdgeOtherNode], m_mesh->m_nodes[n], m_mesh->m_projection);
            const auto secondEdgeLength = ComputeDistance(m_mesh->m_nodes[secondEdgeOtherNode], m_mesh->m_nodes[n], m_mesh->m_projection);
            const auto minConnectionDistance = 1e-4 * std::max(firstEdgeLength, secondEdgeLength);

            // The center of the two edges coincides with the shared node
            const auto distanceFromCentre = ComputeDistance(center, m_mesh->m_nodes[n], m_mesh->m_projection);
            if (distanceFromCentre < minConnectionDistance)
            {
                m_brotherEdges[firstEdgeIndex] = secondEdgeIndex;
                m_brotherEdges[secondEdgeIndex] = firstEdgeIndex;
            }
        }
    }
}

void MeshRefinement::SmoothRefinementMasks()
{
    if (m_meshRefinementParameters.directional_refinement == 1)
    {
        throw AlgorithmError("Directional refinement cannot be used in combination with smoothing. Please set directional refinement to off!");
    }
    if (m_meshRefinementParameters.smoothing_iterations == 0)
    {
        return;
    }

    std::vector splitEdge(m_edgeMask.size(), false);

    for (int iter = 0; iter < m_meshRefinementParameters.smoothing_iterations; ++iter)
    {
        std::fill(splitEdge.begin(), splitEdge.end(), false);

<<<<<<< HEAD
        for (Index f = 0; f < m_mesh->GetNumFaces(); ++f)
=======
        for (size_t f = 0; f < m_mesh->GetNumFaces(); ++f)
>>>>>>> b7895111
        {
            if (m_faceMask[f] != 1)
            {
                continue;
            }

            const auto numEdges = m_mesh->GetNumFaceEdges(f);

<<<<<<< HEAD
            for (Index e = 0; e < numEdges; ++e)
=======
            for (size_t e = 0; e < numEdges; ++e)
>>>>>>> b7895111
            {
                const auto edgeIndex = m_mesh->m_facesEdges[f][e];
                const auto nextEdgeIndex = NextCircularForwardIndex(e, numEdges);
                const auto previousEdgeIndex = NextCircularBackwardIndex(e, numEdges);
                const auto split = m_brotherEdges[edgeIndex] != m_mesh->m_facesEdges[f][nextEdgeIndex] &&
                                   m_brotherEdges[edgeIndex] != m_mesh->m_facesEdges[f][previousEdgeIndex];

                if (split)
                {
                    splitEdge[edgeIndex] = true;
                }
            }
        }

        // update face refinement mask
<<<<<<< HEAD
        for (Index f = 0; f < m_mesh->GetNumFaces(); ++f)
        {
            const auto numEdges = m_mesh->GetNumFaceEdges(f);

            for (Index e = 0; e < numEdges; ++e)
=======
        for (size_t f = 0; f < m_mesh->GetNumFaces(); ++f)
        {
            const auto numEdges = m_mesh->GetNumFaceEdges(f);

            for (size_t e = 0; e < numEdges; ++e)
>>>>>>> b7895111
            {
                const auto edgeIndex = m_mesh->m_facesEdges[f][e];
                if (splitEdge[edgeIndex])
                {
                    m_faceMask[f] = 1;
                }
            }
        }

        // update edge refinement mask
<<<<<<< HEAD
        for (Index f = 0; f < m_mesh->GetNumFaces(); ++f)
=======
        for (size_t f = 0; f < m_mesh->GetNumFaces(); ++f)
>>>>>>> b7895111
        {
            if (m_faceMask[f] != 1)
            {
                continue;
            }

            const auto numEdges = m_mesh->GetNumFaceEdges(f);

<<<<<<< HEAD
            for (Index e = 0; e < numEdges; ++e)
=======
            for (size_t e = 0; e < numEdges; ++e)
>>>>>>> b7895111
            {
                const auto edgeIndex = m_mesh->m_facesEdges[f][e];
                const auto nextEdgeIndex = NextCircularForwardIndex(e, numEdges);
                const auto previousEdgeIndex = NextCircularBackwardIndex(e, numEdges);
                const auto split = m_brotherEdges[edgeIndex] != m_mesh->m_facesEdges[f][nextEdgeIndex] &&
                                   m_brotherEdges[edgeIndex] != m_mesh->m_facesEdges[f][previousEdgeIndex];

                if (split)
                {
                    m_edgeMask[edgeIndex] = 1;
                }
            }
        }
    }
}<|MERGE_RESOLUTION|>--- conflicted
+++ resolved
@@ -744,11 +744,7 @@
     }
 }
 
-<<<<<<< HEAD
 void MeshRefinement::FindHangingNodes(Index face)
-=======
-void MeshRefinement::FindHangingNodes(size_t face)
->>>>>>> b7895111
 {
     const auto numFaceNodes = m_mesh->GetNumFaceEdges(face);
 
@@ -796,11 +792,7 @@
             if (commonNode != constants::missing::sizetValue)
             {
                 m_isHangingEdgeCache[n] = true;
-<<<<<<< HEAD
                 for (Index nn = 0; nn < numFaceNodes; nn++)
-=======
-                for (size_t nn = 0; nn < numFaceNodes; nn++)
->>>>>>> b7895111
                 {
                     kknod = NextCircularForwardIndex(kknod, numFaceNodes);
 
@@ -814,71 +806,40 @@
         }
     }
 }
-<<<<<<< HEAD
 
 meshkernel::Index MeshRefinement::CountHangingNodes() const
 {
+    meshkernel::Index result = 0;
+    for (const auto& v : m_isHangingNodeCache)
+    {
+        if (v)
+        {
+            result++;
+        }
+    }
+    return result;
+}
+
+meshkernel::Index MeshRefinement::CountHangingEdges() const
+{
+    meshkernel::Index result = 0;
+    for (const auto& v : m_isHangingEdgeCache)
+    {
+        if (v)
+        {
+            result++;
+        }
+    }
+    return result;
+}
+
+meshkernel::Index MeshRefinement::CountEdgesToRefine(Index face) const
+{
+    const auto numFaceNodes = m_mesh->GetNumFaceEdges(face);
+
     Index result = 0;
-    for (const auto& v : m_isHangingNodeCache)
-    {
-        if (v)
-        {
-            result++;
-        }
-    }
-    return result;
-}
-
-meshkernel::Index MeshRefinement::CountHangingEdges() const
-{
-    Index result = 0;
-    for (const auto& v : m_isHangingEdgeCache)
-=======
-
-size_t MeshRefinement::CountHangingNodes() const
-{
-    size_t result = 0;
-    for (const auto& v : m_isHangingNodeCache)
->>>>>>> b7895111
-    {
-        if (v)
-        {
-            result++;
-        }
-    }
-    return result;
-}
-
-<<<<<<< HEAD
-meshkernel::Index MeshRefinement::CountEdgesToRefine(Index face) const
-{
-    const auto numFaceNodes = m_mesh->GetNumFaceEdges(face);
-
-    Index result = 0;
 
     for (Index n = 0; n < numFaceNodes; n++)
-=======
-size_t MeshRefinement::CountHangingEdges() const
-{
-    size_t result = 0;
-    for (const auto& v : m_isHangingEdgeCache)
-    {
-        if (v)
-        {
-            result++;
-        }
-    }
-    return result;
-}
-
-size_t MeshRefinement::CountEdgesToRefine(size_t face) const
-{
-    const auto numFaceNodes = m_mesh->GetNumFaceEdges(face);
-
-    size_t result = 0;
-
-    for (size_t n = 0; n < numFaceNodes; n++)
->>>>>>> b7895111
     {
         const auto edgeIndex = m_mesh->m_facesEdges[face][n];
         if (m_edgeMask[edgeIndex] != 0)
@@ -889,11 +850,7 @@
     return result;
 }
 
-<<<<<<< HEAD
 void MeshRefinement::ComputeRefinementMasksFromSamples(Index face)
-=======
-void MeshRefinement::ComputeRefinementMasksFromSamples(size_t face)
->>>>>>> b7895111
 {
 
     if (IsEqual(m_interpolant->GetFaceResult(face), constants::missing::doubleValue))
@@ -901,11 +858,7 @@
         return;
     }
 
-<<<<<<< HEAD
-    Index numEdgesToBeRefined = 0;
-=======
     size_t numEdgesToBeRefined = 0;
->>>>>>> b7895111
     std::ranges::fill(m_refineEdgeCache, 0);
 
     switch (m_refinementType)
@@ -919,12 +872,6 @@
         {
             numEdgesToBeRefined++;
             m_refineEdgeCache[i] = 1;
-<<<<<<< HEAD
-        }
-        break;
-    case RefinementType::WaveCourant:
-        for (Index e = 0; e < m_mesh->GetNumFaceEdges(face); ++e)
-=======
         }
         break;
     case RefinementType::WaveCourant:
@@ -933,7 +880,6 @@
             ComputeFaceLocationTypes();
         }
         for (size_t e = 0; e < m_mesh->GetNumFaceEdges(face); ++e)
->>>>>>> b7895111
         {
             const auto edge = m_mesh->m_facesEdges[face][e];
             if (m_mesh->m_edgeLengths[edge] < m_mergingDistance)
@@ -1003,7 +949,6 @@
             }
         }
         break;
-<<<<<<< HEAD
 
     default:
         throw AlgorithmError("Invalid refinement type");
@@ -1014,7 +959,7 @@
     {
         m_faceMask[face] = 1;
 
-        for (Index n = 0; n < m_mesh->GetNumFaceEdges(face); n++)
+        for (size_t n = 0; n < m_mesh->GetNumFaceEdges(face); n++)
         {
             if (m_refineEdgeCache[n] == 1)
             {
@@ -1028,55 +973,15 @@
     }
 }
 
-MeshRefinement::FaceLocation MeshRefinement::ComputeFaceLocationType(Index face) const
-{
-    double maxVal = -std::numeric_limits<double>::max();
-    double minVal = std::numeric_limits<double>::max();
-    for (Index e = 0; e < m_mesh->GetNumFaceEdges(face); ++e)
-    {
-        const auto node = m_mesh->m_facesNodes[face][e];
-        const auto val = m_interpolant->GetNodeResult(node);
-        maxVal = std::max(maxVal, val);
-        minVal = std::min(minVal, val);
-=======
-
-    default:
-        throw AlgorithmError("Invalid refinement type");
->>>>>>> b7895111
-    }
-
-    // Compute face and edge masks
-    if (numEdgesToBeRefined > 1)
-    {
-        m_faceMask[face] = 1;
-
-        for (size_t n = 0; n < m_mesh->GetNumFaceEdges(face); n++)
-        {
-            if (m_refineEdgeCache[n] == 1)
-            {
-                const auto edgeIndex = m_mesh->m_facesEdges[face][n];
-                if (edgeIndex != constants::missing::sizetValue)
-                {
-                    m_edgeMask[edgeIndex] = 1;
-                }
-            }
-        }
-    }
-}
-
-<<<<<<< HEAD
-bool MeshRefinement::IsEdgeToBeRefinedBasedFaceLocationTypeAndCourantCriteria(Index edge, FaceLocation faceLocationType) const
-=======
 void MeshRefinement::ComputeFaceLocationTypes()
->>>>>>> b7895111
 {
     m_faceLocationType.resize(m_mesh->GetNumFaces());
     std::ranges::fill(m_faceLocationType, FaceLocation::Water);
-    for (size_t face = 0; face < m_mesh->GetNumFaces(); face++)
+    for (Index face = 0; face < m_mesh->GetNumFaces(); face++)
     {
         double maxVal = -std::numeric_limits<double>::max();
         double minVal = std::numeric_limits<double>::max();
-        for (size_t e = 0; e < m_mesh->GetNumFaceEdges(face); ++e)
+        for (Index e = 0; e < m_mesh->GetNumFaceEdges(face); ++e)
         {
             const auto node = m_mesh->m_facesNodes[face][e];
             const auto val = m_interpolant->GetNodeResult(node);
@@ -1183,17 +1088,10 @@
                     throw AlgorithmError("MeshRefinement::ComputeEdgesRefinementMask: The number the links in the cell is not equals 3.");
                 }
 
-<<<<<<< HEAD
                 Index numEdgesToRefine = 0;
                 Index firstEdgeIndex = 0;
                 Index secondEdgeIndex = 0;
                 for (Index i = 0; i < Mesh::m_numNodesQuads; i++)
-=======
-                size_t numEdgesToRefine = 0;
-                size_t firstEdgeIndex = 0;
-                size_t secondEdgeIndex = 0;
-                for (size_t i = 0; i < Mesh::m_numNodesQuads; i++)
->>>>>>> b7895111
                 {
                     if (isQuadEdge[i] != 0)
                     {
@@ -1423,11 +1321,7 @@
     {
         std::fill(splitEdge.begin(), splitEdge.end(), false);
 
-<<<<<<< HEAD
         for (Index f = 0; f < m_mesh->GetNumFaces(); ++f)
-=======
-        for (size_t f = 0; f < m_mesh->GetNumFaces(); ++f)
->>>>>>> b7895111
         {
             if (m_faceMask[f] != 1)
             {
@@ -1436,11 +1330,7 @@
 
             const auto numEdges = m_mesh->GetNumFaceEdges(f);
 
-<<<<<<< HEAD
             for (Index e = 0; e < numEdges; ++e)
-=======
-            for (size_t e = 0; e < numEdges; ++e)
->>>>>>> b7895111
             {
                 const auto edgeIndex = m_mesh->m_facesEdges[f][e];
                 const auto nextEdgeIndex = NextCircularForwardIndex(e, numEdges);
@@ -1456,19 +1346,11 @@
         }
 
         // update face refinement mask
-<<<<<<< HEAD
         for (Index f = 0; f < m_mesh->GetNumFaces(); ++f)
         {
             const auto numEdges = m_mesh->GetNumFaceEdges(f);
 
             for (Index e = 0; e < numEdges; ++e)
-=======
-        for (size_t f = 0; f < m_mesh->GetNumFaces(); ++f)
-        {
-            const auto numEdges = m_mesh->GetNumFaceEdges(f);
-
-            for (size_t e = 0; e < numEdges; ++e)
->>>>>>> b7895111
             {
                 const auto edgeIndex = m_mesh->m_facesEdges[f][e];
                 if (splitEdge[edgeIndex])
@@ -1479,11 +1361,7 @@
         }
 
         // update edge refinement mask
-<<<<<<< HEAD
         for (Index f = 0; f < m_mesh->GetNumFaces(); ++f)
-=======
-        for (size_t f = 0; f < m_mesh->GetNumFaces(); ++f)
->>>>>>> b7895111
         {
             if (m_faceMask[f] != 1)
             {
@@ -1492,11 +1370,7 @@
 
             const auto numEdges = m_mesh->GetNumFaceEdges(f);
 
-<<<<<<< HEAD
             for (Index e = 0; e < numEdges; ++e)
-=======
-            for (size_t e = 0; e < numEdges; ++e)
->>>>>>> b7895111
             {
                 const auto edgeIndex = m_mesh->m_facesEdges[f][e];
                 const auto nextEdgeIndex = NextCircularForwardIndex(e, numEdges);
