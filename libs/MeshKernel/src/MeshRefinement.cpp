--- conflicted
+++ resolved
@@ -290,18 +290,10 @@
             // update lin admin
             if (m_mesh.GetEdge(e).first == commonNode)
             {
-<<<<<<< HEAD
-                // TODO return action
-=======
->>>>>>> 63e89221
                 m_mesh.SetEdge(e, {otherNodeIndex, m_mesh.GetEdge(e).second});
             }
             else
             {
-<<<<<<< HEAD
-                // TODO return action
-=======
->>>>>>> 63e89221
                 m_mesh.SetEdge(e, {m_mesh.GetEdge(e).first, otherNodeIndex});
             }
 
@@ -747,15 +739,10 @@
     {
         if (m_edgeMask[e] > 0)
         {
-<<<<<<< HEAD
             auto [newEdgeIndex, connectAction] = m_mesh.ConnectNodes(m_edgeMask[e], m_mesh.GetEdge(e).second);
             refineFacesAction->Add(std::move(connectAction));
 
             refineFacesAction->Add(m_mesh.ResetEdge(e, {m_mesh.GetEdge(e).first, m_edgeMask[e]}));
-=======
-            const auto newEdgeIndex = m_mesh.ConnectNodes(m_edgeMask[e], m_mesh.GetEdge(e).second);
-            m_mesh.SetEdge(e, {m_mesh.GetEdge(e).first, m_edgeMask[e]});
->>>>>>> 63e89221
             m_brotherEdges.resize(m_mesh.GetNumEdges());
             m_brotherEdges[newEdgeIndex] = e;
             m_brotherEdges[e] = newEdgeIndex;
