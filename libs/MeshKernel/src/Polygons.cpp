--- conflicted
+++ resolved
@@ -166,47 +166,7 @@
         throw ConstraintError("The end index is smaller than the start index: {} >= {}.", startIndex, endIndex);
     }
 
-<<<<<<< HEAD
-    //--------------------------------
-
-    bool areIndicesValid = false;
-    UInt polygonIndex;
-    for (UInt i = 0; i < GetNumPolygons(); ++i)
-    {
-        const auto& [outerStart, outerEnd] = m_outer_polygons_indices[i];
-        if (startIndex >= outerStart && endIndex <= outerEnd)
-        {
-            areIndicesValid = true;
-            polygonIndex = i;
-            break;
-        }
-    }
-
-    if (!areIndicesValid)
-    {
-        throw ConstraintError("The indices are not valid: {}, {}.", startIndex, endIndex);
-    }
-
-    //--------------------------------
-
-    const auto& [outerStart, outerEnd] = m_outer_polygons_indices[polygonIndex];
-
-    const auto edgeLengths = PolygonEdgeLengths(m_nodes);
-    std::vector<double> nodeLengthCoordinate(edgeLengths.size());
-    nodeLengthCoordinate[0] = 0.0;
-    for (UInt i = 1; i < edgeLengths.size(); ++i)
-    {
-        nodeLengthCoordinate[i] = nodeLengthCoordinate[i - 1] + edgeLengths[i - 1];
-    }
-
-    // Approximate number of nodes in the refined sections.
-    const UInt numNodesRefinedPart = static_cast<UInt>(std::ceil((nodeLengthCoordinate[endIndex] - nodeLengthCoordinate[startIndex]) / refinementDistance)) + endIndex - startIndex;
-    UInt numNodesNotRefinedPart = startIndex - outerStart + outerEnd - endIndex;
-    // Approximate the number of nodes in the refined polygon.
-    UInt totalNumNodes = numNodesRefinedPart + numNodesNotRefinedPart;
-=======
     std::tie(polygonIndex, polygonStartNode, polygonEndNode) = PolygonIndex(startIndex, endIndex);
->>>>>>> da76ef09
 
     return RefinePolygon(polygonIndex, polygonStartNode, polygonEndNode, refinementDistance);
 }
@@ -267,11 +227,7 @@
 {
     if (IsEmpty())
     {
-<<<<<<< HEAD
-        throw ConstraintError("No nodes in polygon.");
-=======
         throw ConstraintError(VariadicErrorMessage("No enclosures."));
->>>>>>> da76ef09
     }
 
     if (startIndex == 0 && endIndex == 0)
@@ -283,7 +239,7 @@
     // TODO is it valid to snap a single point to the land boundary?
     if (startIndex >= endIndex)
     {
-        throw ConstraintError("The start index is greater than the end index: {} >= {}.", startIndex, endIndex);
+        throw ConstraintError(VariadicErrorMessage("The start index is greater than the end index: {} >= {}.", startIndex, endIndex));
     }
 
     const auto [polygonIndex, polygonStartNode, polygonEndNode] = PolygonIndex(startIndex, endIndex);
