--- conflicted
+++ resolved
@@ -473,11 +473,7 @@
     m_nodesEdges.resize(newNodeIndex + 1);
 
     std::unique_ptr<AddNodeAction> undoAction = AddNodeAction::Create(*this, newNodeIndex, newPoint);
-<<<<<<< HEAD
-    Commit(*undoAction);
-=======
     CommitAction(*undoAction);
->>>>>>> ec2fa008
 
     return {newNodeIndex, std::move(undoAction)};
 }
@@ -494,11 +490,7 @@
     m_edges.resize(newEdgeIndex + 1);
 
     std::unique_ptr<AddEdgeAction> undoAction = AddEdgeAction::Create(*this, newEdgeIndex, startNode, endNode);
-<<<<<<< HEAD
-    Commit(*undoAction);
-=======
     CommitAction(*undoAction);
->>>>>>> ec2fa008
     return {newEdgeIndex, std::move(undoAction)};
 }
 
@@ -510,11 +502,7 @@
     }
 
     std::unique_ptr<ResetNodeAction> undoAction = ResetNodeAction::Create(*this, nodeId, m_nodes[nodeId], newValue);
-<<<<<<< HEAD
-    Commit(*undoAction);
-=======
     CommitAction(*undoAction);
->>>>>>> ec2fa008
     return undoAction;
 }
 
@@ -527,11 +515,7 @@
 
     std::unique_ptr<meshkernel::DeleteEdgeAction> undoAction = DeleteEdgeAction::Create(*this, edge, m_edges[edge].first, m_edges[edge].second);
 
-<<<<<<< HEAD
-    Commit(*undoAction);
-=======
     CommitAction(*undoAction);
->>>>>>> ec2fa008
     return undoAction;
 }
 
@@ -550,11 +534,7 @@
         undoAction->Add(DeleteEdge(edgeIndex));
     }
 
-<<<<<<< HEAD
-    Commit(*undoAction);
-=======
     CommitAction(*undoAction);
->>>>>>> ec2fa008
     return undoAction;
 }
 
@@ -775,11 +755,7 @@
 std::unique_ptr<meshkernel::ResetEdgeAction> Mesh::ResetEdge(UInt edgeId, const Edge& edge)
 {
     std::unique_ptr<meshkernel::ResetEdgeAction> undoAction = ResetEdgeAction::Create(*this, edgeId, m_edges[edgeId], edge);
-<<<<<<< HEAD
-    Commit(*undoAction);
-=======
     CommitAction(*undoAction);
->>>>>>> ec2fa008
     return undoAction;
 }
 
@@ -1259,157 +1235,87 @@
 
 //--------------------------------
 
-<<<<<<< HEAD
-void Mesh::Commit(const AddNodeAction& undoAction)
+void Mesh::CommitAction(const AddNodeAction& undoAction)
 {
     m_nodes[undoAction.NodeId()] = undoAction.Node();
-    // TODO is this necessary, will it be set in Administrate?
-=======
-void Mesh::CommitAction(const AddNodeAction& undoAction)
-{
-    m_nodes[undoAction.NodeId()] = undoAction.Node();
->>>>>>> ec2fa008
     m_nodesNumEdges[undoAction.NodeId()] = 0;
     m_nodesRTreeRequiresUpdate = true;
 }
 
-<<<<<<< HEAD
-void Mesh::Commit(const AddEdgeAction& undoAction)
-=======
 void Mesh::CommitAction(const AddEdgeAction& undoAction)
->>>>>>> ec2fa008
 {
     m_edges[undoAction.EdgeId()] = undoAction.GetEdge();
     m_edgesRTreeRequiresUpdate = true;
 }
 
-<<<<<<< HEAD
-void Mesh::Commit(const ResetNodeAction& undoAction)
-=======
 void Mesh::CommitAction(const ResetNodeAction& undoAction)
->>>>>>> ec2fa008
 {
     m_nodes[undoAction.NodeId()] = undoAction.UpdatedNode();
     m_nodesRTreeRequiresUpdate = true;
     m_edgesRTreeRequiresUpdate = true;
 }
 
-<<<<<<< HEAD
-void Mesh::Commit(const ResetEdgeAction& undoAction)
-=======
 void Mesh::CommitAction(const ResetEdgeAction& undoAction)
->>>>>>> ec2fa008
 {
     m_edges[undoAction.EdgeId()] = undoAction.UpdatedEdge();
     m_edgesRTreeRequiresUpdate = true;
 }
 
-<<<<<<< HEAD
-void Mesh::Commit(const DeleteEdgeAction& undoAction)
-=======
 void Mesh::CommitAction(const DeleteEdgeAction& undoAction)
->>>>>>> ec2fa008
 {
     m_edges[undoAction.EdgeId()] = {constants::missing::uintValue, constants::missing::uintValue};
     m_edgesRTreeRequiresUpdate = true;
 }
 
-<<<<<<< HEAD
-void Mesh::Commit(const DeleteNodeAction& undoAction)
-=======
 void Mesh::CommitAction(const DeleteNodeAction& undoAction)
->>>>>>> ec2fa008
 {
     // undoAction.CommitEdges();
     m_nodes[undoAction.NodeId()] = {constants::missing::doubleValue, constants::missing::doubleValue};
     m_nodesRTreeRequiresUpdate = true;
 }
 
-<<<<<<< HEAD
-void Mesh::Commit(NodeTranslationAction& undoAction)
-=======
 void Mesh::CommitAction(NodeTranslationAction& undoAction)
->>>>>>> ec2fa008
 {
     undoAction.Swap(m_nodes);
 }
 
-<<<<<<< HEAD
-void Mesh::Commit(MeshConversionAction& undoAction)
-=======
 void Mesh::CommitAction(MeshConversionAction& undoAction)
->>>>>>> ec2fa008
 {
     undoAction.Swap(m_nodes, m_projection);
 }
 
-<<<<<<< HEAD
-void Mesh::Restore(const AddNodeAction& undoAction)
+void Mesh::RestoreAction(const AddNodeAction& undoAction)
 {
     m_nodes[undoAction.NodeId()] = Point(constants::missing::doubleValue, constants::missing::doubleValue);
-    // TODO is this necessary, will it be set in Administrate?
-    // Need to collect the correct value here for this.
-=======
-void Mesh::RestoreAction(const AddNodeAction& undoAction)
-{
-    m_nodes[undoAction.NodeId()] = Point(constants::missing::doubleValue, constants::missing::doubleValue);
->>>>>>> ec2fa008
     m_nodesNumEdges[undoAction.NodeId()] = 0;
     m_nodesRTreeRequiresUpdate = true;
 }
 
-<<<<<<< HEAD
-void Mesh::Restore(const AddEdgeAction& undoAction)
-=======
 void Mesh::RestoreAction(const AddEdgeAction& undoAction)
->>>>>>> ec2fa008
 {
     m_edges[undoAction.EdgeId()] = {constants::missing::uintValue, constants::missing::uintValue};
     m_edgesRTreeRequiresUpdate = true;
 }
 
-<<<<<<< HEAD
-void Mesh::Restore(const ResetNodeAction& undoAction)
-=======
 void Mesh::RestoreAction(const ResetNodeAction& undoAction)
->>>>>>> ec2fa008
 {
     m_nodes[undoAction.NodeId()] = undoAction.InitialNode();
     m_nodesRTreeRequiresUpdate = true;
     m_edgesRTreeRequiresUpdate = true;
 }
 
-<<<<<<< HEAD
-void Mesh::Restore(const ResetEdgeAction& undoAction)
-=======
 void Mesh::RestoreAction(const ResetEdgeAction& undoAction)
->>>>>>> ec2fa008
 {
     m_edges[undoAction.EdgeId()] = undoAction.InitialEdge();
     m_edgesRTreeRequiresUpdate = true;
 }
 
-<<<<<<< HEAD
-void Mesh::Restore(const DeleteEdgeAction& undoAction)
-=======
 void Mesh::RestoreAction(const DeleteEdgeAction& undoAction)
->>>>>>> ec2fa008
 {
     m_edges[undoAction.EdgeId()] = undoAction.GetEdge();
     m_edgesRTreeRequiresUpdate = true;
 }
 
-<<<<<<< HEAD
-void Mesh::Restore(const DeleteNodeAction& undoAction)
-{
-    m_nodes[undoAction.NodeId()] = undoAction.Node();
-    // TODO DO we need to assign the m_nodesNumEdges the length of the deleted edges array?
-    // undoAction.RestoreEdges();
-    m_nodesRTreeRequiresUpdate = true;
-}
-
-void Mesh::Restore(NodeTranslationAction& undoAction)
-=======
 void Mesh::RestoreAction(const DeleteNodeAction& undoAction)
 {
     m_nodes[undoAction.NodeId()] = undoAction.Node();
@@ -1417,16 +1323,11 @@
 }
 
 void Mesh::RestoreAction(NodeTranslationAction& undoAction)
->>>>>>> ec2fa008
 {
     undoAction.Swap(m_nodes);
 }
 
-<<<<<<< HEAD
-void Mesh::Restore(MeshConversionAction& undoAction)
-=======
 void Mesh::RestoreAction(MeshConversionAction& undoAction)
->>>>>>> ec2fa008
 {
     undoAction.Swap(m_nodes, m_projection);
 }