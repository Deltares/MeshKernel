//---- GPL ---------------------------------------------------------------------
//
// Copyright (C)  Stichting Deltares, 2011-2021.
//
// This program is free software: you can redistribute it and/or modify
// it under the terms of the GNU General Public License as published by
// the Free Software Foundation version 3.
//
// This program is distributed in the hope that it will be useful,
// but WITHOUT ANY WARRANTY; without even the implied warranty of
// MERCHANTABILITY or FITNESS FOR A PARTICULAR PURPOSE.  See the
// GNU General Public License for more details.
//
// You should have received a copy of the GNU General Public License
// along with this program.  If not, see <http://www.gnu.org/licenses/>.
//
// contact: delft3d.support@deltares.nl
// Stichting Deltares
// P.O. Box 177
// 2600 MH Delft, The Netherlands
//
// All indications and logos of, and references to, "Delft3D" and "Deltares"
// are registered trademarks of Stichting Deltares, and remain the property of
// Stichting Deltares. All rights reserved.
//
//------------------------------------------------------------------------------

#include <algorithm>
#include <cmath>
#include <numeric>

#include "MeshKernel/CompoundUndoAction.hpp"
#include "MeshKernel/Entities.hpp"
#include "MeshKernel/Exceptions.hpp"
#include "MeshKernel/Mesh.hpp"
#include "MeshKernel/Operations.hpp"
#include "MeshKernel/Polygons.hpp"
#include "MeshKernel/RangeCheck.hpp"
#include "MeshKernel/Utilities/RTreeFactory.hpp"

using meshkernel::Mesh;

Mesh::Mesh() : Mesh(Projection::cartesian)
{
}

Mesh::Mesh(Projection projection) : m_projection(projection),
                                    m_nodesRTree(RTreeFactory::Create(m_projection)),
                                    m_edgesRTree(RTreeFactory::Create(m_projection)),
                                    m_facesRTree(RTreeFactory::Create(m_projection))
{
}

Mesh::Mesh(const std::vector<Edge>& edges,
           const std::vector<Point>& nodes,
           Projection projection) : m_projection(projection),
                                    m_nodesRTree(RTreeFactory::Create(m_projection)),
                                    m_edgesRTree(RTreeFactory::Create(m_projection)),
                                    m_facesRTree(RTreeFactory::Create(m_projection)),
                                    m_nodes(nodes),
                                    m_edges(edges)

{
    DeleteInvalidNodesAndEdges();
}

bool Mesh::NodeAdministration()
{
    // assume no duplicated links
    for (UInt e = 0; e < GetNumEdges(); e++)
    {
        const auto firstNode = m_edges[e].first;
        const auto secondNode = m_edges[e].second;

        if (firstNode == constants::missing::uintValue || secondNode == constants::missing::uintValue)
        {
            continue;
        }

        if (m_nodesNumEdges[firstNode] >= m_maximumNumberOfEdgesPerNode || m_nodesNumEdges[secondNode] >= m_maximumNumberOfEdgesPerNode)
        {
            continue;
        }

        // Search for previously connected edges
        auto alreadyAddedEdge = false;
        for (UInt i = 0; i < m_nodesNumEdges[firstNode]; ++i)
        {
            if (const auto currentEdge = m_edges[m_nodesEdges[firstNode][i]]; currentEdge.first == secondNode || currentEdge.second == secondNode)
            {
                alreadyAddedEdge = true;
                break;
            }
        }
        if (!alreadyAddedEdge)
        {
            m_nodesEdges[firstNode][m_nodesNumEdges[firstNode]] = e;
            m_nodesNumEdges[firstNode]++;
        }

        // Search for previously connected edges
        alreadyAddedEdge = false;
        for (UInt i = 0; i < m_nodesNumEdges[secondNode]; ++i)
        {
            if (const auto currentEdge = m_edges[m_nodesEdges[secondNode][i]]; currentEdge.first == firstNode || currentEdge.second == firstNode)
            {
                alreadyAddedEdge = true;
                break;
            }
        }
        if (!alreadyAddedEdge)
        {
            m_nodesEdges[secondNode][m_nodesNumEdges[secondNode]] = e;
            m_nodesNumEdges[secondNode]++;
        }
    }

    // resize
    for (UInt n = 0; n < GetNumNodes(); n++)
    {
        m_nodesEdges[n].resize(m_nodesNumEdges[n]);
    }

    UInt quadrilateralCount = 0;

    for (UInt n = 0; n < GetNumNodes(); n++)
    {
        if (m_nodesNumEdges[n] == constants::geometric::numNodesInQuadrilateral)
        {
            // It is assumed that a node of a quadrilateral will have four connected edges.
            // most of the time this assumption is true.
            ++quadrilateralCount;
        }
    }

    return quadrilateralCount > GetNumNodes() / 2;
}

void Mesh::FindConnectedNodes(std::vector<bool>& connectedNodes, UInt& numInvalidEdges) const
{
    numInvalidEdges = 0;

    connectedNodes.resize(m_nodes.size());
    std::fill(connectedNodes.begin(), connectedNodes.end(), false);

    for (const auto& [firstNode, secondNode] : m_edges)
    {
        if (firstNode == constants::missing::uintValue ||
            secondNode == constants::missing::uintValue ||
            !m_nodes[firstNode].IsValid() ||
            !m_nodes[secondNode].IsValid())
        {
            numInvalidEdges++;
        }
        else
        {
            connectedNodes[firstNode] = true;
            connectedNodes[secondNode] = true;
        }
    }
}

<<<<<<< HEAD
void Mesh::InvalidateUnconnectedNodes(const std::vector<bool>& connectedNodes, UInt& numInvalidNodes, CompoundUndoAction* undoAction)
=======
void Mesh::InvalidateUnConnectedNodes(const std::vector<bool>& connectedNodes, UInt& numInvalidNodes)
>>>>>>> 63e89221
{
    numInvalidNodes = 0;

    for (UInt n = 0; n < m_nodes.size(); ++n)
    {
        // invalidate nodes that are not connected
        if (!connectedNodes[n])
        {
<<<<<<< HEAD
            if (undoAction == nullptr)
            {
                m_nodes[n].SetInvalid();
            }
            else
            {
                undoAction->Add(ResetNode(n, {constants::missing::doubleValue, constants::missing::doubleValue}));
            }
=======
            m_nodes[n].SetInvalid();
>>>>>>> 63e89221
        }

        if (!m_nodes[n].IsValid())
        {
            numInvalidNodes++;
        }
    }
}

void Mesh::DeleteInvalidNodesAndEdges()
{

    // Mask nodes connected to valid edges
    std::vector<bool> connectedNodes(m_nodes.size(), false);
    UInt numInvalidEdges = 0;
    // Count all invalid nodes (note: there might be nodes that are not connected to an edge)
    UInt numInvalidNodes = 0;

    FindConnectedNodes(connectedNodes, numInvalidEdges);
<<<<<<< HEAD
    InvalidateUnconnectedNodes(connectedNodes, numInvalidNodes);
=======
    InvalidateUnConnectedNodes(connectedNodes, numInvalidNodes);
>>>>>>> 63e89221

    // If nothing to invalidate return
    if (numInvalidEdges == 0 && numInvalidNodes == 0)
    {
        return;
    }

    // Flag invalid nodes
    std::vector<UInt> validNodesIndices(m_nodes.size());
    std::ranges::fill(validNodesIndices, constants::missing::uintValue);
    UInt validIndex = 0;
    for (UInt n = 0; n < m_nodes.size(); ++n)
    {
        if (m_nodes[n].IsValid())
        {
            validNodesIndices[n] = validIndex;
            validIndex++;
        }
    }

    // Flag invalid edges
    for (auto& [firstNode, secondNode] : m_edges)
    {
        if (firstNode != constants::missing::uintValue &&
            secondNode != constants::missing::uintValue &&
            validNodesIndices[firstNode] != constants::missing::uintValue &&
            validNodesIndices[secondNode] != constants::missing::uintValue)
        {
            firstNode = validNodesIndices[firstNode];
            secondNode = validNodesIndices[secondNode];
            continue;
        }

        firstNode = constants::missing::uintValue;
        secondNode = constants::missing::uintValue;
    }

    // Remove invalid nodes, without reducing capacity
    const auto endNodeVector = std::remove_if(m_nodes.begin(), m_nodes.end(), [](const Point& n)
                                              { return !n.IsValid(); });
    m_nodes.erase(endNodeVector, m_nodes.end());

    // Remove invalid edges, without reducing capacity
    const auto endEdgeVector = std::remove_if(m_edges.begin(), m_edges.end(), [](const Edge& e)
                                              { return e.first == constants::missing::uintValue || e.second == constants::missing::uintValue; });
    m_edges.erase(endEdgeVector, m_edges.end());
}

<<<<<<< HEAD
void Mesh::SetUnconnectedNodesAndEdgesToInvalid(CompoundUndoAction* undoAction)
=======
void Mesh::SetUnconnectedNodesAndEdgesToInvalid()
>>>>>>> 63e89221
{
    // Mask nodes connected to valid edges
    std::vector<bool> connectedNodes(m_nodes.size(), false);
    UInt numInvalidEdges = 0;
    // Count all invalid nodes (note: there might be nodes that are not connected to an edge)
    UInt numInvalidNodes = 0;

    FindConnectedNodes(connectedNodes, numInvalidEdges);
<<<<<<< HEAD
    InvalidateUnconnectedNodes(connectedNodes, numInvalidNodes, undoAction);
=======
    InvalidateUnConnectedNodes(connectedNodes, numInvalidNodes);
>>>>>>> 63e89221

    // If there is nothing to invalidate then return
    if (numInvalidEdges == 0 && numInvalidNodes == 0)
    {
        return;
    }

    // Flag invalid nodes
    std::vector<bool> nodeIsValid(m_nodes.size());

    for (UInt n = 0; n < m_nodes.size(); ++n)
    {
        nodeIsValid[n] = m_nodes[n].IsValid();
    }

    // Flag invalid edges
<<<<<<< HEAD
    for (UInt e = 0; e < m_edges.size(); ++e)
    {
        Edge& edge = m_edges[e];

=======
    for (Edge& edge : m_edges)
    {
>>>>>>> 63e89221
        if (edge.first == constants::missing::uintValue ||
            edge.second == constants::missing::uintValue ||
            !nodeIsValid[edge.first] || !nodeIsValid[edge.second])
        {
<<<<<<< HEAD
            if (undoAction == nullptr)
            {
                edge = {constants::missing::uintValue, constants::missing::uintValue};
            }
            else
            {
                undoAction->Add(ResetEdge(e, {constants::missing::uintValue, constants::missing::uintValue}));
            }
        }
    }
}

std::unique_ptr<meshkernel::UndoAction> Mesh::MergeTwoNodes(UInt firstNodeIndex, UInt secondNodeIndex)
=======
            edge = {constants::missing::uintValue, constants::missing::uintValue};
        }
    }
}

void Mesh::MergeTwoNodes(UInt firstNodeIndex, UInt secondNodeIndex)
>>>>>>> 63e89221
{
    if (firstNodeIndex == constants::missing::uintValue)
    {
        throw ConstraintError("The first node-index has the null value");
    }

    if (secondNodeIndex == constants::missing::uintValue)
    {
        throw ConstraintError("The second node-index has the null value");
    }

    if (firstNodeIndex >= GetNumNodes())
    {
        throw RangeError("The first node-index is out of range: value = {}, number of nodes = {}", firstNodeIndex, GetNumNodes());
    }

    if (secondNodeIndex >= GetNumNodes())
    {
        throw RangeError("The second node-index is out of range: value = {}, number of nodes = {}", secondNodeIndex, GetNumNodes());
    }

    if (firstNodeIndex == secondNodeIndex)
    {
        // Nothing to do if the two nodes have the same index.
        return nullptr;
    }

    std::unique_ptr<CompoundUndoAction> undoAction = CompoundUndoAction::Create();

    auto edgeIndex = FindEdge(firstNodeIndex, secondNodeIndex);

    if (edgeIndex != constants::missing::uintValue)
    {
        undoAction->Add(DeleteEdge(edgeIndex));
    }

    // check if there is another edge starting at firstEdgeOtherNode and ending at secondNode
    for (UInt n = 0; n < m_nodesNumEdges[firstNodeIndex]; n++)
    {
        const auto firstEdgeIndex = m_nodesEdges[firstNodeIndex][n];
        const auto& firstEdge = m_edges[firstEdgeIndex];
        const auto firstEdgeOtherNode = OtherNodeOfEdge(firstEdge, firstNodeIndex);

        if (firstEdgeOtherNode != constants::missing::uintValue && firstEdgeOtherNode != secondNodeIndex)
        {
            for (UInt nn = 0; nn < m_nodesNumEdges[firstEdgeOtherNode]; nn++)
            {
                const auto secondEdgeIndex = m_nodesEdges[firstEdgeOtherNode][nn];
                auto secondEdge = m_edges[secondEdgeIndex];
                const auto secondNodeSecondEdge = OtherNodeOfEdge(secondEdge, firstEdgeOtherNode);

                if (secondNodeSecondEdge == secondNodeIndex)
                {
                    undoAction->Add(DeleteEdge(secondEdgeIndex));
                }
            }
        }
    }

    // add all valid edges starting at secondNode
    std::vector<UInt> secondNodeEdges(m_maximumNumberOfEdgesPerNode, constants::missing::uintValue);
    UInt numSecondNodeEdges = 0;

    for (UInt n = 0; n < m_nodesNumEdges[secondNodeIndex]; n++)
    {
        edgeIndex = m_nodesEdges[secondNodeIndex][n];

        if (m_edges[edgeIndex].first != constants::missing::uintValue)
        {
            secondNodeEdges[numSecondNodeEdges] = edgeIndex;
            numSecondNodeEdges++;
        }
    }

    // add all valid edges starting at firstNode are assigned to the second node
    for (UInt n = 0; n < m_nodesNumEdges[firstNodeIndex]; n++)
    {
        edgeIndex = m_nodesEdges[firstNodeIndex][n];

        if (m_edges[edgeIndex].first != constants::missing::uintValue)
        {
            secondNodeEdges[numSecondNodeEdges] = edgeIndex;

            if (m_edges[edgeIndex].first == firstNodeIndex)
            {
                undoAction->Add(ResetEdge(edgeIndex, {secondNodeIndex, m_edges[edgeIndex].second}));
            }
            else if (m_edges[edgeIndex].second == firstNodeIndex)
            {
                undoAction->Add(ResetEdge(edgeIndex, {m_edges[edgeIndex].first, secondNodeIndex}));
            }

            numSecondNodeEdges++;
        }
    }

    // re-assign edges to second node
    m_nodesEdges[secondNodeIndex] = std::vector<UInt>(secondNodeEdges.begin(), secondNodeEdges.begin() + numSecondNodeEdges);
    m_nodesNumEdges[secondNodeIndex] = numSecondNodeEdges;

    // remove edges to first node
    m_nodesEdges[firstNodeIndex] = std::vector<UInt>(0);
    m_nodesNumEdges[firstNodeIndex] = 0;

    // Set the node to be invalid
    undoAction->Add(ResetNode(firstNodeIndex, {constants::missing::doubleValue, constants::missing::doubleValue}));

    m_nodesRTreeRequiresUpdate = true;
    m_edgesRTreeRequiresUpdate = true;
    return undoAction;
}

std::unique_ptr<meshkernel::UndoAction> Mesh::MergeNodesInPolygon(const Polygons& polygon, double mergingDistance)
{

    // first filter the nodes in polygon
    const auto numNodes = GetNumNodes();
    std::vector<Point> filteredNodes(numNodes);
    std::vector<UInt> originalNodeIndices(numNodes, constants::missing::uintValue);
    const auto isNodeInPolygon = IsLocationInPolygon(polygon, Location::Nodes);

    UInt filteredNodeCount = 0;
    for (UInt i = 0; i < numNodes; ++i)
    {
        if (isNodeInPolygon[i])
        {
            filteredNodes[filteredNodeCount] = m_nodes[i];
            originalNodeIndices[filteredNodeCount] = i;
            filteredNodeCount++;
        }
    }

    // no node to merge
    if (filteredNodeCount == 0)
    {
        return nullptr;
    }

    std::unique_ptr<CompoundUndoAction> undoAction = CompoundUndoAction::Create();
    filteredNodes.resize(filteredNodeCount);

    AdministrateNodesEdges();

    // Update the R-Tree of the mesh nodes
    const auto nodesRtree = RTreeFactory::Create(m_projection);
    nodesRtree->BuildTree(filteredNodes);

    // merge the closest nodes
    auto const mergingDistanceSquared = mergingDistance * mergingDistance;
    for (UInt i = 0; i < filteredNodes.size(); ++i)
    {
        nodesRtree->SearchPoints(filteredNodes[i], mergingDistanceSquared);

        const auto resultSize = nodesRtree->GetQueryResultSize();
        if (resultSize > 1)
        {
            for (UInt j = 0; j < nodesRtree->GetQueryResultSize(); j++)
            {
                const auto nodeIndexInFilteredNodes = nodesRtree->GetQueryResult(j);
                if (nodeIndexInFilteredNodes != i)
                {
                    undoAction->Add(MergeTwoNodes(originalNodeIndices[i], originalNodeIndices[nodeIndexInFilteredNodes]));
                    nodesRtree->DeleteNode(i);
                }
            }
        }
    }

    AdministrateNodesEdges();
    return undoAction;
}

std::tuple<meshkernel::UInt, std::unique_ptr<meshkernel::AddNodeAction>> Mesh::InsertNode(const Point& newPoint)
{
    const auto newNodeIndex = GetNumNodes();

    m_nodes.resize(newNodeIndex + 1);
    m_nodesNumEdges.resize(newNodeIndex + 1);
    m_nodesEdges.resize(newNodeIndex + 1);

    std::unique_ptr<AddNodeAction> undoAction = AddNodeAction::Create(*this, newNodeIndex, newPoint);
    Commit(*undoAction);

    return {newNodeIndex, std::move(undoAction)};
}

void Mesh::Commit(const AddNodeAction& undoAction)
{
    m_nodes[undoAction.NodeId()] = undoAction.Node();
    // TODO is this necessary, will it be set in Administrate?
    m_nodesNumEdges[undoAction.NodeId()] = 0;
    m_nodesRTreeRequiresUpdate = true;
}

void Mesh::Restore(const AddNodeAction& undoAction)
{
    m_nodes[undoAction.NodeId()] = Point(constants::missing::doubleValue, constants::missing::doubleValue);
    // TODO is this necessary, will it be set in Administrate?
    // Need to collect the correct value here for this.
    m_nodesNumEdges[undoAction.NodeId()] = 0;
    m_nodesRTreeRequiresUpdate = true;
}

std::tuple<meshkernel::UInt, std::unique_ptr<meshkernel::AddEdgeAction>> Mesh::ConnectNodes(UInt startNode, UInt endNode)
{
    if (FindEdge(startNode, endNode) != constants::missing::uintValue)
    {
        return {constants::missing::uintValue, nullptr};
    }

    // increment the edges container
    const auto newEdgeIndex = GetNumEdges();
    m_edges.resize(newEdgeIndex + 1);

    std::unique_ptr<AddEdgeAction> undoAction = AddEdgeAction::Create(*this, newEdgeIndex, startNode, endNode);
    Commit(*undoAction);
    return {newEdgeIndex, std::move(undoAction)};
}

void Mesh::Commit(const AddEdgeAction& undoAction)
{
    m_edges[undoAction.EdgeId()] = undoAction.GetEdge();
    m_edgesRTreeRequiresUpdate = true;
}

void Mesh::Restore(const AddEdgeAction& undoAction)
{
    m_edges[undoAction.EdgeId()] = {constants::missing::uintValue, constants::missing::uintValue};
    m_edgesRTreeRequiresUpdate = true;
}

std::unique_ptr<meshkernel::ResetNodeAction> Mesh::ResetNode(const UInt nodeId, const Point& newValue)
{
    if (nodeId >= GetNumNodes())
    {
        throw ConstraintError("The node index, {}, is not in range.", nodeId);
    }

    std::unique_ptr<ResetNodeAction> undoAction = ResetNodeAction::Create(*this, nodeId, m_nodes[nodeId], newValue);
    Commit(*undoAction);
    return undoAction;
}

void Mesh::Commit(const ResetNodeAction& undoAction)
{
    m_nodes[undoAction.NodeId()] = undoAction.UpdatedNode();
    m_nodesRTreeRequiresUpdate = true;
    m_edgesRTreeRequiresUpdate = true;
}

void Mesh::Restore(const ResetNodeAction& undoAction)
{
    m_nodes[undoAction.NodeId()] = undoAction.InitialNode();
    m_nodesRTreeRequiresUpdate = true;
    m_edgesRTreeRequiresUpdate = true;
}

std::unique_ptr<meshkernel::ResetEdgeAction> Mesh::ResetEdge(UInt edgeId, const Edge& edge)
{
    std::unique_ptr<meshkernel::ResetEdgeAction> undoAction = ResetEdgeAction::Create(*this, edgeId, m_edges[edgeId], edge);
    Commit(*undoAction);
    return undoAction;
}

void Mesh::Commit(ResetEdgeAction& undoAction)
{
    m_edges[undoAction.EdgeId()] = undoAction.UpdatedEdge();
    m_edgesRTreeRequiresUpdate = true;
}

void Mesh::Restore(ResetEdgeAction& undoAction)
{
    m_edges[undoAction.EdgeId()] = undoAction.InitialEdge();
    m_edgesRTreeRequiresUpdate = true;
}

std::unique_ptr<meshkernel::DeleteEdgeAction> Mesh::DeleteEdge(UInt edge)
{
    if (edge == constants::missing::uintValue) [[unlikely]]
    {
        throw std::invalid_argument("Mesh::DeleteEdge: The index of the edge to be deleted does not exist.");
    }

    std::unique_ptr<meshkernel::DeleteEdgeAction> undoAction = DeleteEdgeAction::Create(*this, edge, m_edges[edge].first, m_edges[edge].second);

    Commit(*undoAction);
    return undoAction;
}

void Mesh::Commit(const DeleteEdgeAction& undoAction)
{
    m_edges[undoAction.EdgeId()] = {constants::missing::uintValue, constants::missing::uintValue};
    m_edgesRTreeRequiresUpdate = true;
}

void Mesh::Restore(const DeleteEdgeAction& undoAction)
{
    m_edges[undoAction.EdgeId()] = undoAction.GetEdge();
    m_edgesRTreeRequiresUpdate = true;
}

std::unique_ptr<meshkernel::DeleteNodeAction> Mesh::DeleteNode(UInt node)
{
    if (node >= GetNumNodes()) [[unlikely]]
    {
        throw std::invalid_argument("Mesh::DeleteNode: The index of the node to be deleted does not exist.");
    }

<<<<<<< HEAD
    std::unique_ptr<DeleteNodeAction> undoAction = DeleteNodeAction::Create(*this, node, m_nodes[node]);

=======
>>>>>>> 63e89221
    for (UInt e = 0; e < m_nodesEdges[node].size(); e++)
    {
        const auto edgeIndex = m_nodesEdges[node][e];
        undoAction->Add(DeleteEdge(edgeIndex));
    }

<<<<<<< HEAD
    Commit(*undoAction);
    return undoAction;
=======
    m_nodes[node] = {constants::missing::doubleValue, constants::missing::doubleValue};
    m_nodesRTreeRequiresUpdate = true;
>>>>>>> 63e89221
}

void Mesh::Commit(const DeleteNodeAction& undoAction)
{
    // undoAction.CommitEdges();
    m_nodes[undoAction.NodeId()] = {constants::missing::doubleValue, constants::missing::doubleValue};
    m_nodesRTreeRequiresUpdate = true;
}

void Mesh::Restore(const DeleteNodeAction& undoAction)
{
    m_nodes[undoAction.NodeId()] = undoAction.Node();
    // TODO DO we need to assign the m_nodesNumEdges the length of the deleted edges array?
    // undoAction.RestoreEdges();
    m_nodesRTreeRequiresUpdate = true;
}

void Mesh::ComputeEdgesLengths()
{
    auto const numEdges = GetNumEdges();
    m_edgeLengths.resize(numEdges, constants::missing::doubleValue);

<<<<<<< HEAD
    // TODO could be openmp loop
=======
>>>>>>> 63e89221
    for (UInt e = 0; e < numEdges; e++)
    {
        auto const first = m_edges[e].first;
        auto const second = m_edges[e].second;

<<<<<<< HEAD
        if (first != constants::missing::uintValue && second != constants::missing::uintValue) [[likely]]
=======
        if (first != constants::missing::uintValue && second != constants::missing::uintValue)
>>>>>>> 63e89221
        {
            m_edgeLengths[e] = ComputeDistance(m_nodes[first], m_nodes[second], m_projection);
        }
    }
}

double Mesh::ComputeMinEdgeLength(const Polygons& polygon) const
{
    auto const numEdges = GetNumEdges();
    auto result = std::numeric_limits<double>::max();

    const auto isNodeInPolygon = IsLocationInPolygon(polygon, Location::Nodes);
    for (UInt e = 0; e < numEdges; e++)
    {
        const auto& [firstNode, secondNode] = m_edges[e];
        if (isNodeInPolygon[firstNode] || isNodeInPolygon[secondNode])
        {
            result = std::min(result, m_edgeLengths[e]);
        }
    }
    return result;
}

void Mesh::ComputeEdgesCenters()
{
    m_edgesCenters = ComputeEdgeCenters(m_nodes, m_edges);
}

meshkernel::UInt Mesh::FindCommonNode(UInt firstEdgeIndex, UInt secondEdgeIndex) const
{
    const auto firstEdgeFirstNode = m_edges[firstEdgeIndex].first;
    const auto firstEdgeEdgeSecondNode = m_edges[firstEdgeIndex].second;

    const auto secondEdgeFirstNode = m_edges[secondEdgeIndex].first;
    const auto secondEdgeSecondNode = m_edges[secondEdgeIndex].second;

    if (firstEdgeFirstNode == constants::missing::uintValue || firstEdgeEdgeSecondNode == constants::missing::uintValue || secondEdgeFirstNode == constants::missing::uintValue || secondEdgeSecondNode == constants::missing::uintValue)
    {
        throw std::invalid_argument("Mesh::FindCommonNode: At least one of the given edges is invalid.");
    }

    if (firstEdgeFirstNode == secondEdgeFirstNode || firstEdgeFirstNode == secondEdgeSecondNode)
    {
        return firstEdgeFirstNode;
    }
    if (firstEdgeEdgeSecondNode == secondEdgeFirstNode || firstEdgeEdgeSecondNode == secondEdgeSecondNode)
    {
        return firstEdgeEdgeSecondNode;
    }
    return constants::missing::uintValue;
}

meshkernel::UInt Mesh::FindEdge(UInt firstNodeIndex, UInt secondNodeIndex) const
{
    if (firstNodeIndex == constants::missing::uintValue || secondNodeIndex == constants::missing::uintValue)
    {
        throw std::invalid_argument("Mesh::FindEdge: Invalid node index.");
    }

    for (UInt n = 0; n < m_nodesNumEdges[firstNodeIndex]; n++)
    {
        const auto edgeIndex = m_nodesEdges[firstNodeIndex][n];
        const auto firstEdgeOtherNode = OtherNodeOfEdge(m_edges[edgeIndex], firstNodeIndex);
        const auto edgeFound = firstEdgeOtherNode == secondNodeIndex;
        if (edgeFound)
        {
            return edgeIndex;
        }
    }

    return constants::missing::uintValue;
}

meshkernel::UInt Mesh::FindEdgeWithLinearSearch(UInt firstNodeIndex, UInt secondNodeIndex) const
{
    for (UInt edgeIndex = 0; edgeIndex < GetNumEdges(); edgeIndex++)
    {
        const auto& [firstNode, secondNode] = m_edges[edgeIndex];
        const auto edgeFound = (firstNode == firstNodeIndex && secondNode == secondNodeIndex) ||
                               (secondNode == firstNodeIndex && firstNode == secondNodeIndex);
        if (edgeFound)
        {
            return edgeIndex;
        }
    }

    return constants::missing::uintValue;
}

meshkernel::UInt Mesh::FindNodeCloseToAPoint(Point const& point, double searchRadius)
{
    if (GetNumNodes() <= 0)
    {
        throw std::invalid_argument("Mesh::FindNodeCloseToAPoint: There are no valid nodes.");
    }

    SearchNearestLocation(point, searchRadius * searchRadius, Location::Nodes);

    if (GetNumLocations(Location::Nodes) > 0)
    {
        return GetLocationsIndices(0, Location::Nodes);
    }

    return constants::missing::uintValue;
}

meshkernel::UInt Mesh::FindNodeCloseToAPoint(Point point, const std::vector<bool>& oneDNodeMask)
{
    if (GetNumNodes() <= 0)
    {
        throw std::invalid_argument("Mesh::FindNodeCloseToAPoint: There are no valid nodes.");
    }

    SearchNearestLocation(point, Location::Nodes);

    if (GetNumLocations(Location::Nodes) <= 0)
    {
        throw AlgorithmError("Query result size <= 0.");
    }

    // resultSize > 0, no node mask applied
    if (oneDNodeMask.empty())
    {
        return GetLocationsIndices(0, Location::Nodes);
    }

    // resultSize > 0, a mask is applied
    for (UInt index = 0; index < GetNumLocations(Location::Nodes); ++index)
    {
        const auto nodeIndex = GetLocationsIndices(index, Location::Nodes);
        if (oneDNodeMask[nodeIndex])
        {
            return nodeIndex;
        }
    }

    throw AlgorithmError("Could not find the node index close to a point.");
}

meshkernel::UInt Mesh::FindEdgeCloseToAPoint(Point point)
{
    if (GetNumEdges() == 0)
    {
        throw std::invalid_argument("Mesh::FindEdgeCloseToAPoint: There are no valid edges.");
    }

    SearchNearestLocation(point, Location::Edges);

    if (GetNumLocations(Location::Edges) >= 1)
    {
        return GetLocationsIndices(0, Location::Edges);
    }

    throw AlgorithmError("Could not find the closest edge to a point.");
}

std::unique_ptr<meshkernel::UndoAction> Mesh::MoveNode(Point newPoint, UInt nodeindex)
{
    if (nodeindex >= m_nodes.size())
    {
        throw ConstraintError("Invalid node index: {}", nodeindex);
    }

    const Point nodeToMove = m_nodes[nodeindex];
    const auto dx = GetDx(nodeToMove, newPoint, m_projection);
    const auto dy = GetDy(nodeToMove, newPoint, m_projection);

    const double distanceNodeToMoveFromNewPointSquared = dx * dx + dy * dy;
    const double distanceNodeToMoveFromNewPointSquaredInv = 1.0 / distanceNodeToMoveFromNewPointSquared;

    std::vector<UInt> movedNodeIndex;
    std::vector<Vector> nodeDisplacement;
    movedNodeIndex.reserve(GetNumNodes());
    nodeDisplacement.reserve(GetNumNodes());

    for (UInt n = 0; n < GetNumNodes(); ++n)
    {
        const auto nodeDx = GetDx(m_nodes[n], nodeToMove, m_projection);
        const auto nodeDy = GetDy(m_nodes[n], nodeToMove, m_projection);
        const double distanceCurrentNodeFromNewPointSquared = nodeDx * nodeDx + nodeDy * nodeDy;

        if (distanceCurrentNodeFromNewPointSquared <= distanceNodeToMoveFromNewPointSquared)
        {
            const auto factor = 0.5 * (1.0 + std::cos(std::sqrt(distanceCurrentNodeFromNewPointSquared * distanceNodeToMoveFromNewPointSquaredInv) * M_PI));

            nodeDisplacement.emplace_back(dx * factor, dy * factor);
            movedNodeIndex.emplace_back(n);
        }
    }

    std::unique_ptr<NodeTranslationAction> undoAction = NodeTranslationAction::Create(*this, movedNodeIndex);

    for (UInt i = 0; i < movedNodeIndex.size(); ++i)
    {
        m_nodes[movedNodeIndex[i]] += nodeDisplacement[i];
    }

    m_nodesRTreeRequiresUpdate = true;
    m_edgesRTreeRequiresUpdate = true;
    return undoAction;
}

void Mesh::Commit(NodeTranslationAction& undoAction)
{
    undoAction.Swap(m_nodes);
}

void Mesh::Restore(NodeTranslationAction& undoAction)
{
    undoAction.Swap(m_nodes);
}

void Mesh::Commit(MeshConversionAction& undoAction)
{
    undoAction.Swap(m_nodes, m_projection);
}

void Mesh::Restore(MeshConversionAction& undoAction)
{
    undoAction.Swap(m_nodes, m_projection);
}

bool Mesh::IsFaceOnBoundary(UInt face) const
{

    bool isFaceOnBoundary = false;

    for (UInt e = 0; e < GetNumFaceEdges(face); ++e)
    {
        const auto edge = m_facesEdges[face][e];
        if (IsEdgeOnBoundary(edge))
        {
            isFaceOnBoundary = true;
            break;
        }
    }
    return isFaceOnBoundary;
}

void Mesh::SortEdgesInCounterClockWiseOrder(UInt startNode, UInt endNode)
{

    std::vector<double> edgeAngles(m_maximumNumberOfEdgesPerNode);
    std::vector<UInt> indices(m_maximumNumberOfEdgesPerNode);
    std::vector<UInt> edgeNodeCopy(m_maximumNumberOfEdgesPerNode);
    for (UInt n = startNode; n <= endNode; n++)
    {
        if (!m_nodes[n].IsValid())
        {
            continue;
        }

        double phi0 = 0.0;
        double phi;
        std::ranges::fill(edgeAngles, 0.0);
        for (UInt edgeIndex = 0; edgeIndex < m_nodesNumEdges[n]; edgeIndex++)
        {

            auto firstNode = m_edges[m_nodesEdges[n][edgeIndex]].first;
            auto secondNode = m_edges[m_nodesEdges[n][edgeIndex]].second;
            if (firstNode == constants::missing::uintValue || secondNode == constants::missing::uintValue)
            {
                continue;
            }

            if (secondNode == n)
            {
                secondNode = firstNode;
                firstNode = n;
            }

            const auto deltaX = GetDx(m_nodes[secondNode], m_nodes[firstNode], m_projection);
            const auto deltaY = GetDy(m_nodes[secondNode], m_nodes[firstNode], m_projection);
            if (std::abs(deltaX) < m_minimumDeltaCoordinate && std::abs(deltaY) < m_minimumDeltaCoordinate)
            {
                if (deltaY < 0.0)
                {
                    phi = -M_PI / 2.0;
                }
                else
                {
                    phi = M_PI / 2.0;
                }
            }
            else
            {
                phi = std::atan2(deltaY, deltaX);
            }

            if (edgeIndex == 0)
            {
                phi0 = phi;
            }

            edgeAngles[edgeIndex] = phi - phi0;
            if (edgeAngles[edgeIndex] < 0.0)
            {
                edgeAngles[edgeIndex] = edgeAngles[edgeIndex] + 2.0 * M_PI;
            }
        }

        // Performing sorting
        indices.resize(m_nodesNumEdges[n]);
        edgeNodeCopy.clear();
        std::copy(m_nodesEdges[n].begin(), m_nodesEdges[n].end(), std::back_inserter(edgeNodeCopy));
        iota(indices.begin(), indices.end(), 0);
        sort(indices.begin(), indices.end(), [&](UInt const& i1, UInt const& i2)
             { return edgeAngles[i1] < edgeAngles[i2]; });

        for (UInt edgeIndex = 0; edgeIndex < m_nodesNumEdges[n]; edgeIndex++)
        {
            m_nodesEdges[n][edgeIndex] = edgeNodeCopy[indices[edgeIndex]];
        }
    }
}

void Mesh::SearchNearestLocation(Point point, Location meshLocation)
{
    switch (meshLocation)
    {
    case Location::Nodes:
        m_nodesRTree->SearchNearestPoint(point);
        break;
    case Location::Edges:
        m_edgesRTree->SearchNearestPoint(point);
        break;
    case Location::Faces:
        m_facesRTree->SearchNearestPoint(point);
        break;
    case Location::Unknown:
    default:
        throw std::runtime_error("Mesh2D::SearchNearestLocation: Mesh location has not been set.");
    }
}

void Mesh::SearchNearestLocation(Point point, double squaredRadius, Location meshLocation)
{
    switch (meshLocation)
    {
    case Location::Faces:
        m_facesRTree->SearchNearestPoint(point, squaredRadius);
        break;
    case Location::Nodes:
        m_nodesRTree->SearchNearestPoint(point, squaredRadius);
        break;
    case Location::Edges:
        m_edgesRTree->SearchNearestPoint(point, squaredRadius);
        break;
    case Location::Unknown:
    default:
        throw std::runtime_error("Mesh2D::SearchNearestLocation: Mesh location has not been set.");
    }
}

void Mesh::SearchLocations(Point point, double squaredRadius, Location meshLocation)
{
    switch (meshLocation)
    {
    case Location::Faces:
        m_facesRTree->SearchPoints(point, squaredRadius);
        break;
    case Location::Nodes:
        m_nodesRTree->SearchPoints(point, squaredRadius);
        break;
    case Location::Edges:
        m_edgesRTree->SearchPoints(point, squaredRadius);
        break;
    case Location::Unknown:
    default:
        throw std::runtime_error("Mesh2D::SearchLocations: Mesh location has not been set.");
    }
}

void Mesh::BuildTree(Location meshLocation)
{
    switch (meshLocation)
    {
    case Location::Faces:
        if (m_facesRTreeRequiresUpdate)
        {
            m_facesRTree->BuildTree(m_facesCircumcenters);
            m_facesRTreeRequiresUpdate = false;
        }
        break;
    case Location::Nodes:
        if (m_nodesRTreeRequiresUpdate)
        {

            m_nodesRTree->BuildTree(m_nodes);
            m_nodesRTreeRequiresUpdate = false;
        }
        break;
    case Location::Edges:
        if (m_edgesRTreeRequiresUpdate)
        {
            ComputeEdgesCenters();
            m_edgesRTree->BuildTree(m_edgesCenters);
            m_edgesRTreeRequiresUpdate = false;
        }
        break;
    case Location::Unknown:
    default:
        throw std::runtime_error("Mesh2D::SearchLocations: Mesh location has not been set.");
    }
}

void Mesh::BuildTree(Location meshLocation, const BoundingBox& boundingBox)
{
    switch (meshLocation)
    {
    case Location::Faces:
        if (m_facesRTreeRequiresUpdate || m_boundingBoxCache != boundingBox)
        {
            m_facesRTree->BuildTree(m_facesCircumcenters, boundingBox);
            m_facesRTreeRequiresUpdate = false;
            m_boundingBoxCache = boundingBox;
        }
        break;
    case Location::Nodes:
        if (m_nodesRTreeRequiresUpdate || m_boundingBoxCache != boundingBox)
        {
            m_nodesRTree->BuildTree(m_nodes, boundingBox);
            m_nodesRTreeRequiresUpdate = false;
            m_boundingBoxCache = boundingBox;
        }
        break;
    case Location::Edges:
        if (m_edgesRTreeRequiresUpdate || m_boundingBoxCache != boundingBox)
        {
            ComputeEdgesCenters();
            m_edgesRTree->BuildTree(m_edgesCenters, boundingBox);
            m_edgesRTreeRequiresUpdate = false;
            m_boundingBoxCache = boundingBox;
        }
        break;
    case Location::Unknown:
    default:
        throw std::runtime_error("Invalid location");
    }
}

meshkernel::UInt Mesh::GetNumLocations(Location meshLocation) const
{
    switch (meshLocation)
    {
    case Location::Faces:
        return m_facesRTree->GetQueryResultSize();
    case Location::Nodes:
        return m_nodesRTree->GetQueryResultSize();
    case Location::Edges:
        return m_edgesRTree->GetQueryResultSize();
    case Location::Unknown:
    default:
        return constants::missing::uintValue;
    }
}

meshkernel::UInt Mesh::GetLocationsIndices(UInt index, Location meshLocation)
{
    switch (meshLocation)
    {
    case Location::Faces:
        return m_facesRTree->GetQueryResult(index);
    case Location::Nodes:
        return m_nodesRTree->GetQueryResult(index);
    case Location::Edges:
        return m_edgesRTree->GetQueryResult(index);
    case Location::Unknown:
    default:
        return constants::missing::uintValue;
    }
}

void Mesh::Administrate(CompoundUndoAction* undoAction)
{
    AdministrateNodesEdges(undoAction);
}

void Mesh::AdministrateNodesEdges(CompoundUndoAction* undoAction)
{
<<<<<<< HEAD
    SetUnconnectedNodesAndEdgesToInvalid(undoAction);
=======
    SetUnconnectedNodesAndEdgesToInvalid();
>>>>>>> 63e89221

    // return if there are no nodes or no edges
    if (m_nodes.empty() || m_edges.empty())
    {
        return;
    }

    m_nodesEdges.resize(m_nodes.size());
    std::ranges::fill(m_nodesEdges, std::vector(m_maximumNumberOfEdgesPerNode, constants::missing::uintValue));

    m_nodesNumEdges.resize(m_nodes.size());
    std::ranges::fill(m_nodesNumEdges, 0);

    NodeAdministration();

    SortEdgesInCounterClockWiseOrder(0, GetNumNodes() - 1);
}

double Mesh::ComputeMaxLengthSurroundingEdges(UInt node)
{

    if (m_edgeLengths.empty())
    {
        ComputeEdgesLengths();
    }

    auto maxEdgeLength = std::numeric_limits<double>::lowest();
    for (UInt ee = 0; ee < m_nodesNumEdges[node]; ++ee)
    {
        const auto edge = m_nodesEdges[node][ee];
        maxEdgeLength = std::max(maxEdgeLength, m_edgeLengths[edge]);
    }

    return maxEdgeLength;
}

std::vector<meshkernel::Point> Mesh::ComputeLocations(Location location) const
{
    std::vector<Point> result;
    if (location == Location::Nodes)
    {
        result.reserve(GetNumNodes());
        for (const auto& n : m_nodes)
        {
            result.emplace_back(n);
        }
    }
    if (location == Location::Edges)
    {
        result.reserve(GetNumEdges());
        for (const auto& [firstNode, secondNode] : m_edges)
        {

            if (firstNode != constants::missing::uintValue && secondNode != constants::missing::uintValue)
            {
                result.emplace_back((m_nodes[firstNode] + m_nodes[secondNode]) * 0.5);
            }
            else
            {
                result.emplace_back(Point{});
            }
        }
    }
    if (location == Location::Faces)
    {
        result.reserve(GetNumFaces());
        for (const auto& massCentre : m_facesMassCenters)
        {
            result.emplace_back(massCentre);
        }
    }
    return result;
}

meshkernel::UInt Mesh::GetLocalFaceNodeIndex(const UInt faceIndex, const UInt nodeIndex) const
{
    UInt faceNodeIndex = constants::missing::uintValue;

    const auto numFaceNodes = GetNumFaceEdges(faceIndex);

    for (UInt n = 0; n < numFaceNodes; ++n)
    {
        if (m_facesNodes[faceIndex][n] == nodeIndex)
        {
            faceNodeIndex = n;
            break;
        }
    }

    return faceNodeIndex;
}

std::vector<bool> Mesh::IsLocationInPolygon(const Polygons& polygon, Location location) const
{
    const auto locations = ComputeLocations(location);
    std::vector<bool> result(locations.size(), false);
    for (UInt i = 0; i < result.size(); ++i)
    {
        result[i] = polygon.IsPointInPolygon(locations[i], 0);
    }

    return result;
}

Mesh& Mesh::operator+=(Mesh const& rhs)
{
    if (m_projection != rhs.m_projection)
    {
        throw std::invalid_argument("Mesh2D::operator+=: The two meshes cannot be added because they have different projections");
    }

    if (rhs.GetNumNodes() == 0 || rhs.GetNumEdges() == 0)
    {
        return *this;
    }

    const auto rhsNumNodes = rhs.GetNumNodes();
    const auto rhsNumEdges = rhs.GetNumEdges();

    auto const numNodes = GetNumNodes();
    auto const numEdges = GetNumEdges();
    m_edges.resize(GetNumEdges() + rhsNumEdges);
    m_nodes.resize(GetNumNodes() + rhsNumNodes);

    // copy mesh nodes
    for (auto n = numNodes; n < numNodes + rhsNumNodes; ++n)
    {
        const auto index = n - numNodes;
        m_nodes[n] = rhs.m_nodes[index];
    }

    // copy mesh edges
    for (auto e = numEdges; e < numEdges + rhsNumEdges; ++e)
    {
        const auto index = e - numEdges;
        m_edges[e].first = rhs.m_edges[index].first + numNodes;
        m_edges[e].second = rhs.m_edges[index].second + numNodes;
    }

    m_nodesRTreeRequiresUpdate = true;
    m_edgesRTreeRequiresUpdate = true;

    Administrate();

    return *this;
}

meshkernel::UInt Mesh::GetNumValidNodes() const
{
    return static_cast<UInt>(std::ranges::count_if(m_nodes, [](const Point& p)
                                                   { return p.IsValid(); }));
}

meshkernel::UInt Mesh::GetNumValidEdges() const
{
    UInt count = 0;

    for (UInt i = 0; i < m_edges.size(); ++i)
    {
        if (IsValidEdge(i))
        {
            ++count;
        }
    }

    return count;
}

std::vector<meshkernel::UInt> Mesh::GetValidNodeMapping() const
{
    std::vector<meshkernel::UInt> nodeMap(GetNumNodes());
    UInt count = 0;

    for (UInt i = 0; i < m_nodes.size(); ++i)
    {
        if (m_nodes[i].IsValid())
        {
            nodeMap[count] = i;
            ++count;
        }
    }

    nodeMap.resize(count);
    return nodeMap;
}

std::vector<meshkernel::UInt> Mesh::GetValidEdgeMapping() const
{
    std::vector<meshkernel::UInt> edgeMap(GetNumEdges());
    UInt count = 0;

    for (UInt i = 0; i < m_edges.size(); ++i)
    {
        if (IsValidEdge(i))
        {
            edgeMap[count] = i;
            ++count;
        }
    }

    edgeMap.resize(count);
    return edgeMap;
}

bool Mesh::IsValidEdge(const UInt edgeId) const
{
    if (edgeId >= m_edges.size())
    {
        throw ConstraintError("The edge index is out of bounds. {} >= {}.", edgeId, m_edges.size());
    }

    return m_edges[edgeId].first != constants::missing::uintValue && m_edges[edgeId].second != constants::missing::uintValue &&
           m_nodes[m_edges[edgeId].first].IsValid() && m_nodes[m_edges[edgeId].second].IsValid();
}<|MERGE_RESOLUTION|>--- conflicted
+++ resolved
@@ -160,11 +160,7 @@
     }
 }
 
-<<<<<<< HEAD
-void Mesh::InvalidateUnconnectedNodes(const std::vector<bool>& connectedNodes, UInt& numInvalidNodes, CompoundUndoAction* undoAction)
-=======
-void Mesh::InvalidateUnConnectedNodes(const std::vector<bool>& connectedNodes, UInt& numInvalidNodes)
->>>>>>> 63e89221
+void Mesh::InvalidateUnConnectedNodes(const std::vector<bool>& connectedNodes, UInt& numInvalidNodes, CompoundUndoAction* undoAction)
 {
     numInvalidNodes = 0;
 
@@ -173,7 +169,6 @@
         // invalidate nodes that are not connected
         if (!connectedNodes[n])
         {
-<<<<<<< HEAD
             if (undoAction == nullptr)
             {
                 m_nodes[n].SetInvalid();
@@ -182,9 +177,6 @@
             {
                 undoAction->Add(ResetNode(n, {constants::missing::doubleValue, constants::missing::doubleValue}));
             }
-=======
-            m_nodes[n].SetInvalid();
->>>>>>> 63e89221
         }
 
         if (!m_nodes[n].IsValid())
@@ -204,11 +196,7 @@
     UInt numInvalidNodes = 0;
 
     FindConnectedNodes(connectedNodes, numInvalidEdges);
-<<<<<<< HEAD
-    InvalidateUnconnectedNodes(connectedNodes, numInvalidNodes);
-=======
     InvalidateUnConnectedNodes(connectedNodes, numInvalidNodes);
->>>>>>> 63e89221
 
     // If nothing to invalidate return
     if (numInvalidEdges == 0 && numInvalidNodes == 0)
@@ -257,11 +245,7 @@
     m_edges.erase(endEdgeVector, m_edges.end());
 }
 
-<<<<<<< HEAD
-void Mesh::SetUnconnectedNodesAndEdgesToInvalid(CompoundUndoAction* undoAction)
-=======
-void Mesh::SetUnconnectedNodesAndEdgesToInvalid()
->>>>>>> 63e89221
+void Mesh::SetUnConnectedNodesAndEdgesToInvalid(CompoundUndoAction* undoAction)
 {
     // Mask nodes connected to valid edges
     std::vector<bool> connectedNodes(m_nodes.size(), false);
@@ -270,11 +254,7 @@
     UInt numInvalidNodes = 0;
 
     FindConnectedNodes(connectedNodes, numInvalidEdges);
-<<<<<<< HEAD
-    InvalidateUnconnectedNodes(connectedNodes, numInvalidNodes, undoAction);
-=======
-    InvalidateUnConnectedNodes(connectedNodes, numInvalidNodes);
->>>>>>> 63e89221
+    InvalidateUnConnectedNodes(connectedNodes, numInvalidNodes, undoAction);
 
     // If there is nothing to invalidate then return
     if (numInvalidEdges == 0 && numInvalidNodes == 0)
@@ -291,20 +271,14 @@
     }
 
     // Flag invalid edges
-<<<<<<< HEAD
     for (UInt e = 0; e < m_edges.size(); ++e)
     {
         Edge& edge = m_edges[e];
 
-=======
-    for (Edge& edge : m_edges)
-    {
->>>>>>> 63e89221
         if (edge.first == constants::missing::uintValue ||
             edge.second == constants::missing::uintValue ||
             !nodeIsValid[edge.first] || !nodeIsValid[edge.second])
         {
-<<<<<<< HEAD
             if (undoAction == nullptr)
             {
                 edge = {constants::missing::uintValue, constants::missing::uintValue};
@@ -318,14 +292,6 @@
 }
 
 std::unique_ptr<meshkernel::UndoAction> Mesh::MergeTwoNodes(UInt firstNodeIndex, UInt secondNodeIndex)
-=======
-            edge = {constants::missing::uintValue, constants::missing::uintValue};
-        }
-    }
-}
-
-void Mesh::MergeTwoNodes(UInt firstNodeIndex, UInt secondNodeIndex)
->>>>>>> 63e89221
 {
     if (firstNodeIndex == constants::missing::uintValue)
     {
@@ -634,24 +600,16 @@
         throw std::invalid_argument("Mesh::DeleteNode: The index of the node to be deleted does not exist.");
     }
 
-<<<<<<< HEAD
     std::unique_ptr<DeleteNodeAction> undoAction = DeleteNodeAction::Create(*this, node, m_nodes[node]);
 
-=======
->>>>>>> 63e89221
     for (UInt e = 0; e < m_nodesEdges[node].size(); e++)
     {
         const auto edgeIndex = m_nodesEdges[node][e];
         undoAction->Add(DeleteEdge(edgeIndex));
     }
 
-<<<<<<< HEAD
     Commit(*undoAction);
     return undoAction;
-=======
-    m_nodes[node] = {constants::missing::doubleValue, constants::missing::doubleValue};
-    m_nodesRTreeRequiresUpdate = true;
->>>>>>> 63e89221
 }
 
 void Mesh::Commit(const DeleteNodeAction& undoAction)
@@ -674,20 +632,13 @@
     auto const numEdges = GetNumEdges();
     m_edgeLengths.resize(numEdges, constants::missing::doubleValue);
 
-<<<<<<< HEAD
     // TODO could be openmp loop
-=======
->>>>>>> 63e89221
     for (UInt e = 0; e < numEdges; e++)
     {
         auto const first = m_edges[e].first;
         auto const second = m_edges[e].second;
 
-<<<<<<< HEAD
         if (first != constants::missing::uintValue && second != constants::missing::uintValue) [[likely]]
-=======
-        if (first != constants::missing::uintValue && second != constants::missing::uintValue)
->>>>>>> 63e89221
         {
             m_edgeLengths[e] = ComputeDistance(m_nodes[first], m_nodes[second], m_projection);
         }
@@ -1168,11 +1119,7 @@
 
 void Mesh::AdministrateNodesEdges(CompoundUndoAction* undoAction)
 {
-<<<<<<< HEAD
-    SetUnconnectedNodesAndEdgesToInvalid(undoAction);
-=======
-    SetUnconnectedNodesAndEdgesToInvalid();
->>>>>>> 63e89221
+    SetUnConnectedNodesAndEdgesToInvalid(undoAction);
 
     // return if there are no nodes or no edges
     if (m_nodes.empty() || m_edges.empty())
