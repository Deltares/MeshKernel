--- conflicted
+++ resolved
@@ -1269,10 +1269,6 @@
 
 void Mesh::CommitAction(const DeleteNodeAction& undoAction)
 {
-<<<<<<< HEAD
-    // undoAction.CommitEdges();
-=======
->>>>>>> 197d1d57
     m_nodes[undoAction.NodeId()] = {constants::missing::doubleValue, constants::missing::doubleValue};
     m_nodesRTreeRequiresUpdate = true;
 }
