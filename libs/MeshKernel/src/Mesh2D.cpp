//---- GPL ---------------------------------------------------------------------
//
// Copyright (C)  Stichting Deltares, 2011-2021.
//
// This program is free software: you can redistribute it and/or modify
// it under the terms of the GNU General Public License as published by
// the Free Software Foundation version 3.
//
// This program is distributed in the hope that it will be useful,
// but WITHOUT ANY WARRANTY; without even the implied warranty of
// MERCHANTABILITY or FITNESS FOR A PARTICULAR PURPOSE.  See the
// GNU General Public License for more details.
//
// You should have received a copy of the GNU General Public License
// along with this program.  If not, see <http://www.gnu.org/licenses/>.
//
// contact: delft3d.support@deltares.nl
// Stichting Deltares
// P.O. Box 177
// 2600 MH Delft, The Netherlands
//
// All indications and logos of, and references to, "Delft3D" and "Deltares"
// are registered trademarks of Stichting Deltares, and remain the property of
// Stichting Deltares. All rights reserved.
//
//------------------------------------------------------------------------------

#include <queue>

#include "MeshKernel/Constants.hpp"
#include "MeshKernel/Definitions.hpp"
#include "MeshKernel/Entities.hpp"
#include "MeshKernel/Exceptions.hpp"
#include "MeshKernel/Mesh2D.hpp"

#include "MeshKernel/Mesh2DIntersections.hpp"
#include "MeshKernel/Operations.hpp"
#include "MeshKernel/Polygon.hpp"
#include "MeshKernel/Polygons.hpp"
#include "MeshKernel/TriangulationWrapper.hpp"
#include "MeshKernel/Utilities/RTree.hpp"

using meshkernel::Mesh2D;

Mesh2D::Mesh2D(Projection projection) : Mesh(projection) {}

Mesh2D::Mesh2D(const std::vector<Edge>& edges,
               const std::vector<Point>& nodes,
               Projection projection) : Mesh(edges, nodes, projection)
{
    Administrate();
}

Mesh2D::Mesh2D(const std::vector<Edge>& edges,
               const std::vector<Point>& nodes,
               const std::vector<std::vector<UInt>>& faceNodes,
               const std::vector<UInt>& numFaceNodes,
               Projection projection) : Mesh(edges, nodes, projection)
{

    AdministrateNodesEdges();

    ResizeAndInitializeFaceVectors();

    // The face nodes and the num face nodes
    m_facesNodes = faceNodes;
    m_numFacesNodes = numFaceNodes;

    std::vector<UInt> local_edges;
    std::vector<Point> local_nodes;
    std::vector<UInt> local_node_indices;
    for (UInt f = 0; f < m_facesNodes.size(); ++f)
    {
        local_edges.clear();
        local_nodes.clear();
        local_node_indices.clear();

        auto node = m_facesNodes[f][0];
        local_nodes.emplace_back(m_nodes[node]);
        local_node_indices.emplace_back(node);
        UInt index = 0;
        while (index < m_nodesEdges[node].size())
        {
            const auto edge = m_nodesEdges[node][index];
            const auto other_node = OtherNodeOfEdge(m_edges[edge], node);
            const auto edge_iter = std::find(local_edges.begin(), local_edges.end(), edge);
            if (std::find(m_facesNodes[f].begin(), m_facesNodes[f].end(), other_node) != m_facesNodes[f].end() &&
                edge_iter == local_edges.end() &&
                std::find(local_node_indices.begin(), local_node_indices.end(), other_node) == local_node_indices.end())

            {

                local_edges.emplace_back(edge);
                local_nodes.emplace_back(m_nodes[other_node]);
                local_node_indices.emplace_back(other_node);
                node = other_node;
                index = 0;
                continue;
            }
            if (other_node == m_facesNodes[f][0] && edge_iter == local_edges.end())
            {
                // loop closed
                local_edges.emplace_back(edge);
                break;
            }

            index++;
        }

        m_facesEdges.emplace_back(local_edges);
        for (const auto& e : local_edges)
        {
            if (m_edgesNumFaces[e] > 2)
            {
                throw AlgorithmError("AdministrateFromFaceNodes: m_edgesNumFaces > 2.");
            }
            m_edgesFaces[e][m_edgesNumFaces[e]] = f;
            m_edgesNumFaces[e] += 1;
        }

        local_nodes.emplace_back(local_nodes.front());

        auto [face_area, center_of_mass, direction] = Polygon::FaceAreaAndCenterOfMass(local_nodes, m_projection);

        m_faceArea.emplace_back(face_area);
        m_facesMassCenters.emplace_back(center_of_mass);
    }

    ComputeCircumcentersMassCentersAndFaceAreas();

    ClassifyNodes();
}

void Mesh2D::Administrate()
{
    AdministrateNodesEdges();

    // face administration
    ResizeAndInitializeFaceVectors();

    // find faces
    FindFaces();

    // find mesh circumcenters
    ComputeCircumcentersMassCentersAndFaceAreas();

    // classify node types
    ClassifyNodes();
}

Mesh2D::Mesh2D(const std::vector<Point>& inputNodes, const Polygons& polygons, Projection projection)
{
    m_projection = projection;
    // compute triangulation
    TriangulationWrapper triangulationWrapper;
    const auto numberOfTriangles = static_cast<UInt>(inputNodes.size()) * 6 + 10;
    triangulationWrapper.Compute(inputNodes,
                                 TriangulationWrapper::TriangulationOptions::TriangulatePointsAndGenerateFaces,
                                 0.0,
                                 numberOfTriangles);

    triangulationWrapper.BuildTriangulation();

    // For each triangle check
    // 1. Validity of its internal angles
    // 2. Is inside the polygon
    // If so we mark the edges and we add them m_edges
    std::vector<bool> edgeNodesFlag(triangulationWrapper.GetNumEdges(), false);
    for (auto i = 0; i < triangulationWrapper.GetNumFaces(); ++i)
    {
        const auto goodTriangle = HasTriangleNoAcuteAngles(triangulationWrapper.GetFaceNodes(i), inputNodes);

        if (!goodTriangle)
        {
            continue;
        }
        const Point approximateCenter = (inputNodes[triangulationWrapper.GetFaceNode(i, 0)] + inputNodes[triangulationWrapper.GetFaceNode(i, 1)] + inputNodes[triangulationWrapper.GetFaceNode(i, 2)]) * constants::numeric::oneThird;

        const auto isTriangleInPolygon = polygons.IsPointInPolygon(approximateCenter, 0);
        if (!isTriangleInPolygon)
        {
            continue;
        }

        // mark all edges of this triangle as good ones
        for (UInt j = 0; j < constants::geometric::numNodesInTriangle; ++j)
        {
            edgeNodesFlag[triangulationWrapper.GetFaceEdge(i, j)] = true;
        }
    }

    // now add all points and all valid edges
    m_nodes = inputNodes;
    UInt validEdgesCount = 0;
    for (auto i = 0; i < triangulationWrapper.GetNumEdges(); ++i)
    {
        if (!edgeNodesFlag[i])
            continue;
        validEdgesCount++;
    }

    std::vector<Edge> edges(validEdgesCount);
    validEdgesCount = 0;
    for (auto i = 0; i < triangulationWrapper.GetNumEdges(); ++i)
    {
        if (!edgeNodesFlag[i])
            continue;

        edges[validEdgesCount].first = triangulationWrapper.GetEdgeNode(i, 0);
        edges[validEdgesCount].second = triangulationWrapper.GetEdgeNode(i, 1);
        validEdgesCount++;
    }

    m_nodesRTreeRequiresUpdate = true;
    m_edgesRTreeRequiresUpdate = true;

    *this = Mesh2D(edges, inputNodes, projection);
}

bool Mesh2D::HasTriangleNoAcuteAngles(const std::vector<UInt>& faceNodes, const std::vector<Point>& nodes) const
{
    // Used for triangular grids
    constexpr double triangleMinimumAngle = 5.0;
    constexpr double triangleMaximumAngle = 150.0;

    double phiMin = 1e3;
    double phiMax = 0.0;

    static std::array<std::array<UInt, 3>, 3> nodePermutations{{{2, 0, 1}, {0, 1, 2}, {1, 2, 0}}};

    for (UInt i = 0; i < faceNodes.size(); ++i)
    {
        Point x0 = nodes[faceNodes[nodePermutations[i][0]]];
        Point x1 = nodes[faceNodes[nodePermutations[i][1]]];
        Point x2 = nodes[faceNodes[nodePermutations[i][2]]];

        const auto cosphi = NormalizedInnerProductTwoSegments(x1, x0, x1, x2, m_projection);
        const auto phi = std::acos(std::min(std::max(cosphi, -1.0), 1.0)) * constants::conversion::radToDeg;
        phiMin = std::min(phiMin, phi);
        phiMax = std::max(phiMax, phi);
        if (phi < triangleMinimumAngle || phi > triangleMaximumAngle)
        {
            return false;
        }
    }
    return true;
}

void Mesh2D::DeleteDegeneratedTriangles()
{
    Administrate();

    // assume the max amount of degenerated triangles is 10% of the actual faces
    std::vector<UInt> degeneratedTriangles;
    degeneratedTriangles.reserve(static_cast<UInt>(static_cast<double>(GetNumFaces()) * 0.1));
    for (UInt f = 0; f < GetNumFaces(); ++f)
    {
        const auto numFaceNodes = m_numFacesNodes[f];
        if (numFaceNodes != constants::geometric::numNodesInTriangle)
        {
            continue;
        }
        auto firstNode = m_facesNodes[f][0];
        auto secondNode = m_facesNodes[f][1];
        auto thirdNode = m_facesNodes[f][2];

        // account for periodic spherical coordinate
        if ((m_projection == Projection::spherical || m_projection == Projection::sphericalAccurate) && IsPointOnPole(m_nodes[firstNode]))
        {
            const auto saveFirstNode = firstNode;
            firstNode = secondNode;
            secondNode = thirdNode;
            thirdNode = saveFirstNode;
        }

        // compute coordinate differences, to check for collinearity
        const auto dx2 = GetDx(m_nodes[firstNode], m_nodes[secondNode], m_projection);
        const auto dy2 = GetDy(m_nodes[firstNode], m_nodes[secondNode], m_projection);
        const auto dx3 = GetDx(m_nodes[firstNode], m_nodes[thirdNode], m_projection);
        const auto dy3 = GetDy(m_nodes[firstNode], m_nodes[thirdNode], m_projection);

        const auto den = dy2 * dx3 - dy3 * dx2;

        if (IsEqual(den, 0.0))
        {
            // Flag edges to remove
            for (UInt e = 0; e < constants::geometric::numNodesInTriangle; ++e)
            {
                const auto edge = m_facesEdges[f][e];
                m_edges[edge] = {constants::missing::uintValue, constants::missing::uintValue};
            }
            // save degenerated face index
            degeneratedTriangles.emplace_back(f);
        }
    }

    // collapse secondNode and thirdNode into firstNode, change coordinate of the firstNode to triangle center of mass
    for (auto const& face : degeneratedTriangles)
    {
        const auto firstNode = m_facesNodes[face][0];
        const auto secondNode = m_facesNodes[face][1];
        const auto thirdNode = m_facesNodes[face][2];

        m_nodes[thirdNode] = m_facesMassCenters[face];
        MergeTwoNodes(secondNode, firstNode);
        MergeTwoNodes(thirdNode, firstNode);
    }

    Administrate();
}

bool Mesh2D::HasDuplicateNodes(const UInt numClosingEdges, const std::vector<UInt>& nodes, std::vector<UInt>& sortedNodes) const
{

    if (numClosingEdges == constants::geometric::numNodesInTriangle)
    {
        if (nodes[0] == nodes[1] || nodes[0] == nodes[2] || nodes[1] == nodes[2])
        {
            return true;
        }
    }
    else if (numClosingEdges == constants::geometric::numNodesInQuadrilateral)
    {
        if (nodes[0] == nodes[1] || nodes[0] == nodes[2] || nodes[0] == nodes[3] ||
            nodes[1] == nodes[2] || nodes[1] == nodes[3] ||
            nodes[2] == nodes[3])
        {
            return true;
        }
    }
    else
    {
        sortedNodes.clear();
        sortedNodes.reserve(nodes.size());
        std::copy(nodes.begin(), nodes.end(), std::back_inserter(sortedNodes));
        std::sort(sortedNodes.begin(), sortedNodes.end());
        for (UInt n = 0; n < sortedNodes.size() - 1; n++)
        {
            if (sortedNodes[n + 1] == sortedNodes[n])
            {
                return true;
            }
        }
    }

    return false;
}

bool Mesh2D::HasDuplicateEdgeFaces(const UInt numClosingEdges, const std::vector<UInt>& edges, std::vector<UInt>& sortedEdgesFaces) const
{

    // The number of edges is the same as the number of nodes for both triangles and quadrilateral
    if (numClosingEdges == constants::geometric::numNodesInTriangle)
    {
        if (m_edgesFaces[edges[0]][0] == m_edgesFaces[edges[1]][0] ||
            m_edgesFaces[edges[0]][0] == m_edgesFaces[edges[2]][0] ||
            m_edgesFaces[edges[1]][0] == m_edgesFaces[edges[2]][0])
        {
            return true;
        }
    }
    else if (numClosingEdges == constants::geometric::numNodesInQuadrilateral)
    {
        if (m_edgesFaces[edges[0]][0] == m_edgesFaces[edges[1]][0] ||
            m_edgesFaces[edges[0]][0] == m_edgesFaces[edges[2]][0] ||
            m_edgesFaces[edges[0]][0] == m_edgesFaces[edges[3]][0] ||

            m_edgesFaces[edges[1]][0] == m_edgesFaces[edges[2]][0] ||
            m_edgesFaces[edges[1]][0] == m_edgesFaces[edges[3]][0] ||

            m_edgesFaces[edges[2]][0] == m_edgesFaces[edges[3]][0])
        {
            return true;
        }
    }
    else
    {
        sortedEdgesFaces.clear();
        sortedEdgesFaces.reserve(edges.size());
        // is an internal face only if all edges have a different face
        for (UInt ee = 0; ee < edges.size(); ee++)
        {
            sortedEdgesFaces.push_back(m_edgesFaces[edges[ee]][0]);
        }

        std::sort(sortedEdgesFaces.begin(), sortedEdgesFaces.end());

        for (UInt n = 0; n < sortedEdgesFaces.size() - 1; n++)
        {
            if (sortedEdgesFaces[n + 1] == sortedEdgesFaces[n])
                return true;
        }
    }

    return false;
}

void Mesh2D::FindFacesRecursive(UInt startNode,
                                UInt node,
                                UInt previousEdge,
                                UInt numClosingEdges,
                                std::vector<UInt>& edges,
                                std::vector<UInt>& nodes,
                                std::vector<UInt>& sortedEdgesFaces,
                                std::vector<UInt>& sortedNodes,
                                std::vector<Point>& nodalValues)
{
    // The selected edge does not exist.
    if (nodes.size() >= numClosingEdges)
        return;

    if (m_edges[previousEdge].first == constants::missing::uintValue || m_edges[previousEdge].second == constants::missing::uintValue)
        throw std::invalid_argument("Mesh2D::FindFacesRecursive: The selected edge is invalid. This should not happen since all invalid edges should have been cleaned up.");

    // Check if the faces are already found
    if (m_edgesNumFaces[previousEdge] >= 2)
        return;

    edges.push_back(previousEdge);
    nodes.push_back(node);

    const auto otherNode = OtherNodeOfEdge(m_edges[previousEdge], node);

    // enclosure found
    if (otherNode == startNode && nodes.size() == numClosingEdges)
    {
        // no duplicated nodes allowed
        if (HasDuplicateNodes(numClosingEdges, nodes, sortedNodes))
        {
            return;
        }

        // we need to add a face when at least one edge has no faces
        auto oneEdgeHasNoFace = false;

        for (const auto& edge : edges)
        {
            if (m_edgesNumFaces[edge] == 0)
            {
                oneEdgeHasNoFace = true;
                break;
            }
        }

        // check if least one edge has no face and there are no duplicate edge-faces.
        if (!oneEdgeHasNoFace && HasDuplicateEdgeFaces(numClosingEdges, edges, sortedEdgesFaces))
        {
            return;
        }

        // the order of the edges in a new face must be counterclockwise
        // in order to evaluate the clockwise order, the signed face area is computed

        // The nodes array does not represent a closed polygon.
        auto const [area, center_of_mass, direction] = Polygon::FaceAreaAndCenterOfMass(m_nodes, nodes, m_projection, /* isClosed = */ false);

        if (direction == TraversalDirection::Clockwise)
        {
            return;
        }

        // increase m_edgesNumFaces
        for (const auto& edge : edges)
        {
            // Increment the number of shared faces for the edge.
            ++m_edgesNumFaces[edge];
            const auto numFace = m_edgesNumFaces[edge];
            m_edgesFaces[edge][numFace - 1] = GetNumFaces();
        }

        // store the result
        m_facesNodes.emplace_back(nodes);
        m_facesEdges.emplace_back(edges);
        m_faceArea.emplace_back(area);
        m_facesMassCenters.emplace_back(center_of_mass);
        m_numFacesNodes.emplace_back(static_cast<UInt>(nodes.size()));

        return;
    }

    UInt edgeIndexOtherNode = 0;
    for (UInt e = 0; e < m_nodesNumEdges[otherNode]; e++)
    {
        if (m_nodesEdges[otherNode][e] == previousEdge)
        {
            edgeIndexOtherNode = e;
            break;
        }
    }

    if (edgeIndexOtherNode == 0)
    {
        edgeIndexOtherNode = m_nodesNumEdges[otherNode] - 1;
    }
    else if (edgeIndexOtherNode > m_nodesNumEdges[otherNode])
    {
        edgeIndexOtherNode = edgeIndexOtherNode - m_nodesNumEdges[otherNode] - 1;
    }
    else
    {
        edgeIndexOtherNode = edgeIndexOtherNode - 1;
    }

    auto const edge = m_nodesEdges[otherNode][edgeIndexOtherNode];
    FindFacesRecursive(startNode, otherNode, edge, numClosingEdges, edges, nodes, sortedEdgesFaces, sortedNodes, nodalValues);
}

void Mesh2D::FindFaces()
{
    std::vector<UInt> sortedEdgesFaces(m_maximumNumberOfEdgesPerFace);
    std::vector<UInt> sortedNodes(m_maximumNumberOfEdgesPerFace);
    std::vector<Point> nodalValues(m_maximumNumberOfEdgesPerFace);
    std::vector<UInt> edges(m_maximumNumberOfEdgesPerFace);
    std::vector<UInt> nodes(m_maximumNumberOfEdgesPerFace);

    for (UInt numEdgesPerFace = constants::geometric::numNodesInTriangle; numEdgesPerFace <= m_maximumNumberOfEdgesPerFace; ++numEdgesPerFace)
    {
        for (UInt n = 0; n < GetNumNodes(); n++)
        {
            if (!m_nodes[n].IsValid())
            {
                continue;
            }

            for (UInt e = 0; e < m_nodesNumEdges[n]; e++)
            {
                nodes.clear();
                edges.clear();
                FindFacesRecursive(n, n, m_nodesEdges[n][e], numEdgesPerFace, edges, nodes, sortedEdgesFaces, sortedNodes, nodalValues);
            }
        }
    }
}

void Mesh2D::ComputeCircumcentersMassCentersAndFaceAreas(bool computeMassCenters)
{
    auto const numFaces = static_cast<int>(GetNumFaces());
    m_facesCircumcenters.resize(numFaces);
    m_faceArea.resize(numFaces);
    m_facesMassCenters.resize(numFaces);

    std::vector<UInt> numEdgeFacesCache;
    numEdgeFacesCache.reserve(m_maximumNumberOfEdgesPerFace);
    std::vector<Point> polygonNodesCache;
#pragma omp parallel for private(numEdgeFacesCache, polygonNodesCache)
    for (int f = 0; f < numFaces; f++)
    {
        // need to account for spherical coordinates. Build a polygon around a face
        ComputeFaceClosedPolygon(f, polygonNodesCache);

        if (computeMassCenters)
        {
            const auto [area, centerOfMass, direction] = Polygon::FaceAreaAndCenterOfMass(polygonNodesCache, m_projection);
            m_faceArea[f] = area;
            m_facesMassCenters[f] = centerOfMass;
        }

        UInt numberOfInteriorEdges = 0;
        const auto numberOfFaceNodes = static_cast<int>(GetNumFaceEdges(f));
        for (int n = 0; n < numberOfFaceNodes; n++)
        {
            if (!IsEdgeOnBoundary(m_facesEdges[f][n]))
            {
                numberOfInteriorEdges += 1;
            }
        }
        if (numberOfInteriorEdges == 0)
        {
            m_facesCircumcenters[f] = m_facesMassCenters[f];
            continue;
        }
        numEdgeFacesCache.clear();
        for (int n = 0; n < numberOfFaceNodes; n++)
        {
            numEdgeFacesCache.emplace_back(m_edgesNumFaces[m_facesEdges[f][n]]);
        }

        m_facesCircumcenters[f] = ComputeFaceCircumenter(polygonNodesCache, numEdgeFacesCache);
    }
}

void Mesh2D::ClassifyNodes()
{
    m_nodesTypes.resize(GetNumNodes(), 0);
    std::ranges::fill(m_nodesTypes, 0);

    for (UInt e = 0; e < GetNumEdges(); e++)
    {
        const auto firstNode = m_edges[e].first;
        const auto secondNode = m_edges[e].second;

        if (firstNode == constants::missing::uintValue || secondNode == constants::missing::uintValue)
        {
            continue;
        }

        if (m_nodesTypes[firstNode] == -1 || m_nodesTypes[secondNode] == -1)
        {
            continue;
        }

        if (m_edgesNumFaces[e] == 0)
        {
            m_nodesTypes[firstNode] = -1;
            m_nodesTypes[secondNode] = -1;
        }
        if (IsEdgeOnBoundary(e))
        {
            m_nodesTypes[firstNode] += 1;
            m_nodesTypes[secondNode] += 1;
        }
    }

    for (UInt n = 0; n < GetNumNodes(); n++)
    {
        if (m_nodesTypes[n] == 1 || m_nodesTypes[n] == 2)
        {
            if (m_nodesNumEdges[n] == 2)
            {
                // corner point
                m_nodesTypes[n] = 3;
            }
            else
            {
                UInt firstNode = constants::missing::uintValue;
                UInt secondNode = constants::missing::uintValue;
                for (UInt i = 0; i < m_nodesNumEdges[n]; ++i)
                {
                    const auto edgeIndex = m_nodesEdges[n][i];
                    if (!IsEdgeOnBoundary(edgeIndex))
                    {
                        continue;
                    }
                    if (firstNode == 0)
                    {
                        firstNode = OtherNodeOfEdge(m_edges[edgeIndex], n);
                    }
                    else
                    {
                        secondNode = OtherNodeOfEdge(m_edges[edgeIndex], n);
                        break;
                    }
                }

                // point at the border
                m_nodesTypes[n] = 2;
                if (firstNode != constants::missing::uintValue && secondNode != constants::missing::uintValue)
                {
                    const double cosPhi = NormalizedInnerProductTwoSegments(m_nodes[n], m_nodes[firstNode], m_nodes[n], m_nodes[secondNode], m_projection);

                    // threshold for corner points
                    const double cornerCosine = 0.25;
                    if (cosPhi > -cornerCosine)
                    {
                        // void angle
                        m_nodesTypes[n] = 3;
                    }
                }
            }
        }
        else if (m_nodesTypes[n] > 2)
        {
            // corner point
            m_nodesTypes[n] = 3;
        }
        else if (m_nodesTypes[n] != -1)
        {
            // internal node
            m_nodesTypes[n] = 1;
        }
        if (m_nodesNumEdges[n] < 2)
        {
            // hanging node
            m_nodesTypes[n] = -1;
        }
    }
}

void Mesh2D::ComputeFaceClosedPolygonWithLocalMappings(UInt faceIndex,
                                                       std::vector<Point>& polygonNodesCache,
                                                       std::vector<UInt>& localNodeIndicesCache,
                                                       std::vector<UInt>& globalEdgeIndicesCache) const
{
    const auto numFaceNodes = GetNumFaceEdges(faceIndex);
    polygonNodesCache.reserve(numFaceNodes + 1);
    polygonNodesCache.clear();
    localNodeIndicesCache.reserve(numFaceNodes + 1);
    localNodeIndicesCache.clear();
    globalEdgeIndicesCache.reserve(numFaceNodes + 1);
    globalEdgeIndicesCache.clear();

    for (UInt n = 0; n < numFaceNodes; n++)
    {
        polygonNodesCache.emplace_back(m_nodes[m_facesNodes[faceIndex][n]]);
        localNodeIndicesCache.emplace_back(n);
        globalEdgeIndicesCache.emplace_back(m_facesEdges[faceIndex][n]);
    }
    polygonNodesCache.emplace_back(polygonNodesCache.front());
    localNodeIndicesCache.emplace_back(0);
    globalEdgeIndicesCache.emplace_back(globalEdgeIndicesCache.front());
}

void Mesh2D::ComputeFaceClosedPolygon(UInt faceIndex, std::vector<Point>& polygonNodesCache) const
{
    const auto numFaceNodes = GetNumFaceEdges(faceIndex);
    polygonNodesCache.clear();
    polygonNodesCache.reserve(numFaceNodes + 1);

    for (UInt n = 0; n < numFaceNodes; n++)
    {
        polygonNodesCache.push_back(m_nodes[m_facesNodes[faceIndex][n]]);
    }

    polygonNodesCache.push_back(polygonNodesCache.front());
}

void Mesh2D::OffsetSphericalCoordinates(double minx, double maxx)
{
    if (m_projection == Projection::spherical && maxx - minx > 180.0)
    {
        for (UInt n = 0; n < GetNumNodes(); ++n)
        {
            if (m_nodes[n].x - 360.0 >= minx)
            {
                m_nodes[n].x -= 360.0;
            }

            if (m_nodes[n].x < minx)
            {
                m_nodes[n].x += 360.0;
            }
        }
    }
}

meshkernel::Point Mesh2D::ComputeFaceCircumenter(std::vector<Point>& polygon,
                                                 const std::vector<UInt>& edgesNumFaces) const
{
    const UInt maximumNumberCircumcenterIterations = 100;
    const double eps = m_projection == Projection::cartesian ? 1e-3 : 9e-10; // 111km = 0-e digit.

    std::array<Point, m_maximumNumberOfNodesPerFace> middlePoints;
    std::array<Point, m_maximumNumberOfNodesPerFace> normals;
    UInt pointCount = 0;

    const auto numNodes = static_cast<UInt>(polygon.size()) - 1;

    Point centerOfMass{0.0, 0.0};
    for (UInt n = 0; n < numNodes; n++)
    {
        centerOfMass.x += polygon[n].x;
        centerOfMass.y += polygon[n].y;
    }

    centerOfMass /= static_cast<double>(numNodes);

    auto result = centerOfMass;
    if (numNodes == constants::geometric::numNodesInTriangle)
    {
        result = CircumcenterOfTriangle(polygon[0], polygon[1], polygon[2], m_projection);
    }
    else if (!edgesNumFaces.empty())
    {
        UInt numValidEdges = 0;
        for (UInt n = 0; n < numNodes; ++n)
        {
            if (edgesNumFaces[n] == 2)
            {
                numValidEdges++;
            }
        }

        if (numValidEdges > 1)
        {
            for (UInt n = 0; n < numNodes; n++)
            {
                if (edgesNumFaces[n] != 2)
                {
                    continue;
                }
                const auto nextNode = NextCircularForwardIndex(n, numNodes);

                middlePoints[pointCount] = ((polygon[n] + polygon[nextNode]) * 0.5);
                normals[pointCount] = NormalVector(polygon[n], polygon[nextNode], middlePoints[pointCount], m_projection);
                ++pointCount;
            }

            Point estimatedCircumCenter = centerOfMass;
            for (UInt iter = 0; iter < maximumNumberCircumcenterIterations; ++iter)
            {
                const Point previousCircumCenter = estimatedCircumCenter;
                for (UInt n = 0; n < pointCount; n++)
                {
                    const auto dx = GetDx(middlePoints[n], estimatedCircumCenter, m_projection);
                    const auto dy = GetDy(middlePoints[n], estimatedCircumCenter, m_projection);
                    const auto increment = -0.1 * DotProduct(dx, normals[n].x, dy, normals[n].y);
                    AddIncrementToPoint(normals[n], increment, centerOfMass, m_projection, estimatedCircumCenter);
                }
                if (iter > 0 &&
                    abs(estimatedCircumCenter.x - previousCircumCenter.x) < eps &&
                    abs(estimatedCircumCenter.y - previousCircumCenter.y) < eps)
                {
                    result = estimatedCircumCenter;
                    break;
                }
            }
        }
    }

    for (UInt n = 0; n < numNodes; n++)
    {
        polygon[n].x = m_weightCircumCenter * polygon[n].x + (1.0 - m_weightCircumCenter) * centerOfMass.x;
        polygon[n].y = m_weightCircumCenter * polygon[n].y + (1.0 - m_weightCircumCenter) * centerOfMass.y;
    }

    // The circumcenter is included in the face, then return the calculated circumcentre
    if (IsPointInPolygonNodes(result, polygon, m_projection))
    {
        return result;
    }

    // If the circumcenter is not included in the face,
    // the circumcenter will be placed at the intersection between an edge and the segment connecting the mass center with the circumcentre.
    for (UInt n = 0; n < numNodes; n++)
    {
        const auto nextNode = NextCircularForwardIndex(n, numNodes);

        const auto [areLineCrossing,
                    intersection,
                    crossProduct,
                    firstRatio,
                    secondRatio] = AreSegmentsCrossing(centerOfMass, result, polygon[n], polygon[nextNode], false, m_projection);

        if (areLineCrossing)
        {
            result = intersection;
            break;
        }
    }

    return result;
}

std::vector<meshkernel::Point> Mesh2D::GetObtuseTrianglesCenters()
{
    Administrate();
    std::vector<Point> result;
    result.reserve(GetNumFaces());
    for (UInt f = 0; f < GetNumFaces(); ++f)
    {
        // a triangle
        if (m_numFacesNodes[f] == 3)
        {
            const auto firstNode = m_facesNodes[f][0];
            const auto secondNode = m_facesNodes[f][1];
            const auto thirdNode = m_facesNodes[f][2];
            // compute squared edge lengths
            const auto firstEdgeSquaredLength = ComputeSquaredDistance(m_nodes[secondNode], m_nodes[firstNode], m_projection);
            const auto secondEdgeSquaredLength = ComputeSquaredDistance(m_nodes[thirdNode], m_nodes[firstNode], m_projection);
            const auto thirdEdgeSquaredLength = ComputeSquaredDistance(m_nodes[thirdNode], m_nodes[secondNode], m_projection);

            if (firstEdgeSquaredLength > secondEdgeSquaredLength + thirdEdgeSquaredLength ||
                secondEdgeSquaredLength > firstEdgeSquaredLength + thirdEdgeSquaredLength ||
                thirdEdgeSquaredLength > secondEdgeSquaredLength + firstEdgeSquaredLength)
            {
                result.emplace_back(m_facesMassCenters[f]);
            }
        }
    }
    return result;
}

std::vector<meshkernel::UInt> Mesh2D::GetEdgesCrossingSmallFlowEdges(double smallFlowEdgesThreshold)
{
    Administrate();
    std::vector<UInt> result;
    result.reserve(GetNumEdges());
    for (UInt e = 0; e < GetNumEdges(); ++e)
    {
        const auto firstFace = m_edgesFaces[e][0];
        const auto secondFace = m_edgesFaces[e][1];

        if (firstFace != constants::missing::uintValue && secondFace != constants::missing::uintValue)
        {
            const auto flowEdgeLength = ComputeDistance(m_facesCircumcenters[firstFace], m_facesCircumcenters[secondFace], m_projection);
            const double cutOffDistance = smallFlowEdgesThreshold * 0.5 * (std::sqrt(m_faceArea[firstFace]) + std::sqrt(m_faceArea[secondFace]));

            if (flowEdgeLength < cutOffDistance)
            {
                result.emplace_back(e);
            }
        }
    }
    return result;
}

std::vector<meshkernel::Point> Mesh2D::GetFlowEdgesCenters(const std::vector<UInt>& edges) const
{
    std::vector<Point> result;
    result.reserve(GetNumEdges());
    for (const auto& edge : edges)
    {
        const auto firstFace = m_edgesFaces[edge][0];
        const auto secondFace = m_edgesFaces[edge][1];
        result.emplace_back((m_facesCircumcenters[firstFace] + m_facesCircumcenters[secondFace]) * 0.5);
    }

    return result;
}

void Mesh2D::DeleteSmallFlowEdges(double smallFlowEdgesThreshold)
{
    DeleteDegeneratedTriangles();

    auto edges = GetEdgesCrossingSmallFlowEdges(smallFlowEdgesThreshold);
    if (!edges.empty())
    {
        // invalidate the edges
        for (const auto& e : edges)
        {
            m_edges[e] = {constants::missing::uintValue, constants::missing::uintValue};
        }
        Administrate();
    }
}

void Mesh2D::DeleteSmallTrianglesAtBoundaries(double minFractionalAreaTriangles)
{
    // On the second part, the small triangles at the boundaries are checked
    std::vector<std::vector<UInt>> smallTrianglesNodes;
    for (UInt face = 0; face < GetNumFaces(); ++face)
    {
        if (m_numFacesNodes[face] != constants::geometric::numNodesInTriangle || m_faceArea[face] <= 0.0 || !IsFaceOnBoundary(face))
        {
            continue;
        }

        // compute the average area of neighboring faces
        double averageOtherFacesArea = 0.0;
        UInt numNonBoundaryFaces = 0;
        for (UInt e = 0; e < constants::geometric::numNodesInTriangle; ++e)
        {
            // the edge must not be at the boundary, otherwise there is no "other" face
            const auto edge = m_facesEdges[face][e];
            if (IsEdgeOnBoundary(edge))
            {
                continue;
            }
<<<<<<< HEAD
            const auto otherFace = NextFace(face, edge);
            if (m_numFacesNodes[otherFace] > m_numNodesInTriangle)
=======
            const auto otherFace = face == m_edgesFaces[edge][0] ? m_edgesFaces[edge][1] : m_edgesFaces[edge][0];
            if (m_numFacesNodes[otherFace] > constants::geometric::numNodesInTriangle)
>>>>>>> 225f4b49
            {
                averageOtherFacesArea += m_faceArea[otherFace];
                numNonBoundaryFaces++;
            }
        }

        if (numNonBoundaryFaces == 0 || m_faceArea[face] / (averageOtherFacesArea / static_cast<double>(numNonBoundaryFaces)) > minFractionalAreaTriangles)
        {
            // no valid boundary faces, the area of the current triangle is larger enough compared to the neighbors
            continue;
        }

        double minCosPhiSmallTriangle = 1.0;
        UInt nodeToPreserve = constants::missing::uintValue;
        UInt firstNodeToMerge = constants::missing::uintValue;
        UInt secondNodeToMerge = constants::missing::uintValue;
        UInt thirdEdgeSmallTriangle = constants::missing::uintValue;
        for (UInt e = 0; e < constants::geometric::numNodesInTriangle; ++e)
        {
            const auto previousEdge = NextCircularBackwardIndex(e, constants::geometric::numNodesInTriangle);
            const auto nextEdge = NextCircularForwardIndex(e, constants::geometric::numNodesInTriangle);

            const auto k0 = m_facesNodes[face][previousEdge];
            const auto k1 = m_facesNodes[face][e];
            const auto k2 = m_facesNodes[face][nextEdge];

            // compute the angles between the edges
            const auto cosphi = std::abs(NormalizedInnerProductTwoSegments(m_nodes[k0], m_nodes[k1], m_nodes[k1], m_nodes[k2], m_projection));

            if (cosphi < minCosPhiSmallTriangle)
            {
                minCosPhiSmallTriangle = cosphi;
                nodeToPreserve = k1;
                firstNodeToMerge = k0;
                secondNodeToMerge = k2;
                thirdEdgeSmallTriangle = m_facesEdges[face][nextEdge];
            }
        }

        if (thirdEdgeSmallTriangle != constants::missing::uintValue && IsEdgeOnBoundary(thirdEdgeSmallTriangle))
        {
            smallTrianglesNodes.emplace_back(std::initializer_list<UInt>{nodeToPreserve, firstNodeToMerge, secondNodeToMerge});
        }
    }

    bool nodesMerged = false;
    for (const auto& triangleNodes : smallTrianglesNodes)
    {
        const auto nodeToPreserve = triangleNodes[0];
        const auto firstNodeToMerge = triangleNodes[1];
        const auto secondNodeToMerge = triangleNodes[2];

        // only
        UInt numInternalEdges = 0;
        for (UInt e = 0; e < m_nodesNumEdges[firstNodeToMerge]; ++e)
        {
            if (!IsEdgeOnBoundary(m_nodesEdges[firstNodeToMerge][e]))
            {
                numInternalEdges++;
            }
        }

        if (numInternalEdges == 1)
        {
            MergeTwoNodes(firstNodeToMerge, nodeToPreserve);
            nodesMerged = true;
        }

        // corner point of a triangle
        numInternalEdges = 0;
        for (UInt e = 0; e < m_nodesNumEdges[secondNodeToMerge]; ++e)
        {
            if (!IsEdgeOnBoundary(m_nodesEdges[secondNodeToMerge][e]))
            {
                numInternalEdges++;
            }
        }

        if (numInternalEdges == 1)
        {
            MergeTwoNodes(secondNodeToMerge, nodeToPreserve);
            nodesMerged = true;
        }
    }

    if (nodesMerged)
    {
        Administrate();
    }
}

void Mesh2D::ComputeNodeNeighbours()
{
    m_maxNumNeighbours = *(std::max_element(m_nodesNumEdges.begin(), m_nodesNumEdges.end()));
    m_maxNumNeighbours += 1;

    ResizeAndFill2DVector(m_nodesNodes, GetNumNodes(), m_maxNumNeighbours, true, constants::missing::uintValue);
    // for each node, determine the neighboring nodes
    for (UInt n = 0; n < GetNumNodes(); n++)
    {
        for (UInt nn = 0; nn < m_nodesNumEdges[n]; nn++)
        {
            const auto edge = m_edges[m_nodesEdges[n][nn]];
            m_nodesNodes[n][nn] = OtherNodeOfEdge(edge, n);
        }
    }
}

std::vector<double> Mesh2D::GetOrthogonality()
{
    std::vector<double> result(GetNumEdges());
    const auto numEdges = GetNumEdges();
    for (UInt e = 0; e < numEdges; e++)
    {
        auto val = constants::missing::doubleValue;
        const auto firstNode = m_edges[e].first;
        const auto secondNode = m_edges[e].second;
        const auto firstFaceIndex = m_edgesFaces[e][0];
        const auto secondFaceIndex = m_edgesFaces[e][1];

        if (firstNode != constants::missing::uintValue &&
            secondNode != constants::missing::uintValue &&
            firstFaceIndex != constants::missing::uintValue &&
            secondFaceIndex != constants::missing::uintValue && !IsEdgeOnBoundary(e))
        {
            val = NormalizedInnerProductTwoSegments(m_nodes[firstNode],
                                                    m_nodes[secondNode],
                                                    m_facesCircumcenters[firstFaceIndex],
                                                    m_facesCircumcenters[secondFaceIndex],
                                                    m_projection);

            if (val != constants::missing::doubleValue)
            {
                val = std::abs(val);
            }
        }
        result[e] = val;
    }
    return result;
}

std::vector<double> Mesh2D::GetSmoothness()
{
    std::vector<double> result(GetNumEdges());
    const auto numEdges = GetNumEdges();
    for (UInt e = 0; e < numEdges; e++)
    {
        auto val = constants::missing::doubleValue;
        const auto firstNode = m_edges[e].first;
        const auto secondNode = m_edges[e].second;
        const auto firstFaceIndex = m_edgesFaces[e][0];
        const auto secondFaceIndex = m_edgesFaces[e][1];

        if (firstNode != constants::missing::uintValue &&
            secondNode != constants::missing::uintValue &&
            firstFaceIndex != constants::missing::uintValue &&
            secondFaceIndex != constants::missing::uintValue && !IsEdgeOnBoundary(e))
        {
            const auto leftFaceArea = m_faceArea[firstFaceIndex];
            const auto rightFaceArea = m_faceArea[secondFaceIndex];

            if (leftFaceArea < m_minimumCellArea || rightFaceArea < m_minimumCellArea)
            {
                val = rightFaceArea / leftFaceArea;
            }
            if (val < 1.0)
            {
                val = 1.0 / val;
            }
        }
        result[e] = val;
    }
    return result;
}

void Mesh2D::ComputeAspectRatios(std::vector<double>& aspectRatios)
{
    std::vector<std::vector<double>> averageEdgesLength(GetNumEdges(), std::vector<double>(2, constants::missing::doubleValue));
    std::vector<double> averageFlowEdgesLength(GetNumEdges(), constants::missing::doubleValue);
    std::vector<bool> curvilinearGridIndicator(GetNumNodes(), true);
    std::vector<double> edgesLength(GetNumEdges(), 0.0);
    aspectRatios.resize(GetNumEdges(), 0.0);

    for (UInt e = 0; e < GetNumEdges(); e++)
    {
        const auto first = m_edges[e].first;
        const auto second = m_edges[e].second;

        if (first == second)
            continue;
        const double edgeLength = ComputeDistance(m_nodes[first], m_nodes[second], m_projection);
        edgesLength[e] = edgeLength;

        Point leftCenter;
        Point rightCenter;
        if (m_edgesNumFaces[e] > 0)
        {
            leftCenter = m_facesCircumcenters[m_edgesFaces[e][0]];
        }
        else
        {
            leftCenter = m_nodes[first];
        }

        // find right cell center, if it exists
        if (m_edgesNumFaces[e] == 2)
        {
            rightCenter = m_facesCircumcenters[m_edgesFaces[e][1]];
        }
        else
        {
            // otherwise, make ghost node by imposing boundary condition
            double dinry = InnerProductTwoSegments(m_nodes[first], m_nodes[second], m_nodes[first], leftCenter, m_projection);
            dinry = dinry / std::max(edgeLength * edgeLength, m_minimumEdgeLength);

            const double x0_bc = (1.0 - dinry) * m_nodes[first].x + dinry * m_nodes[second].x;
            const double y0_bc = (1.0 - dinry) * m_nodes[first].y + dinry * m_nodes[second].y;
            rightCenter.x = 2.0 * x0_bc - leftCenter.x;
            rightCenter.y = 2.0 * y0_bc - leftCenter.y;
        }

        averageFlowEdgesLength[e] = ComputeDistance(leftCenter, rightCenter, m_projection);
    }

    // Compute normal length
    for (UInt f = 0; f < GetNumFaces(); f++)
    {
        const auto numberOfFaceNodes = GetNumFaceEdges(f);
        if (numberOfFaceNodes < constants::geometric::numNodesInTriangle)
            continue;

        for (UInt n = 0; n < numberOfFaceNodes; n++)
        {
            if (numberOfFaceNodes != constants::geometric::numNodesInQuadrilateral)
                curvilinearGridIndicator[m_facesNodes[f][n]] = false;
            const auto edgeIndex = m_facesEdges[f][n];

            if (m_edgesNumFaces[edgeIndex] == 0)
            {
                continue;
            }

            double edgeLength = edgesLength[edgeIndex];
            if (edgeLength != 0.0)
            {
                aspectRatios[edgeIndex] = averageFlowEdgesLength[edgeIndex] / edgeLength;
            }

            // quads
            if (numberOfFaceNodes == constants::geometric::numNodesInQuadrilateral)
            {
                UInt kkp2 = n + 2;
                if (kkp2 >= numberOfFaceNodes)
                {
                    kkp2 = kkp2 - numberOfFaceNodes;
                }

                const auto klinkp2 = m_facesEdges[f][kkp2];
                edgeLength = 0.5 * (edgesLength[edgeIndex] + edgesLength[klinkp2]);
            }

            if (IsEqual(averageEdgesLength[edgeIndex][0], constants::missing::doubleValue))
            {
                averageEdgesLength[edgeIndex][0] = edgeLength;
            }
            else
            {
                averageEdgesLength[edgeIndex][1] = edgeLength;
            }
        }
    }

    if (m_curvilinearToOrthogonalRatio == 1.0)
        return;

    for (UInt e = 0; e < GetNumEdges(); e++)
    {
        const auto first = m_edges[e].first;
        const auto second = m_edges[e].second;

        if (first == constants::missing::uintValue || second == constants::missing::uintValue)
            continue;
        if (m_edgesNumFaces[e] == 0)
            continue;
        // Consider only quads
        if (!curvilinearGridIndicator[first] || !curvilinearGridIndicator[second])
            continue;

        if (IsEdgeOnBoundary(e))
        {
            if (averageEdgesLength[e][0] > 0.0 &&
                IsEqual(averageEdgesLength[e][0], constants::missing::doubleValue))
            {
                aspectRatios[e] = averageFlowEdgesLength[e] / averageEdgesLength[e][0];
            }
        }
        else
        {
            if (averageEdgesLength[e][0] > 0.0 &&
                averageEdgesLength[e][1] > 0.0 &&
                IsEqual(averageEdgesLength[e][0], constants::missing::doubleValue) &&
                IsEqual(averageEdgesLength[e][1], constants::missing::doubleValue))
            {
                aspectRatios[e] = m_curvilinearToOrthogonalRatio * aspectRatios[e] +
                                  (1.0 - m_curvilinearToOrthogonalRatio) * averageFlowEdgesLength[e] / (0.5 * (averageEdgesLength[e][0] + averageEdgesLength[e][1]));
            }
        }
    }
}

void Mesh2D::TriangulateFaces()
{
    for (UInt i = 0; i < GetNumFaces(); ++i)
    {
        const auto NumEdges = GetNumFaceEdges(i);

        if (NumEdges < 4)
        {
            continue;
        }

        const auto indexFirstNode = m_facesNodes[i][0];
        for (UInt j = 2; j < NumEdges - 1; j++)
        {
            const auto nodeIndex = m_facesNodes[i][j];
            ConnectNodes(indexFirstNode, nodeIndex);
        }
    }

    m_edgesRTreeRequiresUpdate = true;
}

void Mesh2D::MakeDualFace(UInt node, double enlargementFactor, std::vector<Point>& dualFace)
{
    const auto sortedFacesIndices = SortedFacesAroundNode(node);
    const auto numEdges = m_nodesNumEdges[node];
    dualFace.reserve(m_maximumNumberOfEdgesPerNode);
    dualFace.clear();

    for (UInt e = 0; e < numEdges; ++e)
    {
        const auto edgeIndex = m_nodesEdges[node][e];
        auto edgeCenter = m_edgesCenters[edgeIndex];

        if (m_projection == Projection::spherical)
        {
            const auto firstNodeIndex = m_edges[edgeIndex].first;
            const auto secondNodeIndex = m_edges[edgeIndex].second;

            if (firstNodeIndex != constants::missing::uintValue && secondNodeIndex != constants::missing::uintValue)
            {
                const auto diff = m_nodes[firstNodeIndex].x - m_nodes[secondNodeIndex].x;

                if (diff > 180.0)
                {
                    edgeCenter.x = edgeCenter.x - 180.0;
                }
                if (diff < -180.0)
                {
                    edgeCenter.x = edgeCenter.x + 180.0;
                }
            }
        }
        dualFace.emplace_back(edgeCenter);

        const auto faceIndex = sortedFacesIndices[e];
        if (faceIndex != constants::missing::uintValue)
        {
            dualFace.emplace_back(m_facesMassCenters[faceIndex]);
        }
        else
        {
            dualFace.emplace_back(m_nodes[node]);
        }
    }
    dualFace.emplace_back(dualFace[0]);

    // now we can compute the mass center of the dual face
    auto [area, centerOfMass, direction] = Polygon::FaceAreaAndCenterOfMass(dualFace, m_projection);

    if (m_projection == Projection::spherical)
    {
        if (centerOfMass.x - m_nodes[node].x > 180.0)
        {
            centerOfMass.x -= 360.0;
        }
        if (centerOfMass.x - m_nodes[node].x < -180.0)
        {
            centerOfMass.x += 360.0;
        }
    }

    for (auto& v : dualFace)
    {
        v = centerOfMass + (v - centerOfMass) * enlargementFactor;
    }
}

std::vector<meshkernel::UInt> Mesh2D::SortedFacesAroundNode(UInt node) const
{
    const auto numEdges = m_nodesNumEdges[node];
    std::vector<UInt> result;
    for (UInt e = 0; e < numEdges; ++e)
    {
        const auto firstEdge = m_nodesEdges[node][e];

        // no faces for this edge
        if (m_edgesNumFaces[firstEdge] == 0)
        {
            continue;
        }

        auto const ee = NextCircularForwardIndex(e, numEdges);
        const auto secondEdge = m_nodesEdges[node][ee];
        const auto firstFace = m_edgesFaces[firstEdge][0];

        UInt secondFace = constants::missing::uintValue;
        if (m_edgesNumFaces[firstEdge] > 1)
        {
            secondFace = m_edgesFaces[firstEdge][1];
        }

        // check if the first face contains the first edge
        UInt firstEdgeIndexInFirstFace = 0;
        for (UInt n = 0; n < m_numFacesNodes[firstFace]; ++n)
        {
            if (m_facesEdges[firstFace][n] == firstEdge)
            {
                firstEdgeIndexInFirstFace = n;
                break;
            }
        }

        // check if previous edge in firstFace is secondEdge (so at least two edges share the same edge)
        auto const secondEdgeindexInFirstFace = NextCircularBackwardIndex(firstEdgeIndexInFirstFace, m_numFacesNodes[firstFace]);

        if (m_facesEdges[firstFace][secondEdgeindexInFirstFace] == secondEdge)
        {
            result.emplace_back(firstFace);
        }
        else
        {
            result.emplace_back(secondFace);
        }
    }

    return result;
}

std::vector<meshkernel::Point> Mesh2D::MeshBoundaryToPolygon(const std::vector<Point>& polygonNodes)
{
    Polygon polygon(polygonNodes, m_projection);

    // Find faces
    Administrate();
    std::vector<bool> isVisited(GetNumEdges(), false);
    std::vector<Point> meshBoundaryPolygon;
    meshBoundaryPolygon.reserve(GetNumNodes());

    for (UInt e = 0; e < GetNumEdges(); e++)
    {
        if (isVisited[e] || !IsEdgeOnBoundary(e))
        {
            continue;
        }

        const auto firstNodeIndex = m_edges[e].first;
        const auto secondNodeIndex = m_edges[e].second;
        const auto firstNode = m_nodes[firstNodeIndex];
        const auto secondNode = m_nodes[secondNodeIndex];

        bool firstNodeInPolygon = polygon.Contains(m_nodes[firstNodeIndex]);
        bool secondNodeInPolygon = polygon.Contains(m_nodes[secondNodeIndex]);

        if (!firstNodeInPolygon && !secondNodeInPolygon)
        {
            continue;
        }

        // Start a new polyline
        if (!meshBoundaryPolygon.empty())
        {
            meshBoundaryPolygon.emplace_back(constants::missing::doubleValue, constants::missing::doubleValue);
        }

        // Put the current edge on the mesh boundary, mark it as visited
        const auto startPolygonEdges = static_cast<UInt>(meshBoundaryPolygon.size());
        meshBoundaryPolygon.emplace_back(firstNode);
        meshBoundaryPolygon.emplace_back(secondNode);
        isVisited[e] = true;

        // walk the current mesh boundary
        auto currentNode = secondNodeIndex;
        WalkBoundaryFromNode(polygon, isVisited, currentNode, meshBoundaryPolygon);

        const auto numNodesFirstTail = static_cast<UInt>(meshBoundaryPolygon.size());

        // if the boundary polygon is not closed
        if (currentNode != firstNodeIndex)
        {
            // Now grow a polyline starting at the other side of the original link L, i.e., the second tail
            currentNode = firstNodeIndex;
            WalkBoundaryFromNode(polygon, isVisited, currentNode, meshBoundaryPolygon);
        }

        // There is a nonempty second tail, so reverse the first tail, so that they connect.
        if (meshBoundaryPolygon.size() > numNodesFirstTail)
        {
            const auto start = startPolygonEdges + static_cast<UInt>(std::ceil((numNodesFirstTail - startPolygonEdges + static_cast<UInt>(1)) * 0.5));
            for (auto n = start; n < numNodesFirstTail; n++)
            {
                const auto backupPoint = meshBoundaryPolygon[n];
                const auto replaceIndex = numNodesFirstTail - n + firstNodeIndex;
                meshBoundaryPolygon[n] = meshBoundaryPolygon[replaceIndex];
                meshBoundaryPolygon[replaceIndex] = backupPoint;
            }
        }
    }
    return meshBoundaryPolygon;
}

void Mesh2D::WalkBoundaryFromNode(const Polygon& polygon,
                                  std::vector<bool>& isVisited,
                                  UInt& currentNode,
                                  std::vector<Point>& meshBoundaryPolygon) const
{
    UInt e = 0;
    bool currentNodeInPolygon = false;
    while (e < m_nodesNumEdges[currentNode])
    {
        if (!currentNodeInPolygon)
        {
            currentNodeInPolygon = polygon.Contains(m_nodes[currentNode]);
        }

        if (!currentNodeInPolygon)
        {
            break;
        }

        const auto currentEdge = m_nodesEdges[currentNode][e];
        if (isVisited[currentEdge] || !IsEdgeOnBoundary(currentEdge))
        {
            e++;
            continue;
        }

        currentNode = OtherNodeOfEdge(m_edges[currentEdge], currentNode);
        e = 0;
        currentNodeInPolygon = false;

        meshBoundaryPolygon.emplace_back(m_nodes[currentNode]);
        isVisited[currentEdge] = true;
    }
}

std::vector<meshkernel::UInt> Mesh2D::GetHangingEdges() const
{
    std::vector<UInt> result;
    for (UInt e = 0; e < GetNumEdges(); e++)
    {
        const auto firstNode = m_edges[e].first;
        const auto secondNode = m_edges[e].second;

        if (firstNode != constants::missing::uintValue && secondNode != constants::missing::uintValue)
        {
            // if one of the nodes has no other attached edges, the current edge is an hanging edge
            if (m_nodesNumEdges[firstNode] > 1 && m_nodesNumEdges[secondNode] > 1)
            {
                continue;
            }
            result.emplace_back(e);
        }
    }

    return result;
}

void Mesh2D::DeleteMesh(const Polygons& polygon, int deletionOption, bool invertDeletion)
{
    // Find crossed faces
    Mesh2DIntersections mesh2DIntersections(*this);
    mesh2DIntersections.Compute(polygon);
    const auto edgeIntersections = mesh2DIntersections.EdgeIntersections();
    const auto faceIntersections = mesh2DIntersections.FaceIntersections();

    // Find faces with all nodes inside the polygon
    std::vector<bool> isNodeInsidePolygon(GetNumNodes(), false);
    for (UInt n = 0; n < GetNumNodes(); ++n)
    {
        auto [isInPolygon, polygonIndex] = polygon.IsPointInPolygons(m_nodes[n]);
        if (isInPolygon)
        {
            isNodeInsidePolygon[n] = true;
        }
    }

    std::vector<bool> isFaceCompletlyIncludedInPolygon(GetNumFaces(), true);
    for (UInt f = 0; f < GetNumFaces(); ++f)
    {
        for (UInt n = 0; n < GetNumFaceEdges(f); ++n)
        {
            const auto nodeIndex = m_facesNodes[f][n];
            if (!isNodeInsidePolygon[nodeIndex])
            {
                isFaceCompletlyIncludedInPolygon[f] = false;
                break;
            }
        }
    }

    std::function<bool(UInt)> excludedFace;
    if (deletionOption == InsideNotIntersected && !invertDeletion)
    {
        excludedFace = [&](UInt f)
        { return !isFaceCompletlyIncludedInPolygon[f] || faceIntersections[f].faceIndex != constants::missing::uintValue; };
    }
    else if (deletionOption == InsideNotIntersected && invertDeletion)
    {
        excludedFace = [&](UInt f)
        { return isFaceCompletlyIncludedInPolygon[f] && faceIntersections[f].faceIndex == constants::missing::uintValue; };
    }
    else if (deletionOption == InsideAndIntersected && !invertDeletion)
    {
        excludedFace = [&](UInt f)
        { return !isFaceCompletlyIncludedInPolygon[f] && faceIntersections[f].faceIndex == constants::missing::uintValue; };
    }
    else if (deletionOption == InsideAndIntersected && invertDeletion)
    {
        excludedFace = [&](UInt f)
        { return isFaceCompletlyIncludedInPolygon[f] || faceIntersections[f].faceIndex != constants::missing::uintValue; };
    }

    // Mark edges for deletion
    for (UInt e = 0; e < GetNumEdges(); ++e)
    {
        const auto numEdgeFaces = GetNumEdgesFaces(e);
        bool deleteEdge = true;

        if (numEdgeFaces == 1 && excludedFace(m_edgesFaces[e][0]))
        {
            deleteEdge = false;
        }
        if (numEdgeFaces == 2 && (excludedFace(m_edgesFaces[e][0]) || excludedFace(m_edgesFaces[e][1])))
        {
            deleteEdge = false;
        }

        if (deleteEdge)
        {
            m_edges[e].first = constants::missing::uintValue;
            m_edges[e].second = constants::missing::uintValue;
        }
    }

    m_nodesRTreeRequiresUpdate = true;
    m_edgesRTreeRequiresUpdate = true;

    AdministrateNodesEdges();
}

void Mesh2D::DeleteHangingEdges()
{
    const auto hangingEdges = GetHangingEdges();
    for (const auto& hangingEdge : hangingEdges)
    {
        DeleteEdge(hangingEdge);
    }
}

std::vector<meshkernel::UInt> Mesh2D::PointFaceIndices(const std::vector<Point>& points)
{
    const auto numPoints = static_cast<UInt>(points.size());
    std::vector<UInt> result;
    result.resize(numPoints, constants::missing::uintValue);
    std::vector<Point> polygonNodesCache;
    BuildTree(Location::Edges);

    for (UInt i = 0; i < numPoints; ++i)
    {
        const auto edgeIndex = FindEdgeCloseToAPoint(points[i]);

        if (edgeIndex == constants::missing::uintValue)
        {
            result[i] = constants::missing::uintValue;
            continue;
        }

        for (UInt e = 0; e < m_edgesNumFaces[edgeIndex]; ++e)
        {
            const auto faceIndex = m_edgesFaces[edgeIndex][e];
            ComputeFaceClosedPolygon(faceIndex, polygonNodesCache);
            const auto isPointInFace = IsPointInPolygonNodes(points[i], polygonNodesCache, m_projection);
            if (isPointInFace)
            {
                result[i] = faceIndex;
                break;
            }
        }
    }
    return result;
}

std::tuple<meshkernel::UInt, meshkernel::UInt> Mesh2D::IsSegmentCrossingABoundaryEdge(const Point& firstPoint,
                                                                                      const Point& secondPoint) const
{
    double intersectionRatio = std::numeric_limits<double>::max();
    UInt intersectedFace = constants::missing::uintValue;
    UInt intersectedEdge = constants::missing::uintValue;
    for (UInt e = 0; e < GetNumEdges(); ++e)
    {
        if (!IsEdgeOnBoundary(e))
        {
            continue;
        }

        const auto [areSegmentCrossing,
                    intersectionPoint,
                    crossProduct,
                    ratioFirstSegment,
                    ratioSecondSegment] = AreSegmentsCrossing(firstPoint,
                                                              secondPoint,
                                                              m_nodes[m_edges[e].first],
                                                              m_nodes[m_edges[e].second],
                                                              false,
                                                              m_projection);

        if (areSegmentCrossing && ratioFirstSegment < intersectionRatio)
        {
            intersectionRatio = ratioFirstSegment;
            intersectedFace = m_edgesFaces[e][0];
            intersectedEdge = e;
        }
    }

    return {intersectedFace, intersectedEdge};
}

<<<<<<< HEAD
std::vector<int> Mesh2D::MaskEdgesOfFacesInPolygon(const Polygons& polygons,
                                                   bool invertSelection,
                                                   bool includeIntersected) const
=======
std::tuple<std::vector<meshkernel::Mesh::EdgeMeshPolylineIntersection>,
           std::vector<meshkernel::Mesh::FaceMeshPolylineIntersection>>
Mesh2D::GetPolylineIntersections(const std::vector<Point>& polyLine)
{
    std::vector<EdgeMeshPolylineIntersection> edgesIntersectionsResult(GetNumEdges());
    std::vector<FaceMeshPolylineIntersection> faceIntersectionsResult(GetNumFaces());

    // Local Intersections
    std::vector<EdgeMeshPolylineIntersection> edgesIntersections(GetNumEdges());
    std::vector<FaceMeshPolylineIntersection> facesIntersections(GetNumFaces());

    std::vector<double> cumulativeLength(polyLine.size(), 0.0);
    for (UInt i = 1; i < polyLine.size(); ++i)
    {
        cumulativeLength[i] = cumulativeLength[i - 1] + ComputeDistance(polyLine[i], polyLine[i - 1], m_projection);
    }

    for (UInt segmentIndex = 0; segmentIndex < polyLine.size() - 1; ++segmentIndex)
    {
        std::ranges::fill(edgesIntersections, EdgeMeshPolylineIntersection());
        std::ranges::fill(facesIntersections, FaceMeshPolylineIntersection());

        for (UInt faceIndex = 0; faceIndex < GetNumFaces(); ++faceIndex)
        {
            for (UInt e = 0; e < m_numFacesNodes[faceIndex]; ++e)
            {
                const auto edgeIndex = m_facesEdges[faceIndex][e];

                if (edgesIntersections[edgeIndex].adimensionalPolylineSegmentDistance >= 0.0)
                {
                    facesIntersections[faceIndex].edgeIndexses.emplace_back(edgeIndex);
                    facesIntersections[faceIndex].faceIndex = faceIndex;
                    continue;
                }

                Point intersectionPoint;
                double crossProductValue;
                double adimensionalPolylineSegmentDistance;
                double adimensionalEdgeDistance;
                const auto isEdgeCrossed = AreSegmentsCrossing(polyLine[segmentIndex],
                                                               polyLine[segmentIndex + 1],
                                                               m_nodes[m_edges[edgeIndex].first],
                                                               m_nodes[m_edges[edgeIndex].second],
                                                               false,
                                                               m_projection,
                                                               intersectionPoint,
                                                               crossProductValue,
                                                               adimensionalPolylineSegmentDistance,
                                                               adimensionalEdgeDistance);

                if (isEdgeCrossed)
                {
                    auto edgeFirstNode = m_edges[edgeIndex].first;
                    auto edgeSecondNode = m_edges[edgeIndex].second;

                    if (crossProductValue < 0)
                    {
                        edgeFirstNode = m_edges[edgeIndex].second;
                        edgeSecondNode = m_edges[edgeIndex].first;
                    }

                    edgesIntersections[edgeIndex].polylineSegmentIndex = static_cast<int>(segmentIndex);
                    edgesIntersections[edgeIndex].polylineDistance = cumulativeLength[segmentIndex] +
                                                                     adimensionalPolylineSegmentDistance * (cumulativeLength[segmentIndex + 1] - cumulativeLength[segmentIndex]);
                    edgesIntersections[edgeIndex].adimensionalPolylineSegmentDistance = adimensionalPolylineSegmentDistance;
                    edgesIntersections[edgeIndex].edgeFirstNode = edgeFirstNode;
                    edgesIntersections[edgeIndex].edgeSecondNode = edgeSecondNode;
                    edgesIntersections[edgeIndex].edgeDistance = adimensionalEdgeDistance;
                    edgesIntersections[edgeIndex].edgeIndex = edgeIndex;

                    facesIntersections[faceIndex].faceIndex = faceIndex;
                    facesIntersections[faceIndex].edgeIndexses.emplace_back(edgeIndex);
                }
            }
        }

        // compute polylineDistance, sort the edges for each face
        for (auto& facesIntersection : facesIntersections)
        {
            if (facesIntersection.edgeIndexses.size() > 2)
            {
                throw AlgorithmError("More than 2 intersected edges for face {}", facesIntersection.faceIndex);
            }

            if (facesIntersection.edgeIndexses.empty())
            {
                continue;
            }

            if (facesIntersection.edgeIndexses.size() == 1)
            {
                const auto edgeIndex = facesIntersection.edgeIndexses[0];
                facesIntersection.polylineDistance = edgesIntersections[edgeIndex].polylineDistance;
            }

            if (facesIntersection.edgeIndexses.size() == 2)
            {
                const auto firstEdgeIndex = facesIntersection.edgeIndexses[0];
                const auto secondEdgeIndex = facesIntersection.edgeIndexses[1];

                // swap the edge indexes if needed
                if (edgesIntersections[firstEdgeIndex].adimensionalPolylineSegmentDistance > edgesIntersections[secondEdgeIndex].adimensionalPolylineSegmentDistance)
                {
                    std::swap(facesIntersection.edgeIndexses[0], facesIntersection.edgeIndexses[1]);
                }

                // compute the polylineDistance for the face
                facesIntersection.polylineDistance = 0.5 * (edgesIntersections[firstEdgeIndex].polylineDistance + edgesIntersections[secondEdgeIndex].polylineDistance);
            }

            // push back the face intersection edge nodes
            for (UInt e = 0; e < facesIntersection.edgeIndexses.size(); ++e)
            {
                const auto edgeIndex = facesIntersection.edgeIndexses[e];
                facesIntersection.edgeNodes.emplace_back(edgesIntersections[edgeIndex].edgeFirstNode);
                facesIntersection.edgeNodes.emplace_back(edgesIntersections[edgeIndex].edgeSecondNode);
            }
        }

        // edge intersections are unique
        for (UInt e = 0; e < GetNumEdges(); ++e)
        {
            if (edgesIntersectionsResult[e].polylineDistance < 0)
            {
                edgesIntersectionsResult[e] = edgesIntersections[e];
            }
        }

        // face intersections are not unique and a face could have been intersected already
        for (UInt f = 0; f < GetNumFaces(); ++f)
        {
            if (!faceIntersectionsResult[f].edgeNodes.empty() && !facesIntersections[f].edgeNodes.empty())
            {
                faceIntersectionsResult[f].edgeIndexses.insert(faceIntersectionsResult[f].edgeIndexses.end(), facesIntersections[f].edgeIndexses.begin(), facesIntersections[f].edgeIndexses.end());
                faceIntersectionsResult[f].edgeNodes.insert(faceIntersectionsResult[f].edgeNodes.end(), facesIntersections[f].edgeNodes.begin(), facesIntersections[f].edgeNodes.end());
                faceIntersectionsResult[f].polylineDistance = 0.5 * (faceIntersectionsResult[f].polylineDistance + facesIntersections[f].polylineDistance);
            }
            else if (!facesIntersections[f].edgeNodes.empty())
            {
                faceIntersectionsResult[f] = facesIntersections[f];
            }
        }
    }

    std::ranges::sort(edgesIntersectionsResult,
                      [](const EdgeMeshPolylineIntersection& first, const EdgeMeshPolylineIntersection& second)
                      { return first.polylineDistance < second.polylineDistance; });

    std::ranges::sort(faceIntersectionsResult,
                      [](const FaceMeshPolylineIntersection& first, const FaceMeshPolylineIntersection& second)
                      { return first.polylineDistance < second.polylineDistance; });

    std::erase_if(faceIntersectionsResult, [](const FaceMeshPolylineIntersection& v)
                  { return v.polylineDistance < 0; });

    std::erase_if(edgesIntersectionsResult, [](const EdgeMeshPolylineIntersection& v)
                  { return v.polylineDistance < 0; });

    return {edgesIntersectionsResult, faceIntersectionsResult};
}

std::vector<int> Mesh2D::MaskEdgesOfFacesInPolygon(const Polygons& polygons, bool invertSelection, bool includeIntersected) const
>>>>>>> 225f4b49
{
    // mark all nodes in polygon with 1
    std::vector<int> nodeMask(GetNumNodes(), 0);
    for (UInt n = 0; n < GetNumNodes(); ++n)
    {
        const auto [isInPolygon, polygonIndex] = polygons.IsPointInPolygons(m_nodes[n]);
        if (isInPolygon)
        {
            nodeMask[n] = 1;
        }
    }

    // mark all edges with both start end end nodes included with 1
    std::vector<int> edgeMask(m_edges.size(), 0);
    for (UInt e = 0; e < GetNumEdges(); ++e)
    {
        const auto firstNodeIndex = m_edges[e].first;
        const auto secondNodeIndex = m_edges[e].second;

        int isEdgeIncluded;
        if (includeIntersected)
        {
            isEdgeIncluded = ((firstNodeIndex != constants::missing::uintValue && nodeMask[firstNodeIndex] == 1) ||
                              (secondNodeIndex != constants::missing::uintValue && nodeMask[secondNodeIndex] == 1))
                                 ? 1
                                 : 0;
        }
        else
        {
            isEdgeIncluded = (firstNodeIndex != constants::missing::uintValue && nodeMask[firstNodeIndex] == 1 &&
                              secondNodeIndex != constants::missing::uintValue && nodeMask[secondNodeIndex] == 1)
                                 ? 1
                                 : 0;
        }

        edgeMask[e] = isEdgeIncluded;
    }

    // if one edge of the face is not included do not include all the edges of that face
    auto secondEdgeMask = edgeMask;
    if (!includeIntersected)
    {
        for (UInt f = 0; f < GetNumFaces(); ++f)
        {
            bool isOneEdgeNotIncluded = false;
            for (UInt n = 0; n < GetNumFaceEdges(f); ++n)
            {
                const auto edgeIndex = m_facesEdges[f][n];
                if (edgeIndex != constants::missing::uintValue && edgeMask[edgeIndex] == 0)
                {
                    isOneEdgeNotIncluded = true;
                    break;
                }
            }

            if (isOneEdgeNotIncluded)
            {
                for (UInt n = 0; n < GetNumFaceEdges(f); ++n)
                {
                    const auto edgeIndex = m_facesEdges[f][n];
                    if (edgeIndex != constants::missing::uintValue)
                    {
                        secondEdgeMask[edgeIndex] = 0;
                    }
                }
            }
        }
    }

    // if the selection is inverted, do not delete the edges of included faces
    if (invertSelection)
    {
        for (UInt e = 0; e < GetNumEdges(); ++e)
        {
            if (secondEdgeMask[e] == 0)
            {
                secondEdgeMask[e] = 1;
            }

            if (edgeMask[e] == 1)
            {
                secondEdgeMask[e] = 0;
            }
        }
    }

    return secondEdgeMask;
}

std::vector<int> Mesh2D::NodeMaskFromEdgeMask(std::vector<int> const& edgeMask) const
{
    if (edgeMask.size() != GetNumEdges())
    {
        throw std::invalid_argument("Mesh2D::NodeMaskFromEdgeMask:The dimension of the edge mask do not fit the mesh.");
    }

    // fill node mask to 0
    std::vector<int> nodeMask(GetNumNodes(), 0);

    // compute node mask from edge mask
    for (UInt e = 0; e < GetNumEdges(); ++e)
    {
        if (edgeMask[e] != 1)
            continue;

        const auto firstNodeIndex = m_edges[e].first;
        const auto secondNodeIndex = m_edges[e].second;

        if (firstNodeIndex != constants::missing::uintValue)
        {
            nodeMask[firstNodeIndex] = 1;
        }
        if (secondNodeIndex != constants::missing::uintValue)
        {
            nodeMask[secondNodeIndex] = 1;
        }
    }
    return nodeMask;
}

std::vector<int> Mesh2D::NodeMaskFromPolygon(const Polygons& polygon, bool inside) const
{
    std::vector<int> nodeMask(GetNumNodes(), 0);
    const auto nodePolygonIndices = polygon.PointsInPolygons(m_nodes);

    for (UInt i = 0; i < nodeMask.size(); ++i)
    {
        auto isInPolygon = nodePolygonIndices[i];
        if (!inside)
        {
            isInPolygon = !isInPolygon;
        }
        nodeMask[i] = 0;
        if (isInPolygon)
        {
            nodeMask[i] = 1;
        }
    }
    return nodeMask;
}

meshkernel::UInt Mesh2D::FindOppositeEdge(const UInt faceId, const UInt edgeId) const
{
    if (m_numFacesNodes[faceId] != 4)
    {
        throw NotImplementedError("FindOppositeEdge only works for quadrilateral elements, request is for element with {} edges",
                                  m_numFacesNodes[faceId]);
    }

    UInt position = constants::missing::uintValue;

    // Find the corresponding position of edge
    for (UInt i = 0; i < m_numFacesNodes[faceId]; ++i)
    {
        if (m_facesEdges[faceId][i] == edgeId)
        {
            position = i;
            break;
        }
    }

    UInt opposite;

    switch (position)
    {
    case 0:
        opposite = 2;
        break;
    case 1:
        opposite = 3;
        break;
    case 2:
        opposite = 0;
        break;
    case 3:
        opposite = 1;
        break;
    default:
        opposite = constants::missing::uintValue;
    }

    if (opposite != constants::missing::uintValue)
    {
        return m_facesEdges[faceId][opposite];
    }

    return constants::missing::uintValue;
}

meshkernel::UInt Mesh2D::NextFace(const UInt faceId, const UInt edgeId) const
{
    if (faceId != constants::missing::uintValue)
    {
        if (m_edgesFaces[edgeId][0] == faceId)
        {
            return m_edgesFaces[edgeId][1];
        }

        if (m_edgesFaces[edgeId][1] == faceId)
        {
            return m_edgesFaces[edgeId][0];
        }
    }

    return constants::missing::uintValue;
}

meshkernel::Mesh2D Mesh2D::Merge(const Mesh2D& mesh1, const Mesh2D& mesh2)
{
    if (mesh1.m_projection != mesh2.m_projection)
    {
        throw MeshKernelError("The two meshes cannot be merged: they have different projections");
    }

    if ((mesh2.GetNumNodes() == 0 || mesh2.GetNumEdges() == 0) && (mesh1.GetNumNodes() == 0 || mesh1.GetNumEdges() == 0))
    {
        throw MeshKernelError("The two meshes cannot be merged: both meshes are empty");
    }

    if ((mesh1.GetNumNodes() == 0 || mesh1.GetNumEdges() == 0) && (mesh2.GetNumNodes() > 0 && mesh2.GetNumEdges() > 0))
    {
        return mesh2;
    }

    if ((mesh2.GetNumNodes() == 0 || mesh2.GetNumEdges() == 0) && (mesh1.GetNumNodes() > 0 && mesh1.GetNumEdges() > 0))
    {
        return mesh1;
    }

    // Initialise with mesh1,
    Mesh2D mergedMesh(mesh1);

    UInt mesh1NodeOffset = static_cast<UInt>(mesh1.m_nodes.size());
    UInt mesh1EdgeOffset = static_cast<UInt>(mesh1.m_edges.size());
    UInt mesh1FaceOffset = static_cast<UInt>(mesh1.m_numFacesNodes.size());

    // Merge node arrays
    mergedMesh.m_nodes.insert(mergedMesh.m_nodes.end(), mesh2.m_nodes.begin(), mesh2.m_nodes.end());

    // Merge edge arrays
    mergedMesh.m_edges.insert(mergedMesh.m_edges.end(), mesh2.m_edges.begin(), mesh2.m_edges.end());

    // Update edge-node indices
    for (UInt i = 0; i < mesh2.m_edges.size(); ++i)
    {
        IncrementValidValue(mergedMesh.m_edges[i + mesh1EdgeOffset].first, mesh1NodeOffset);
        IncrementValidValue(mergedMesh.m_edges[i + mesh1EdgeOffset].second, mesh1NodeOffset);
    }

    //--------------------------------

    // Merge node-edge arrays
    mergedMesh.m_nodesEdges.insert(mergedMesh.m_nodesEdges.end(), mesh2.m_nodesEdges.begin(), mesh2.m_nodesEdges.end());

    for (UInt i = 0; i < mesh2.m_nodesEdges.size(); ++i)
    {
        for (UInt j = 0; j < mesh2.m_nodesEdges[i].size(); ++j)
        {
            IncrementValidValue(mergedMesh.m_nodesEdges[i + mesh1NodeOffset][j], mesh1EdgeOffset);
        }
    }

    //--------------------------------

    // Merge node-node arrays
    mergedMesh.m_nodesNodes.insert(mergedMesh.m_nodesNodes.end(), mesh2.m_nodesNodes.begin(), mesh2.m_nodesNodes.end());

    for (UInt i = 0; i < mesh2.m_nodesNodes.size(); ++i)
    {
        for (UInt j = 0; j < mesh2.m_nodesNodes[i].size(); ++j)
        {
            IncrementValidValue(mergedMesh.m_nodesNodes[i + mesh1NodeOffset][j], mesh1NodeOffset);
        }
    }

    //--------------------------------

    // Merge face-node arrays
    mergedMesh.m_facesNodes.insert(mergedMesh.m_facesNodes.end(), mesh2.m_facesNodes.begin(), mesh2.m_facesNodes.end());

    for (UInt i = 0; i < mesh2.m_facesNodes.size(); ++i)
    {
        for (UInt j = 0; j < mesh2.m_facesNodes[i].size(); ++j)
        {
            IncrementValidValue(mergedMesh.m_facesNodes[i + mesh1FaceOffset][j], mesh1NodeOffset);
        }
    }

    //--------------------------------

    // Merge edge-face arrays
    mergedMesh.m_edgesFaces.insert(mergedMesh.m_edgesFaces.end(), mesh2.m_edgesFaces.begin(), mesh2.m_edgesFaces.end());

    for (UInt i = 0; i < mesh2.m_edgesFaces.size(); ++i)
    {
        IncrementValidValue(mergedMesh.m_edgesFaces[i + mesh1EdgeOffset][0], mesh1FaceOffset);
        IncrementValidValue(mergedMesh.m_edgesFaces[i + mesh1EdgeOffset][1], mesh1FaceOffset);
    }

    //--------------------------------

    // Merge face-edge arrays
    mergedMesh.m_facesEdges.insert(mergedMesh.m_facesEdges.end(), mesh2.m_facesEdges.begin(), mesh2.m_facesEdges.end());

    for (UInt i = 0; i < mesh2.m_facesEdges.size(); ++i)
    {
        for (UInt j = 0; j < mesh2.m_facesEdges[i].size(); ++j)
        {
            IncrementValidValue(mergedMesh.m_facesEdges[i + mesh1FaceOffset][j], mesh1EdgeOffset);
        }
    }

    //--------------------------------

    // Now merge remaining arrays

    mergedMesh.m_nodesNumEdges.insert(mergedMesh.m_nodesNumEdges.end(), mesh2.m_nodesNumEdges.begin(), mesh2.m_nodesNumEdges.end());
    mergedMesh.m_nodesTypes.insert(mergedMesh.m_nodesTypes.end(), mesh2.m_nodesTypes.begin(), mesh2.m_nodesTypes.end());

    mergedMesh.m_edgesNumFaces.insert(mergedMesh.m_edgesNumFaces.end(), mesh2.m_edgesNumFaces.begin(), mesh2.m_edgesNumFaces.end());
    mergedMesh.m_edgeLengths.insert(mergedMesh.m_edgeLengths.end(), mesh2.m_edgeLengths.begin(), mesh2.m_edgeLengths.end());
    mergedMesh.m_edgesCenters.insert(mergedMesh.m_edgesCenters.end(), mesh2.m_edgesCenters.begin(), mesh2.m_edgesCenters.end());

    mergedMesh.m_numFacesNodes.insert(mergedMesh.m_numFacesNodes.end(), mesh2.m_numFacesNodes.begin(), mesh2.m_numFacesNodes.end());
    mergedMesh.m_facesCircumcenters.insert(mergedMesh.m_facesCircumcenters.end(), mesh2.m_facesCircumcenters.begin(), mesh2.m_facesCircumcenters.end());
    mergedMesh.m_facesMassCenters.insert(mergedMesh.m_facesMassCenters.end(), mesh2.m_facesMassCenters.begin(), mesh2.m_facesMassCenters.end());
    mergedMesh.m_faceArea.insert(mergedMesh.m_faceArea.end(), mesh2.m_faceArea.begin(), mesh2.m_faceArea.end());

    // Indicate that the mesh state has changed and the r-trees will need to be re-computed when required.
    mergedMesh.m_nodesRTreeRequiresUpdate = true;
    mergedMesh.m_edgesRTreeRequiresUpdate = true;
    mergedMesh.m_facesRTreeRequiresUpdate = true;

    return mergedMesh;
}<|MERGE_RESOLUTION|>--- conflicted
+++ resolved
@@ -946,13 +946,8 @@
             {
                 continue;
             }
-<<<<<<< HEAD
             const auto otherFace = NextFace(face, edge);
-            if (m_numFacesNodes[otherFace] > m_numNodesInTriangle)
-=======
-            const auto otherFace = face == m_edgesFaces[edge][0] ? m_edgesFaces[edge][1] : m_edgesFaces[edge][0];
             if (m_numFacesNodes[otherFace] > constants::geometric::numNodesInTriangle)
->>>>>>> 225f4b49
             {
                 averageOtherFacesArea += m_faceArea[otherFace];
                 numNonBoundaryFaces++;
@@ -1691,174 +1686,9 @@
     return {intersectedFace, intersectedEdge};
 }
 
-<<<<<<< HEAD
 std::vector<int> Mesh2D::MaskEdgesOfFacesInPolygon(const Polygons& polygons,
                                                    bool invertSelection,
                                                    bool includeIntersected) const
-=======
-std::tuple<std::vector<meshkernel::Mesh::EdgeMeshPolylineIntersection>,
-           std::vector<meshkernel::Mesh::FaceMeshPolylineIntersection>>
-Mesh2D::GetPolylineIntersections(const std::vector<Point>& polyLine)
-{
-    std::vector<EdgeMeshPolylineIntersection> edgesIntersectionsResult(GetNumEdges());
-    std::vector<FaceMeshPolylineIntersection> faceIntersectionsResult(GetNumFaces());
-
-    // Local Intersections
-    std::vector<EdgeMeshPolylineIntersection> edgesIntersections(GetNumEdges());
-    std::vector<FaceMeshPolylineIntersection> facesIntersections(GetNumFaces());
-
-    std::vector<double> cumulativeLength(polyLine.size(), 0.0);
-    for (UInt i = 1; i < polyLine.size(); ++i)
-    {
-        cumulativeLength[i] = cumulativeLength[i - 1] + ComputeDistance(polyLine[i], polyLine[i - 1], m_projection);
-    }
-
-    for (UInt segmentIndex = 0; segmentIndex < polyLine.size() - 1; ++segmentIndex)
-    {
-        std::ranges::fill(edgesIntersections, EdgeMeshPolylineIntersection());
-        std::ranges::fill(facesIntersections, FaceMeshPolylineIntersection());
-
-        for (UInt faceIndex = 0; faceIndex < GetNumFaces(); ++faceIndex)
-        {
-            for (UInt e = 0; e < m_numFacesNodes[faceIndex]; ++e)
-            {
-                const auto edgeIndex = m_facesEdges[faceIndex][e];
-
-                if (edgesIntersections[edgeIndex].adimensionalPolylineSegmentDistance >= 0.0)
-                {
-                    facesIntersections[faceIndex].edgeIndexses.emplace_back(edgeIndex);
-                    facesIntersections[faceIndex].faceIndex = faceIndex;
-                    continue;
-                }
-
-                Point intersectionPoint;
-                double crossProductValue;
-                double adimensionalPolylineSegmentDistance;
-                double adimensionalEdgeDistance;
-                const auto isEdgeCrossed = AreSegmentsCrossing(polyLine[segmentIndex],
-                                                               polyLine[segmentIndex + 1],
-                                                               m_nodes[m_edges[edgeIndex].first],
-                                                               m_nodes[m_edges[edgeIndex].second],
-                                                               false,
-                                                               m_projection,
-                                                               intersectionPoint,
-                                                               crossProductValue,
-                                                               adimensionalPolylineSegmentDistance,
-                                                               adimensionalEdgeDistance);
-
-                if (isEdgeCrossed)
-                {
-                    auto edgeFirstNode = m_edges[edgeIndex].first;
-                    auto edgeSecondNode = m_edges[edgeIndex].second;
-
-                    if (crossProductValue < 0)
-                    {
-                        edgeFirstNode = m_edges[edgeIndex].second;
-                        edgeSecondNode = m_edges[edgeIndex].first;
-                    }
-
-                    edgesIntersections[edgeIndex].polylineSegmentIndex = static_cast<int>(segmentIndex);
-                    edgesIntersections[edgeIndex].polylineDistance = cumulativeLength[segmentIndex] +
-                                                                     adimensionalPolylineSegmentDistance * (cumulativeLength[segmentIndex + 1] - cumulativeLength[segmentIndex]);
-                    edgesIntersections[edgeIndex].adimensionalPolylineSegmentDistance = adimensionalPolylineSegmentDistance;
-                    edgesIntersections[edgeIndex].edgeFirstNode = edgeFirstNode;
-                    edgesIntersections[edgeIndex].edgeSecondNode = edgeSecondNode;
-                    edgesIntersections[edgeIndex].edgeDistance = adimensionalEdgeDistance;
-                    edgesIntersections[edgeIndex].edgeIndex = edgeIndex;
-
-                    facesIntersections[faceIndex].faceIndex = faceIndex;
-                    facesIntersections[faceIndex].edgeIndexses.emplace_back(edgeIndex);
-                }
-            }
-        }
-
-        // compute polylineDistance, sort the edges for each face
-        for (auto& facesIntersection : facesIntersections)
-        {
-            if (facesIntersection.edgeIndexses.size() > 2)
-            {
-                throw AlgorithmError("More than 2 intersected edges for face {}", facesIntersection.faceIndex);
-            }
-
-            if (facesIntersection.edgeIndexses.empty())
-            {
-                continue;
-            }
-
-            if (facesIntersection.edgeIndexses.size() == 1)
-            {
-                const auto edgeIndex = facesIntersection.edgeIndexses[0];
-                facesIntersection.polylineDistance = edgesIntersections[edgeIndex].polylineDistance;
-            }
-
-            if (facesIntersection.edgeIndexses.size() == 2)
-            {
-                const auto firstEdgeIndex = facesIntersection.edgeIndexses[0];
-                const auto secondEdgeIndex = facesIntersection.edgeIndexses[1];
-
-                // swap the edge indexes if needed
-                if (edgesIntersections[firstEdgeIndex].adimensionalPolylineSegmentDistance > edgesIntersections[secondEdgeIndex].adimensionalPolylineSegmentDistance)
-                {
-                    std::swap(facesIntersection.edgeIndexses[0], facesIntersection.edgeIndexses[1]);
-                }
-
-                // compute the polylineDistance for the face
-                facesIntersection.polylineDistance = 0.5 * (edgesIntersections[firstEdgeIndex].polylineDistance + edgesIntersections[secondEdgeIndex].polylineDistance);
-            }
-
-            // push back the face intersection edge nodes
-            for (UInt e = 0; e < facesIntersection.edgeIndexses.size(); ++e)
-            {
-                const auto edgeIndex = facesIntersection.edgeIndexses[e];
-                facesIntersection.edgeNodes.emplace_back(edgesIntersections[edgeIndex].edgeFirstNode);
-                facesIntersection.edgeNodes.emplace_back(edgesIntersections[edgeIndex].edgeSecondNode);
-            }
-        }
-
-        // edge intersections are unique
-        for (UInt e = 0; e < GetNumEdges(); ++e)
-        {
-            if (edgesIntersectionsResult[e].polylineDistance < 0)
-            {
-                edgesIntersectionsResult[e] = edgesIntersections[e];
-            }
-        }
-
-        // face intersections are not unique and a face could have been intersected already
-        for (UInt f = 0; f < GetNumFaces(); ++f)
-        {
-            if (!faceIntersectionsResult[f].edgeNodes.empty() && !facesIntersections[f].edgeNodes.empty())
-            {
-                faceIntersectionsResult[f].edgeIndexses.insert(faceIntersectionsResult[f].edgeIndexses.end(), facesIntersections[f].edgeIndexses.begin(), facesIntersections[f].edgeIndexses.end());
-                faceIntersectionsResult[f].edgeNodes.insert(faceIntersectionsResult[f].edgeNodes.end(), facesIntersections[f].edgeNodes.begin(), facesIntersections[f].edgeNodes.end());
-                faceIntersectionsResult[f].polylineDistance = 0.5 * (faceIntersectionsResult[f].polylineDistance + facesIntersections[f].polylineDistance);
-            }
-            else if (!facesIntersections[f].edgeNodes.empty())
-            {
-                faceIntersectionsResult[f] = facesIntersections[f];
-            }
-        }
-    }
-
-    std::ranges::sort(edgesIntersectionsResult,
-                      [](const EdgeMeshPolylineIntersection& first, const EdgeMeshPolylineIntersection& second)
-                      { return first.polylineDistance < second.polylineDistance; });
-
-    std::ranges::sort(faceIntersectionsResult,
-                      [](const FaceMeshPolylineIntersection& first, const FaceMeshPolylineIntersection& second)
-                      { return first.polylineDistance < second.polylineDistance; });
-
-    std::erase_if(faceIntersectionsResult, [](const FaceMeshPolylineIntersection& v)
-                  { return v.polylineDistance < 0; });
-
-    std::erase_if(edgesIntersectionsResult, [](const EdgeMeshPolylineIntersection& v)
-                  { return v.polylineDistance < 0; });
-
-    return {edgesIntersectionsResult, faceIntersectionsResult};
-}
-
-std::vector<int> Mesh2D::MaskEdgesOfFacesInPolygon(const Polygons& polygons, bool invertSelection, bool includeIntersected) const
->>>>>>> 225f4b49
 {
     // mark all nodes in polygon with 1
     std::vector<int> nodeMask(GetNumNodes(), 0);
