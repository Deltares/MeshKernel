//---- GPL ---------------------------------------------------------------------
//
// Copyright (C)  Stichting Deltares, 2011-2021.
//
// This program is free software: you can redistribute it and/or modify
// it under the terms of the GNU General Public License as published by
// the Free Software Foundation version 3.
//
// This program is distributed in the hope that it will be useful,
// but WITHOUT ANY WARRANTY; without even the implied warranty of
// MERCHANTABILITY or FITNESS FOR A PARTICULAR PURPOSE.  See the
// GNU General Public License for more details.
//
// You should have received a copy of the GNU General Public License
// along with this program.  If not, see <http://www.gnu.org/licenses/>.
//
// contact: delft3d.support@deltares.nl
// Stichting Deltares
// P.O. Box 177
// 2600 MH Delft, The Netherlands
//
// All indications and logos of, and references to, "Delft3D" and "Deltares"
// are registered trademarks of Stichting Deltares, and remain the property of
// Stichting Deltares. All rights reserved.
//
//------------------------------------------------------------------------------

#include "MeshKernel/Mesh2D.hpp"
#include "MeshKernel/Constants.hpp"
#include "MeshKernel/Definitions.hpp"
#include "MeshKernel/Entities.hpp"
#include "MeshKernel/Exceptions.hpp"
#include "MeshKernel/Mesh2DIntersections.hpp"
#include "MeshKernel/Operations.hpp"
#include "MeshKernel/Polygon.hpp"
#include "MeshKernel/Polygons.hpp"
#include "MeshKernel/TriangulationWrapper.hpp"
#include "MeshKernel/UndoActions/CompoundUndoAction.hpp"
#include "MeshKernel/Utilities/RTree.hpp"

using meshkernel::Mesh2D;

Mesh2D::Mesh2D()
    : Mesh()
{
}

Mesh2D::Mesh2D(Projection projection)
    : Mesh(projection)
{
}

Mesh2D::Mesh2D(const std::vector<Edge>& edges,
               const std::vector<Point>& nodes,
               Projection projection)
    : Mesh(edges, nodes, projection)
{
    DoAdministration();
}

Mesh2D::Mesh2D(const std::vector<Edge>& edges,
               const std::vector<Point>& nodes,
               const std::vector<std::vector<UInt>>& faceNodes,
               const std::vector<UInt>& numFaceNodes,
               Projection projection)
    : Mesh(edges, nodes, projection)
{
    DoAdministrationGivenFaceNodesMapping(faceNodes, numFaceNodes);
}

Mesh2D::Mesh2D(const std::vector<Point>& inputNodes, const Polygons& polygons, Projection projection)
{
    m_projection = projection;
    // compute triangulation
    TriangulationWrapper triangulationWrapper;
    const auto numberOfTriangles = static_cast<UInt>(inputNodes.size()) * 6 + 10;
    triangulationWrapper.Compute(inputNodes,
                                 TriangulationWrapper::TriangulationOptions::TriangulatePointsAndGenerateFaces,
                                 0.0,
                                 numberOfTriangles);

    triangulationWrapper.BuildTriangulation();

    // For each triangle check
    // 1. Validity of its internal angles
    // 2. Is inside the polygon
    // If so we mark the edges and we add them m_edges
    std::vector<bool> edgeNodesFlag(triangulationWrapper.GetNumEdges(), false);
    for (auto i = 0; i < triangulationWrapper.GetNumFaces(); ++i)
    {
        const auto goodTriangle = HasTriangleNoAcuteAngles(triangulationWrapper.GetFaceNodes(i), inputNodes);

        if (!goodTriangle)
        {
            continue;
        }

        const Point approximateCenter = (inputNodes[triangulationWrapper.GetFaceNode(i, 0)] +
                                         inputNodes[triangulationWrapper.GetFaceNode(i, 1)] +
                                         inputNodes[triangulationWrapper.GetFaceNode(i, 2)]) *
                                        constants::numeric::oneThird;

        const auto isTriangleInPolygon = polygons.IsPointInPolygon(approximateCenter, 0);
        if (!isTriangleInPolygon)
        {
            continue;
        }

        // mark all edges of this triangle as good ones
        for (UInt j = 0; j < constants::geometric::numNodesInTriangle; ++j)
        {
            edgeNodesFlag[triangulationWrapper.GetFaceEdge(i, j)] = true;
        }
    }

    // now add all points and all valid edges
    m_nodes = inputNodes;
    UInt validEdgesCount = 0;
    for (auto i = 0; i < triangulationWrapper.GetNumEdges(); ++i)
    {
        if (!edgeNodesFlag[i])
        {
            continue;
        }
        validEdgesCount++;
    }

    std::vector<Edge> edges(validEdgesCount);
    validEdgesCount = 0;
    for (auto i = 0; i < triangulationWrapper.GetNumEdges(); ++i)
    {
        if (!edgeNodesFlag[i])
        {
            continue;
        }

        edges[validEdgesCount].first = triangulationWrapper.GetEdgeNode(i, 0);
        edges[validEdgesCount].second = triangulationWrapper.GetEdgeNode(i, 1);
        validEdgesCount++;
    }

    m_nodesRTreeRequiresUpdate = true;
    m_edgesRTreeRequiresUpdate = true;

    m_edges = edges;
    m_nodes = inputNodes;
    m_projection = projection;

    DeleteInvalidNodesAndEdges();
    DoAdministration();
}

void Mesh2D::DoAdministration(CompoundUndoAction* undoAction)
{
    AdministrateNodesEdges(undoAction);

    // face administration
    ResizeAndInitializeFaceVectors();

    // find faces
    FindFaces();

    // find mesh circumcenters
    ComputeCircumcentersMassCentersAndFaceAreas();

    // classify node types
    ClassifyNodes();
}

void Mesh2D::DoAdministrationGivenFaceNodesMapping(const std::vector<std::vector<UInt>>& faceNodes,
                                                   const std::vector<UInt>& numFaceNodes)
{
    AdministrateNodesEdges();

    // face administration
    ResizeAndInitializeFaceVectors();

    // find faces
    FindFacesGivenFaceNodesMapping(faceNodes, numFaceNodes);

    // find mesh circumcenters
    ComputeCircumcentersMassCentersAndFaceAreas();

    // classify node types
    ClassifyNodes();
}

void Mesh2D::Administrate(CompoundUndoAction* undoAction)
{
    DoAdministration(undoAction);
}

bool Mesh2D::HasTriangleNoAcuteAngles(const std::vector<UInt>& faceNodes, const std::vector<Point>& nodes) const
{
    // Used for triangular grids
    constexpr double triangleMinimumAngle = 5.0;
    constexpr double triangleMaximumAngle = 150.0;

    double phiMin = 1e3;
    double phiMax = 0.0;

    static std::array<std::array<UInt, 3>, 3> nodePermutations{{{2, 0, 1}, {0, 1, 2}, {1, 2, 0}}};

    for (UInt i = 0; i < faceNodes.size(); ++i)
    {
        Point x0 = nodes[faceNodes[nodePermutations[i][0]]];
        Point x1 = nodes[faceNodes[nodePermutations[i][1]]];
        Point x2 = nodes[faceNodes[nodePermutations[i][2]]];

        const auto cosphi = NormalizedInnerProductTwoSegments(x1, x0, x1, x2, m_projection);
        const auto phi = std::acos(std::min(std::max(cosphi, -1.0), 1.0)) * constants::conversion::radToDeg;
        phiMin = std::min(phiMin, phi);
        phiMax = std::max(phiMax, phi);
        if (phi < triangleMinimumAngle || phi > triangleMaximumAngle)
        {
            return false;
        }
    }
    return true;
}

std::unique_ptr<meshkernel::UndoAction> Mesh2D::DeleteDegeneratedTriangles()
{
    std::unique_ptr<CompoundUndoAction> undoAction = CompoundUndoAction::Create();

    Administrate(undoAction.get());

    // assume the max amount of degenerated triangles is 10% of the actual faces
    std::vector<UInt> degeneratedTriangles;
    degeneratedTriangles.reserve(static_cast<UInt>(static_cast<double>(GetNumFaces()) * 0.1));
    for (UInt f = 0; f < GetNumFaces(); ++f)
    {
        const auto numFaceNodes = m_numFacesNodes[f];
        if (numFaceNodes != constants::geometric::numNodesInTriangle)
        {
            continue;
        }
        auto firstNode = m_facesNodes[f][0];
        auto secondNode = m_facesNodes[f][1];
        auto thirdNode = m_facesNodes[f][2];

        // account for periodic spherical coordinate
        if ((m_projection == Projection::spherical || m_projection == Projection::sphericalAccurate) && IsPointOnPole(m_nodes[firstNode]))
        {
            const auto saveFirstNode = firstNode;
            firstNode = secondNode;
            secondNode = thirdNode;
            thirdNode = saveFirstNode;
        }

        // compute coordinate differences, to check for collinearity
        const auto dx2 = GetDx(m_nodes[firstNode], m_nodes[secondNode], m_projection);
        const auto dy2 = GetDy(m_nodes[firstNode], m_nodes[secondNode], m_projection);
        const auto dx3 = GetDx(m_nodes[firstNode], m_nodes[thirdNode], m_projection);
        const auto dy3 = GetDy(m_nodes[firstNode], m_nodes[thirdNode], m_projection);

        const auto den = dy2 * dx3 - dy3 * dx2;

        if (IsEqual(den, 0.0))
        {
            // Flag edges to remove
            for (UInt e = 0; e < constants::geometric::numNodesInTriangle; ++e)
            {
                const auto edge = m_facesEdges[f][e];
                undoAction->Add(ResetEdge(edge, {constants::missing::uintValue, constants::missing::uintValue}));
            }
            // save degenerated face index
            degeneratedTriangles.emplace_back(f);
        }
    }

    // collapse secondNode and thirdNode into firstNode, change coordinate of the firstNode to triangle center of mass
    for (auto const& face : degeneratedTriangles)
    {
        const auto firstNode = m_facesNodes[face][0];
        const auto secondNode = m_facesNodes[face][1];
        const auto thirdNode = m_facesNodes[face][2];

        undoAction->Add(ResetNode(thirdNode, m_facesMassCenters[face]));
        undoAction->Add(MergeTwoNodes(secondNode, firstNode));
        undoAction->Add(MergeTwoNodes(thirdNode, firstNode));
    }

    Administrate(undoAction.get());
    return undoAction;
}

bool Mesh2D::HasDuplicateNodes(const UInt numClosingEdges, const std::vector<UInt>& nodes, std::vector<UInt>& sortedNodes) const
{

    if (numClosingEdges == constants::geometric::numNodesInTriangle)
    {
        if (nodes[0] == nodes[1] || nodes[0] == nodes[2] || nodes[1] == nodes[2])
        {
            return true;
        }
    }
    else if (numClosingEdges == constants::geometric::numNodesInQuadrilateral)
    {
        if (nodes[0] == nodes[1] || nodes[0] == nodes[2] || nodes[0] == nodes[3] ||
            nodes[1] == nodes[2] || nodes[1] == nodes[3] ||
            nodes[2] == nodes[3])
        {
            return true;
        }
    }
    else
    {
        sortedNodes.clear();
        sortedNodes.reserve(nodes.size());
        std::copy(nodes.begin(), nodes.end(), std::back_inserter(sortedNodes));
        std::sort(sortedNodes.begin(), sortedNodes.end());
        for (UInt n = 0; n < sortedNodes.size() - 1; n++)
        {
            if (sortedNodes[n + 1] == sortedNodes[n])
            {
                return true;
            }
        }
    }

    return false;
}

bool Mesh2D::HasDuplicateEdgeFaces(const UInt numClosingEdges, const std::vector<UInt>& edges, std::vector<UInt>& sortedEdgesFaces) const
{

    // The number of edges is the same as the number of nodes for both triangles and quadrilateral
    if (numClosingEdges == constants::geometric::numNodesInTriangle)
    {
        if (m_edgesFaces[edges[0]][0] == m_edgesFaces[edges[1]][0] ||
            m_edgesFaces[edges[0]][0] == m_edgesFaces[edges[2]][0] ||
            m_edgesFaces[edges[1]][0] == m_edgesFaces[edges[2]][0])
        {
            return true;
        }
    }
    else if (numClosingEdges == constants::geometric::numNodesInQuadrilateral)
    {
        if (m_edgesFaces[edges[0]][0] == m_edgesFaces[edges[1]][0] ||
            m_edgesFaces[edges[0]][0] == m_edgesFaces[edges[2]][0] ||
            m_edgesFaces[edges[0]][0] == m_edgesFaces[edges[3]][0] ||

            m_edgesFaces[edges[1]][0] == m_edgesFaces[edges[2]][0] ||
            m_edgesFaces[edges[1]][0] == m_edgesFaces[edges[3]][0] ||

            m_edgesFaces[edges[2]][0] == m_edgesFaces[edges[3]][0])
        {
            return true;
        }
    }
    else
    {
        sortedEdgesFaces.clear();
        sortedEdgesFaces.reserve(edges.size());
        // is an internal face only if all edges have a different face
        for (UInt ee = 0; ee < edges.size(); ee++)
        {
            sortedEdgesFaces.push_back(m_edgesFaces[edges[ee]][0]);
        }

        std::sort(sortedEdgesFaces.begin(), sortedEdgesFaces.end());

        for (UInt n = 0; n < sortedEdgesFaces.size() - 1; n++)
        {
            if (sortedEdgesFaces[n + 1] == sortedEdgesFaces[n])
            {
                return true;
            }
        }
    }

    return false;
}

void Mesh2D::ResizeAndInitializeFaceVectors()
{
    // face administration
    m_edgesNumFaces.resize(m_edges.size());
    std::ranges::fill(m_edgesNumFaces, 0);

    m_edgesFaces.resize(m_edges.size());
    std::ranges::fill(m_edgesFaces, std::array{constants::missing::uintValue,
                                               constants::missing::uintValue});

    m_facesMassCenters.clear();
    m_faceArea.clear();
    m_facesNodes.clear();
    m_facesEdges.clear();
    m_facesCircumcenters.clear();
    m_numFacesNodes.clear();

    m_facesMassCenters.reserve(GetNumNodes());
    m_faceArea.reserve(GetNumNodes());
    m_facesNodes.reserve(GetNumNodes());
    m_facesEdges.reserve(GetNumNodes());
    m_facesCircumcenters.reserve(GetNumNodes());
    m_numFacesNodes.reserve(GetNumNodes());
}

void Mesh2D::FindFacesRecursive(UInt startNode,
                                UInt node,
                                UInt previousEdge,
                                UInt numClosingEdges,
                                std::vector<UInt>& edges,
                                std::vector<UInt>& nodes,
                                std::vector<UInt>& sortedEdgesFaces,
                                std::vector<UInt>& sortedNodes,
                                std::vector<Point>& nodalValues)
{
    // The selected edge does not exist.
    if (nodes.size() >= numClosingEdges)
    {
        return;
    }

    if (m_edges[previousEdge].first == constants::missing::uintValue || m_edges[previousEdge].second == constants::missing::uintValue)
    {
        throw std::invalid_argument("Mesh2D::FindFacesRecursive: The selected edge is invalid. This should not happen since all invalid edges should have been cleaned up.");
    }

    // Check if the faces are already found
    if (m_edgesNumFaces[previousEdge] >= 2)
    {
        return;
    }

    edges.push_back(previousEdge);
    nodes.push_back(node);

    const auto otherNode = OtherNodeOfEdge(m_edges[previousEdge], node);

    // enclosure found
    if (otherNode == startNode && nodes.size() == numClosingEdges)
    {
        // no duplicated nodes allowed
        if (HasDuplicateNodes(numClosingEdges, nodes, sortedNodes))
        {
            return;
        }

        // we need to add a face when at least one edge has no faces
        auto oneEdgeHasNoFace = false;

        for (const auto& edge : edges)
        {
            if (m_edgesNumFaces[edge] == 0)
            {
                oneEdgeHasNoFace = true;
                break;
            }
        }

        // check if least one edge has no face and there are no duplicate edge-faces.
        if (!oneEdgeHasNoFace && HasDuplicateEdgeFaces(numClosingEdges, edges, sortedEdgesFaces))
        {
            return;
        }

        // the order of the edges in a new face must be counterclockwise
        // in order to evaluate the clockwise order, the signed face area is computed

        // The nodes array does not represent a closed polygon.
        auto const [area, center_of_mass, direction] = Polygon::FaceAreaAndCenterOfMass(m_nodes, nodes, m_projection, /* isClosed = */ false);

        if (direction == TraversalDirection::Clockwise)
        {
            return;
        }

        // increase m_edgesNumFaces
        for (const auto& edge : edges)
        {
            // Increment the number of shared faces for the edge.
            ++m_edgesNumFaces[edge];
            const auto numFace = m_edgesNumFaces[edge];
            m_edgesFaces[edge][numFace - 1] = GetNumFaces();
        }

        // store the result
        m_facesNodes.emplace_back(nodes);
        m_facesEdges.emplace_back(edges);
        m_faceArea.emplace_back(area);
        m_facesMassCenters.emplace_back(center_of_mass);
        m_numFacesNodes.emplace_back(static_cast<UInt>(nodes.size()));

        return;
    }

    UInt edgeIndexOtherNode = 0;
    for (UInt e = 0; e < m_nodesNumEdges[otherNode]; e++)
    {
        if (m_nodesEdges[otherNode][e] == previousEdge)
        {
            edgeIndexOtherNode = e;
            break;
        }
    }

    if (edgeIndexOtherNode == 0)
    {
        edgeIndexOtherNode = m_nodesNumEdges[otherNode] - 1;
    }
    else if (edgeIndexOtherNode > m_nodesNumEdges[otherNode])
    {
        edgeIndexOtherNode = edgeIndexOtherNode - m_nodesNumEdges[otherNode] - 1;
    }
    else
    {
        edgeIndexOtherNode = edgeIndexOtherNode - 1;
    }

    auto const edge = m_nodesEdges[otherNode][edgeIndexOtherNode];
    FindFacesRecursive(startNode, otherNode, edge, numClosingEdges, edges, nodes, sortedEdgesFaces, sortedNodes, nodalValues);
}

void Mesh2D::FindFaces()
{
    std::vector<UInt> sortedEdgesFaces(m_maximumNumberOfEdgesPerFace);
    std::vector<UInt> sortedNodes(m_maximumNumberOfEdgesPerFace);
    std::vector<Point> nodalValues(m_maximumNumberOfEdgesPerFace);
    std::vector<UInt> edges(m_maximumNumberOfEdgesPerFace);
    std::vector<UInt> nodes(m_maximumNumberOfEdgesPerFace);

    for (UInt numEdgesPerFace = constants::geometric::numNodesInTriangle; numEdgesPerFace <= m_maximumNumberOfEdgesPerFace; ++numEdgesPerFace)
    {
        for (UInt n = 0; n < GetNumNodes(); n++)
        {
            if (!m_nodes[n].IsValid())
            {
                continue;
            }

            for (UInt e = 0; e < m_nodesNumEdges[n]; e++)
            {
                nodes.clear();
                edges.clear();
                FindFacesRecursive(n, n, m_nodesEdges[n][e], numEdgesPerFace, edges, nodes, sortedEdgesFaces, sortedNodes, nodalValues);
            }
        }
    }
}

void Mesh2D::FindFacesGivenFaceNodesMapping(const std::vector<std::vector<UInt>>& faceNodes,
                                            const std::vector<UInt>& numFaceNodes)
{
    m_facesNodes = faceNodes;
    m_numFacesNodes = numFaceNodes;

    std::vector<UInt> local_edges;
    std::vector<Point> local_nodes;
    std::vector<UInt> local_node_indices;
    for (UInt f = 0; f < m_facesNodes.size(); ++f)
    {
        local_edges.clear();
        local_nodes.clear();
        local_node_indices.clear();

        auto node = m_facesNodes[f][0];
        local_nodes.emplace_back(m_nodes[node]);
        local_node_indices.emplace_back(node);
        UInt index = 0;
        while (index < m_nodesEdges[node].size())
        {
            const auto edge = m_nodesEdges[node][index];
            const auto other_node = OtherNodeOfEdge(m_edges[edge], node);
            const auto edge_iter = std::find(local_edges.begin(), local_edges.end(), edge);
            if (std::find(m_facesNodes[f].begin(), m_facesNodes[f].end(), other_node) != m_facesNodes[f].end() &&
                edge_iter == local_edges.end() &&
                std::find(local_node_indices.begin(), local_node_indices.end(), other_node) == local_node_indices.end())

            {

                local_edges.emplace_back(edge);
                local_nodes.emplace_back(m_nodes[other_node]);
                local_node_indices.emplace_back(other_node);
                node = other_node;
                index = 0;
                continue;
            }
            if (other_node == m_facesNodes[f][0] && edge_iter == local_edges.end())
            {
                // loop closed
                local_edges.emplace_back(edge);
                break;
            }

            index++;
        }

        m_facesEdges.emplace_back(local_edges);
        for (const auto& e : local_edges)
        {
            if (m_edgesNumFaces[e] > 2)
            {
                throw AlgorithmError("FindFacesGivenMappings: m_edgesNumFaces > 2.");
            }
            m_edgesFaces[e][m_edgesNumFaces[e]] = f;
            m_edgesNumFaces[e] += 1;
        }

        local_nodes.emplace_back(local_nodes.front());

        auto [face_area, center_of_mass, direction] = Polygon::FaceAreaAndCenterOfMass(local_nodes, m_projection);

        m_faceArea.emplace_back(face_area);
        m_facesMassCenters.emplace_back(center_of_mass);
    }
}

void Mesh2D::ComputeCircumcentersMassCentersAndFaceAreas(bool computeMassCenters)
{
    auto const numFaces = static_cast<int>(GetNumFaces());
    m_facesCircumcenters.resize(numFaces);
    m_faceArea.resize(numFaces);
    m_facesMassCenters.resize(numFaces);

    std::vector<UInt> numEdgeFacesCache;
    numEdgeFacesCache.reserve(m_maximumNumberOfEdgesPerFace);
    std::vector<Point> polygonNodesCache;
#pragma omp parallel for private(numEdgeFacesCache, polygonNodesCache)
    for (int f = 0; f < numFaces; f++)
    {
        // need to account for spherical coordinates. Build a polygon around a face
        ComputeFaceClosedPolygon(f, polygonNodesCache);

        if (computeMassCenters)
        {
            const auto [area, centerOfMass, direction] = Polygon::FaceAreaAndCenterOfMass(polygonNodesCache, m_projection);
            m_faceArea[f] = area;
            m_facesMassCenters[f] = centerOfMass;
        }

        UInt numberOfInteriorEdges = 0;
        const auto numberOfFaceNodes = static_cast<int>(GetNumFaceEdges(f));
        for (int n = 0; n < numberOfFaceNodes; n++)
        {
            if (!IsEdgeOnBoundary(m_facesEdges[f][n]))
            {
                numberOfInteriorEdges += 1;
            }
        }
        if (numberOfInteriorEdges == 0)
        {
            m_facesCircumcenters[f] = m_facesMassCenters[f];
            continue;
        }
        numEdgeFacesCache.clear();
        for (int n = 0; n < numberOfFaceNodes; n++)
        {
            numEdgeFacesCache.emplace_back(m_edgesNumFaces[m_facesEdges[f][n]]);
        }

        m_facesCircumcenters[f] = ComputeFaceCircumenter(polygonNodesCache, numEdgeFacesCache);
    }
}

void Mesh2D::ClassifyNodes()
{
    m_nodesTypes.resize(GetNumNodes(), 0);
    std::ranges::fill(m_nodesTypes, 0);

    for (UInt e = 0; e < GetNumEdges(); e++)
    {
        const auto firstNode = m_edges[e].first;
        const auto secondNode = m_edges[e].second;

        if (firstNode == constants::missing::uintValue || secondNode == constants::missing::uintValue)
        {
            continue;
        }

        if (m_nodesTypes[firstNode] == -1 || m_nodesTypes[secondNode] == -1)
        {
            continue;
        }

        if (m_edgesNumFaces[e] == 0)
        {
            m_nodesTypes[firstNode] = -1;
            m_nodesTypes[secondNode] = -1;
        }
        if (IsEdgeOnBoundary(e))
        {
            m_nodesTypes[firstNode] += 1;
            m_nodesTypes[secondNode] += 1;
        }
    }

    for (UInt n = 0; n < GetNumNodes(); n++)
    {
        if (m_nodesTypes[n] == 1 || m_nodesTypes[n] == 2)
        {
            if (m_nodesNumEdges[n] == 2)
            {
                // corner point
                m_nodesTypes[n] = 3;
            }
            else
            {
                UInt firstNode = constants::missing::uintValue;
                UInt secondNode = constants::missing::uintValue;
                for (UInt i = 0; i < m_nodesNumEdges[n]; ++i)
                {
                    const auto edgeIndex = m_nodesEdges[n][i];
                    if (!IsEdgeOnBoundary(edgeIndex))
                    {
                        continue;
                    }
                    if (firstNode == 0)
                    {
                        firstNode = OtherNodeOfEdge(m_edges[edgeIndex], n);
                    }
                    else
                    {
                        secondNode = OtherNodeOfEdge(m_edges[edgeIndex], n);
                        break;
                    }
                }

                // point at the border
                m_nodesTypes[n] = 2;
                if (firstNode != constants::missing::uintValue && secondNode != constants::missing::uintValue)
                {
                    const double cosPhi = NormalizedInnerProductTwoSegments(m_nodes[n], m_nodes[firstNode], m_nodes[n], m_nodes[secondNode], m_projection);

                    // threshold for corner points
                    const double cornerCosine = 0.25;
                    if (cosPhi > -cornerCosine)
                    {
                        // void angle
                        m_nodesTypes[n] = 3;
                    }
                }
            }
        }
        else if (m_nodesTypes[n] > 2)
        {
            // corner point
            m_nodesTypes[n] = 3;
        }
        else if (m_nodesTypes[n] != -1)
        {
            // internal node
            m_nodesTypes[n] = 1;
        }
        if (m_nodesNumEdges[n] < 2)
        {
            // hanging node
            m_nodesTypes[n] = -1;
        }
    }
}

void Mesh2D::ComputeFaceClosedPolygonWithLocalMappings(UInt faceIndex,
                                                       std::vector<Point>& polygonNodesCache,
                                                       std::vector<UInt>& localNodeIndicesCache,
                                                       std::vector<UInt>& globalEdgeIndicesCache) const
{
    const auto numFaceNodes = GetNumFaceEdges(faceIndex);
    polygonNodesCache.reserve(numFaceNodes + 1);
    polygonNodesCache.clear();
    localNodeIndicesCache.reserve(numFaceNodes + 1);
    localNodeIndicesCache.clear();
    globalEdgeIndicesCache.reserve(numFaceNodes + 1);
    globalEdgeIndicesCache.clear();

    for (UInt n = 0; n < numFaceNodes; n++)
    {
        polygonNodesCache.emplace_back(m_nodes[m_facesNodes[faceIndex][n]]);
        localNodeIndicesCache.emplace_back(n);
        globalEdgeIndicesCache.emplace_back(m_facesEdges[faceIndex][n]);
    }
    polygonNodesCache.emplace_back(polygonNodesCache.front());
    localNodeIndicesCache.emplace_back(0);
    globalEdgeIndicesCache.emplace_back(globalEdgeIndicesCache.front());
}

void Mesh2D::ComputeFaceClosedPolygon(UInt faceIndex, std::vector<Point>& polygonNodesCache) const
{
    const auto numFaceNodes = GetNumFaceEdges(faceIndex);
    polygonNodesCache.clear();
    polygonNodesCache.reserve(numFaceNodes + 1);

    for (UInt n = 0; n < numFaceNodes; n++)
    {
        polygonNodesCache.push_back(m_nodes[m_facesNodes[faceIndex][n]]);
    }

    polygonNodesCache.push_back(polygonNodesCache.front());
}

std::unique_ptr<meshkernel::SphericalCoordinatesOffsetAction> Mesh2D::OffsetSphericalCoordinates(double minx, double maxx)
{
    std::unique_ptr<SphericalCoordinatesOffsetAction> undoAction;

    if (m_projection == Projection::spherical && maxx - minx > 180.0)
    {
        undoAction = SphericalCoordinatesOffsetAction::Create(*this, minx, maxx);

        for (UInt n = 0; n < GetNumNodes(); ++n)
        {
            if (m_nodes[n].x - 360.0 >= minx)
            {
                undoAction->AddDecrease(n);
            }

            if (m_nodes[n].x < minx)
            {
                undoAction->AddIncrease(n);
            }
        }

<<<<<<< HEAD
        Commit(*undoAction);
=======
        CommitAction(*undoAction);
>>>>>>> ec2fa008
    }

    return undoAction;
}

<<<<<<< HEAD
void Mesh2D::Commit(const SphericalCoordinatesOffsetAction& undoAction)
=======
void Mesh2D::CommitAction(const SphericalCoordinatesOffsetAction& undoAction)
>>>>>>> ec2fa008
{
    undoAction.ApplyOffset(m_nodes);
}

<<<<<<< HEAD
void Mesh2D::Restore(const SphericalCoordinatesOffsetAction& undoAction)
=======
void Mesh2D::RestoreAction(const SphericalCoordinatesOffsetAction& undoAction)
>>>>>>> ec2fa008
{
    undoAction.UndoOffset(m_nodes);
}

meshkernel::Point Mesh2D::ComputeFaceCircumenter(std::vector<Point>& polygon,
                                                 const std::vector<UInt>& edgesNumFaces) const
{
    const UInt maximumNumberCircumcenterIterations = 100;
    const double eps = m_projection == Projection::cartesian ? 1e-3 : 9e-10; // 111km = 0-e digit.

    std::array<Point, m_maximumNumberOfNodesPerFace> middlePoints;
    std::array<Point, m_maximumNumberOfNodesPerFace> normals;
    UInt pointCount = 0;

    const auto numNodes = static_cast<UInt>(polygon.size()) - 1;

    Point centerOfMass{0.0, 0.0};
    for (UInt n = 0; n < numNodes; n++)
    {
        centerOfMass.x += polygon[n].x;
        centerOfMass.y += polygon[n].y;
    }

    centerOfMass /= static_cast<double>(numNodes);

    auto result = centerOfMass;
    if (numNodes == constants::geometric::numNodesInTriangle)
    {
        result = CircumcenterOfTriangle(polygon[0], polygon[1], polygon[2], m_projection);
    }
    else if (!edgesNumFaces.empty())
    {
        UInt numValidEdges = 0;
        for (UInt n = 0; n < numNodes; ++n)
        {
            if (edgesNumFaces[n] == 2)
            {
                numValidEdges++;
            }
        }

        if (numValidEdges > 1)
        {
            for (UInt n = 0; n < numNodes; n++)
            {
                if (edgesNumFaces[n] != 2)
                {
                    continue;
                }
                const auto nextNode = NextCircularForwardIndex(n, numNodes);

                middlePoints[pointCount] = ((polygon[n] + polygon[nextNode]) * 0.5);
                normals[pointCount] = NormalVector(polygon[n], polygon[nextNode], middlePoints[pointCount], m_projection);
                ++pointCount;
            }

            Point estimatedCircumCenter = centerOfMass;
            for (UInt iter = 0; iter < maximumNumberCircumcenterIterations; ++iter)
            {
                const Point previousCircumCenter = estimatedCircumCenter;
                for (UInt n = 0; n < pointCount; n++)
                {
                    const auto dx = GetDx(middlePoints[n], estimatedCircumCenter, m_projection);
                    const auto dy = GetDy(middlePoints[n], estimatedCircumCenter, m_projection);
                    const auto increment = -0.1 * DotProduct(dx, normals[n].x, dy, normals[n].y);
                    AddIncrementToPoint(normals[n], increment, centerOfMass, m_projection, estimatedCircumCenter);
                }
                if (iter > 0 &&
                    abs(estimatedCircumCenter.x - previousCircumCenter.x) < eps &&
                    abs(estimatedCircumCenter.y - previousCircumCenter.y) < eps)
                {
                    result = estimatedCircumCenter;
                    break;
                }
            }
        }
    }

    for (UInt n = 0; n < numNodes; n++)
    {
        polygon[n].x = m_weightCircumCenter * polygon[n].x + (1.0 - m_weightCircumCenter) * centerOfMass.x;
        polygon[n].y = m_weightCircumCenter * polygon[n].y + (1.0 - m_weightCircumCenter) * centerOfMass.y;
    }

    // The circumcenter is included in the face, then return the calculated circumcentre
    if (IsPointInPolygonNodes(result, polygon, m_projection))
    {
        return result;
    }

    // If the circumcenter is not included in the face,
    // the circumcenter will be placed at the intersection between an edge and the segment connecting the mass center with the circumcentre.
    for (UInt n = 0; n < numNodes; n++)
    {
        const auto nextNode = NextCircularForwardIndex(n, numNodes);

        const auto [areLineCrossing,
                    intersection,
                    crossProduct,
                    firstRatio,
                    secondRatio] = AreSegmentsCrossing(centerOfMass, result, polygon[n], polygon[nextNode], false, m_projection);

        if (areLineCrossing)
        {
            result = intersection;
            break;
        }
    }

    return result;
}

std::vector<meshkernel::Point> Mesh2D::GetObtuseTrianglesCenters()
{
    Administrate();
    std::vector<Point> result;
    result.reserve(GetNumFaces());
    for (UInt f = 0; f < GetNumFaces(); ++f)
    {
        // a triangle
        if (m_numFacesNodes[f] == 3)
        {
            const auto firstNode = m_facesNodes[f][0];
            const auto secondNode = m_facesNodes[f][1];
            const auto thirdNode = m_facesNodes[f][2];
            // compute squared edge lengths
            const auto firstEdgeSquaredLength = ComputeSquaredDistance(m_nodes[secondNode], m_nodes[firstNode], m_projection);
            const auto secondEdgeSquaredLength = ComputeSquaredDistance(m_nodes[thirdNode], m_nodes[firstNode], m_projection);
            const auto thirdEdgeSquaredLength = ComputeSquaredDistance(m_nodes[thirdNode], m_nodes[secondNode], m_projection);

            if (firstEdgeSquaredLength > secondEdgeSquaredLength + thirdEdgeSquaredLength ||
                secondEdgeSquaredLength > firstEdgeSquaredLength + thirdEdgeSquaredLength ||
                thirdEdgeSquaredLength > secondEdgeSquaredLength + firstEdgeSquaredLength)
            {
                result.emplace_back(m_facesMassCenters[f]);
            }
        }
    }
    return result;
}

std::vector<meshkernel::UInt> Mesh2D::GetEdgesCrossingSmallFlowEdges(double smallFlowEdgesThreshold)
{
    Administrate();
    std::vector<UInt> result;
    result.reserve(GetNumEdges());
    for (UInt e = 0; e < GetNumEdges(); ++e)
    {
        const auto firstFace = m_edgesFaces[e][0];
        const auto secondFace = m_edgesFaces[e][1];

        if (firstFace != constants::missing::uintValue && secondFace != constants::missing::uintValue)
        {
            const auto flowEdgeLength = ComputeDistance(m_facesCircumcenters[firstFace], m_facesCircumcenters[secondFace], m_projection);
            const double cutOffDistance = smallFlowEdgesThreshold * 0.5 * (std::sqrt(m_faceArea[firstFace]) + std::sqrt(m_faceArea[secondFace]));

            if (flowEdgeLength < cutOffDistance)
            {
                result.emplace_back(e);
            }
        }
    }
    return result;
}

std::vector<meshkernel::Point> Mesh2D::GetFlowEdgesCenters(const std::vector<UInt>& edges) const
{
    std::vector<Point> result;
    result.reserve(GetNumEdges());
    for (const auto& edge : edges)
    {
        const auto firstFace = m_edgesFaces[edge][0];
        const auto secondFace = m_edgesFaces[edge][1];
        result.emplace_back((m_facesCircumcenters[firstFace] + m_facesCircumcenters[secondFace]) * 0.5);
    }

    return result;
}

std::unique_ptr<meshkernel::UndoAction> Mesh2D::DeleteSmallFlowEdges(double smallFlowEdgesThreshold)
{
    std::unique_ptr<CompoundUndoAction> undoAction = CompoundUndoAction::Create();

    undoAction->Add(DeleteDegeneratedTriangles());

    if (auto edges = GetEdgesCrossingSmallFlowEdges(smallFlowEdgesThreshold); !edges.empty())
    {
        // invalidate the edges
        for (const auto& e : edges)
        {
            undoAction->Add(DeleteEdge(e));
        }

        Administrate(undoAction.get());
    }

    return undoAction;
}

std::unique_ptr<meshkernel::UndoAction> Mesh2D::DeleteSmallTrianglesAtBoundaries(double minFractionalAreaTriangles)
{
    std::unique_ptr<CompoundUndoAction> undoAction = CompoundUndoAction::Create();

    // On the second part, the small triangles at the boundaries are checked
    std::vector<std::vector<UInt>> smallTrianglesNodes;
    for (UInt face = 0; face < GetNumFaces(); ++face)
    {
        if (m_numFacesNodes[face] != constants::geometric::numNodesInTriangle || m_faceArea[face] <= 0.0 || !IsFaceOnBoundary(face))
        {
            continue;
        }

        // compute the average area of neighboring faces
        double averageOtherFacesArea = 0.0;
        UInt numNonBoundaryFaces = 0;
        for (UInt e = 0; e < constants::geometric::numNodesInTriangle; ++e)
        {
            // the edge must not be at the boundary, otherwise there is no "other" face
            const auto edge = m_facesEdges[face][e];
            if (IsEdgeOnBoundary(edge))
            {
                continue;
            }
            const auto otherFace = NextFace(face, edge);
            if (m_numFacesNodes[otherFace] > constants::geometric::numNodesInTriangle)
            {
                averageOtherFacesArea += m_faceArea[otherFace];
                numNonBoundaryFaces++;
            }
        }

        if (numNonBoundaryFaces == 0 || m_faceArea[face] / (averageOtherFacesArea / static_cast<double>(numNonBoundaryFaces)) > minFractionalAreaTriangles)
        {
            // no valid boundary faces, the area of the current triangle is larger enough compared to the neighbors
            continue;
        }

        double minCosPhiSmallTriangle = 1.0;
        UInt nodeToPreserve = constants::missing::uintValue;
        UInt firstNodeToMerge = constants::missing::uintValue;
        UInt secondNodeToMerge = constants::missing::uintValue;
        UInt thirdEdgeSmallTriangle = constants::missing::uintValue;
        for (UInt e = 0; e < constants::geometric::numNodesInTriangle; ++e)
        {
            const auto previousEdge = NextCircularBackwardIndex(e, constants::geometric::numNodesInTriangle);
            const auto nextEdge = NextCircularForwardIndex(e, constants::geometric::numNodesInTriangle);

            const auto k0 = m_facesNodes[face][previousEdge];
            const auto k1 = m_facesNodes[face][e];
            const auto k2 = m_facesNodes[face][nextEdge];

            // compute the angles between the edges
            const auto cosphi = std::abs(NormalizedInnerProductTwoSegments(m_nodes[k0], m_nodes[k1], m_nodes[k1], m_nodes[k2], m_projection));

            if (cosphi < minCosPhiSmallTriangle)
            {
                minCosPhiSmallTriangle = cosphi;
                nodeToPreserve = k1;
                firstNodeToMerge = k0;
                secondNodeToMerge = k2;
                thirdEdgeSmallTriangle = m_facesEdges[face][nextEdge];
            }
        }

        if (thirdEdgeSmallTriangle != constants::missing::uintValue && IsEdgeOnBoundary(thirdEdgeSmallTriangle))
        {
            smallTrianglesNodes.emplace_back(std::initializer_list<UInt>{nodeToPreserve, firstNodeToMerge, secondNodeToMerge});
        }
    }

    bool nodesMerged = false;
    for (const auto& triangleNodes : smallTrianglesNodes)
    {
        const auto nodeToPreserve = triangleNodes[0];
        const auto firstNodeToMerge = triangleNodes[1];
        const auto secondNodeToMerge = triangleNodes[2];

        // only
        UInt numInternalEdges = 0;
        for (UInt e = 0; e < m_nodesNumEdges[firstNodeToMerge]; ++e)
        {
            if (!IsEdgeOnBoundary(m_nodesEdges[firstNodeToMerge][e]))
            {
                numInternalEdges++;
            }
        }

        if (numInternalEdges == 1)
        {
            undoAction->Add(MergeTwoNodes(firstNodeToMerge, nodeToPreserve));
            nodesMerged = true;
        }

        // corner point of a triangle
        numInternalEdges = 0;
        for (UInt e = 0; e < m_nodesNumEdges[secondNodeToMerge]; ++e)
        {
            if (!IsEdgeOnBoundary(m_nodesEdges[secondNodeToMerge][e]))
            {
                numInternalEdges++;
            }
        }

        if (numInternalEdges == 1)
        {
            undoAction->Add(MergeTwoNodes(secondNodeToMerge, nodeToPreserve));
            nodesMerged = true;
        }
    }

    if (nodesMerged)
    {
        Administrate(undoAction.get());
    }

    return undoAction;
}

void Mesh2D::ComputeNodeNeighbours()
{
    m_maxNumNeighbours = *(std::max_element(m_nodesNumEdges.begin(), m_nodesNumEdges.end()));
    m_maxNumNeighbours += 1;

    ResizeAndFill2DVector(m_nodesNodes, GetNumNodes(), m_maxNumNeighbours, true, constants::missing::uintValue);
    // for each node, determine the neighboring nodes
    for (UInt n = 0; n < GetNumNodes(); n++)
    {
        for (UInt nn = 0; nn < m_nodesNumEdges[n]; nn++)
        {
            const auto edge = m_edges[m_nodesEdges[n][nn]];
            m_nodesNodes[n][nn] = OtherNodeOfEdge(edge, n);
        }
    }
}

std::vector<double> Mesh2D::GetOrthogonality()
{
    std::vector<double> result(GetNumEdges());
    const auto numEdges = GetNumEdges();
    for (UInt e = 0; e < numEdges; e++)
    {
        auto val = constants::missing::doubleValue;
        const auto firstNode = m_edges[e].first;
        const auto secondNode = m_edges[e].second;
        const auto firstFaceIndex = m_edgesFaces[e][0];
        const auto secondFaceIndex = m_edgesFaces[e][1];

        if (firstNode != constants::missing::uintValue &&
            secondNode != constants::missing::uintValue &&
            firstFaceIndex != constants::missing::uintValue &&
            secondFaceIndex != constants::missing::uintValue && !IsEdgeOnBoundary(e))
        {
            val = NormalizedInnerProductTwoSegments(m_nodes[firstNode],
                                                    m_nodes[secondNode],
                                                    m_facesCircumcenters[firstFaceIndex],
                                                    m_facesCircumcenters[secondFaceIndex],
                                                    m_projection);

            if (val != constants::missing::doubleValue)
            {
                val = std::abs(val);
            }
        }
        result[e] = val;
    }
    return result;
}

std::vector<double> Mesh2D::GetSmoothness()
{
    std::vector<double> result(GetNumEdges());
    const auto numEdges = GetNumEdges();
    for (UInt e = 0; e < numEdges; e++)
    {
        auto val = constants::missing::doubleValue;
        const auto firstNode = m_edges[e].first;
        const auto secondNode = m_edges[e].second;
        const auto firstFaceIndex = m_edgesFaces[e][0];
        const auto secondFaceIndex = m_edgesFaces[e][1];

        if (firstNode != constants::missing::uintValue &&
            secondNode != constants::missing::uintValue &&
            firstFaceIndex != constants::missing::uintValue &&
            secondFaceIndex != constants::missing::uintValue && !IsEdgeOnBoundary(e))
        {
            const auto leftFaceArea = m_faceArea[firstFaceIndex];
            const auto rightFaceArea = m_faceArea[secondFaceIndex];

            if (leftFaceArea < m_minimumCellArea || rightFaceArea < m_minimumCellArea)
            {
                val = rightFaceArea / leftFaceArea;
            }
            if (val < 1.0)
            {
                val = 1.0 / val;
            }
        }
        result[e] = val;
    }
    return result;
}

void Mesh2D::ComputeAspectRatios(std::vector<double>& aspectRatios)
{
    std::vector<std::vector<double>> averageEdgesLength(GetNumEdges(), std::vector<double>(2, constants::missing::doubleValue));
    std::vector<double> averageFlowEdgesLength(GetNumEdges(), constants::missing::doubleValue);
    std::vector<bool> curvilinearGridIndicator(GetNumNodes(), true);
    std::vector<double> edgesLength(GetNumEdges(), 0.0);
    aspectRatios.resize(GetNumEdges(), 0.0);

    for (UInt e = 0; e < GetNumEdges(); e++)
    {
        const auto first = m_edges[e].first;
        const auto second = m_edges[e].second;

        if (first == second)
            continue;
        const double edgeLength = ComputeDistance(m_nodes[first], m_nodes[second], m_projection);
        edgesLength[e] = edgeLength;

        Point leftCenter;
        Point rightCenter;
        if (m_edgesNumFaces[e] > 0)
        {
            leftCenter = m_facesCircumcenters[m_edgesFaces[e][0]];
        }
        else
        {
            leftCenter = m_nodes[first];
        }

        // find right cell center, if it exists
        if (m_edgesNumFaces[e] == 2)
        {
            rightCenter = m_facesCircumcenters[m_edgesFaces[e][1]];
        }
        else
        {
            // otherwise, make ghost node by imposing boundary condition
            double dinry = InnerProductTwoSegments(m_nodes[first], m_nodes[second], m_nodes[first], leftCenter, m_projection);
            dinry = dinry / std::max(edgeLength * edgeLength, m_minimumEdgeLength);

            const double x0_bc = (1.0 - dinry) * m_nodes[first].x + dinry * m_nodes[second].x;
            const double y0_bc = (1.0 - dinry) * m_nodes[first].y + dinry * m_nodes[second].y;
            rightCenter.x = 2.0 * x0_bc - leftCenter.x;
            rightCenter.y = 2.0 * y0_bc - leftCenter.y;
        }

        averageFlowEdgesLength[e] = ComputeDistance(leftCenter, rightCenter, m_projection);
    }

    // Compute normal length
    for (UInt f = 0; f < GetNumFaces(); f++)
    {
        const auto numberOfFaceNodes = GetNumFaceEdges(f);
        if (numberOfFaceNodes < constants::geometric::numNodesInTriangle)
            continue;

        for (UInt n = 0; n < numberOfFaceNodes; n++)
        {
            if (numberOfFaceNodes != constants::geometric::numNodesInQuadrilateral)
                curvilinearGridIndicator[m_facesNodes[f][n]] = false;
            const auto edgeIndex = m_facesEdges[f][n];

            if (m_edgesNumFaces[edgeIndex] == 0)
            {
                continue;
            }

            double edgeLength = edgesLength[edgeIndex];
            if (edgeLength != 0.0)
            {
                aspectRatios[edgeIndex] = averageFlowEdgesLength[edgeIndex] / edgeLength;
            }

            // quads
            if (numberOfFaceNodes == constants::geometric::numNodesInQuadrilateral)
            {
                UInt kkp2 = n + 2;
                if (kkp2 >= numberOfFaceNodes)
                {
                    kkp2 = kkp2 - numberOfFaceNodes;
                }

                const auto klinkp2 = m_facesEdges[f][kkp2];
                edgeLength = 0.5 * (edgesLength[edgeIndex] + edgesLength[klinkp2]);
            }

            if (IsEqual(averageEdgesLength[edgeIndex][0], constants::missing::doubleValue))
            {
                averageEdgesLength[edgeIndex][0] = edgeLength;
            }
            else
            {
                averageEdgesLength[edgeIndex][1] = edgeLength;
            }
        }
    }

    if (m_curvilinearToOrthogonalRatio == 1.0)
        return;

    for (UInt e = 0; e < GetNumEdges(); e++)
    {
        const auto first = m_edges[e].first;
        const auto second = m_edges[e].second;

        if (first == constants::missing::uintValue || second == constants::missing::uintValue)
            continue;
        if (m_edgesNumFaces[e] == 0)
            continue;
        // Consider only quads
        if (!curvilinearGridIndicator[first] || !curvilinearGridIndicator[second])
            continue;

        if (IsEdgeOnBoundary(e))
        {
            if (averageEdgesLength[e][0] > 0.0 &&
                IsEqual(averageEdgesLength[e][0], constants::missing::doubleValue))
            {
                aspectRatios[e] = averageFlowEdgesLength[e] / averageEdgesLength[e][0];
            }
        }
        else
        {
            if (averageEdgesLength[e][0] > 0.0 &&
                averageEdgesLength[e][1] > 0.0 &&
                IsEqual(averageEdgesLength[e][0], constants::missing::doubleValue) &&
                IsEqual(averageEdgesLength[e][1], constants::missing::doubleValue))
            {
                aspectRatios[e] = m_curvilinearToOrthogonalRatio * aspectRatios[e] +
                                  (1.0 - m_curvilinearToOrthogonalRatio) * averageFlowEdgesLength[e] / (0.5 * (averageEdgesLength[e][0] + averageEdgesLength[e][1]));
            }
        }
    }
}

std::unique_ptr<meshkernel::UndoAction> Mesh2D::TriangulateFaces()
{
    std::unique_ptr<meshkernel::CompoundUndoAction> triangulationAction = CompoundUndoAction::Create();

    for (UInt i = 0; i < GetNumFaces(); ++i)
    {
        const auto NumEdges = GetNumFaceEdges(i);

        if (NumEdges < 4)
        {
            continue;
        }

        const auto indexFirstNode = m_facesNodes[i][0];
        for (UInt j = 2; j < NumEdges - 1; j++)
        {
            const auto nodeIndex = m_facesNodes[i][j];

            auto [edgeId, edgeConnectionAction] = ConnectNodes(indexFirstNode, nodeIndex);
            triangulationAction->Add(std::move(edgeConnectionAction));
        }
    }

    m_edgesRTreeRequiresUpdate = true;
    return triangulationAction;
}

void Mesh2D::MakeDualFace(UInt node, double enlargementFactor, std::vector<Point>& dualFace)
{
    const auto sortedFacesIndices = SortedFacesAroundNode(node);
    const auto numEdges = m_nodesNumEdges[node];
    dualFace.reserve(m_maximumNumberOfEdgesPerNode);
    dualFace.clear();

    for (UInt e = 0; e < numEdges; ++e)
    {
        const auto edgeIndex = m_nodesEdges[node][e];
        auto edgeCenter = m_edgesCenters[edgeIndex];

        if (m_projection == Projection::spherical)
        {
            const auto firstNodeIndex = m_edges[edgeIndex].first;
            const auto secondNodeIndex = m_edges[edgeIndex].second;

            if (firstNodeIndex != constants::missing::uintValue && secondNodeIndex != constants::missing::uintValue)
            {
                const auto diff = m_nodes[firstNodeIndex].x - m_nodes[secondNodeIndex].x;

                if (diff > 180.0)
                {
                    edgeCenter.x = edgeCenter.x - 180.0;
                }
                if (diff < -180.0)
                {
                    edgeCenter.x = edgeCenter.x + 180.0;
                }
            }
        }
        dualFace.emplace_back(edgeCenter);

        const auto faceIndex = sortedFacesIndices[e];
        if (faceIndex != constants::missing::uintValue)
        {
            dualFace.emplace_back(m_facesMassCenters[faceIndex]);
        }
        else
        {
            dualFace.emplace_back(m_nodes[node]);
        }
    }
    dualFace.emplace_back(dualFace[0]);

    // now we can compute the mass center of the dual face
    auto [area, centerOfMass, direction] = Polygon::FaceAreaAndCenterOfMass(dualFace, m_projection);

    if (m_projection == Projection::spherical)
    {
        if (centerOfMass.x - m_nodes[node].x > 180.0)
        {
            centerOfMass.x -= 360.0;
        }
        if (centerOfMass.x - m_nodes[node].x < -180.0)
        {
            centerOfMass.x += 360.0;
        }
    }

    for (auto& v : dualFace)
    {
        v = centerOfMass + (v - centerOfMass) * enlargementFactor;
    }
}

std::vector<meshkernel::UInt> Mesh2D::SortedFacesAroundNode(UInt node) const
{
    const auto numEdges = m_nodesNumEdges[node];
    std::vector<UInt> result;
    for (UInt e = 0; e < numEdges; ++e)
    {
        const auto firstEdge = m_nodesEdges[node][e];

        // no faces for this edge
        if (m_edgesNumFaces[firstEdge] == 0)
        {
            continue;
        }

        auto const ee = NextCircularForwardIndex(e, numEdges);
        const auto secondEdge = m_nodesEdges[node][ee];
        const auto firstFace = m_edgesFaces[firstEdge][0];

        UInt secondFace = constants::missing::uintValue;
        if (m_edgesNumFaces[firstEdge] > 1)
        {
            secondFace = m_edgesFaces[firstEdge][1];
        }

        // check if the first face contains the first edge
        UInt firstEdgeIndexInFirstFace = 0;
        for (UInt n = 0; n < m_numFacesNodes[firstFace]; ++n)
        {
            if (m_facesEdges[firstFace][n] == firstEdge)
            {
                firstEdgeIndexInFirstFace = n;
                break;
            }
        }

        // check if previous edge in firstFace is secondEdge (so at least two edges share the same edge)
        auto const secondEdgeindexInFirstFace = NextCircularBackwardIndex(firstEdgeIndexInFirstFace, m_numFacesNodes[firstFace]);

        if (m_facesEdges[firstFace][secondEdgeindexInFirstFace] == secondEdge)
        {
            result.emplace_back(firstFace);
        }
        else
        {
            result.emplace_back(secondFace);
        }
    }

    return result;
}

std::vector<meshkernel::Point> Mesh2D::MeshBoundaryToPolygon(const std::vector<Point>& polygonNodes)
{
    Polygon polygon(polygonNodes, m_projection);

    // Find faces
    Administrate();
    std::vector<bool> isVisited(GetNumEdges(), false);
    std::vector<Point> meshBoundaryPolygon;
    meshBoundaryPolygon.reserve(GetNumNodes());

    for (UInt e = 0; e < GetNumEdges(); e++)
    {
        if (isVisited[e] || !IsEdgeOnBoundary(e))
        {
            continue;
        }

        const auto firstNodeIndex = m_edges[e].first;
        const auto secondNodeIndex = m_edges[e].second;
        const auto firstNode = m_nodes[firstNodeIndex];
        const auto secondNode = m_nodes[secondNodeIndex];

        bool firstNodeInPolygon = polygon.Contains(m_nodes[firstNodeIndex]);
        bool secondNodeInPolygon = polygon.Contains(m_nodes[secondNodeIndex]);

        if (!firstNodeInPolygon && !secondNodeInPolygon)
        {
            continue;
        }

        // Start a new polyline
        if (!meshBoundaryPolygon.empty())
        {
            meshBoundaryPolygon.emplace_back(constants::missing::doubleValue, constants::missing::doubleValue);
        }

        // Put the current edge on the mesh boundary, mark it as visited
        const auto startPolygonEdges = static_cast<UInt>(meshBoundaryPolygon.size());
        meshBoundaryPolygon.emplace_back(firstNode);
        meshBoundaryPolygon.emplace_back(secondNode);
        isVisited[e] = true;

        // walk the current mesh boundary
        auto currentNode = secondNodeIndex;
        WalkBoundaryFromNode(polygon, isVisited, currentNode, meshBoundaryPolygon);

        const auto numNodesFirstTail = static_cast<UInt>(meshBoundaryPolygon.size());

        // if the boundary polygon is not closed
        if (currentNode != firstNodeIndex)
        {
            // Now grow a polyline starting at the other side of the original link L, i.e., the second tail
            currentNode = firstNodeIndex;
            WalkBoundaryFromNode(polygon, isVisited, currentNode, meshBoundaryPolygon);
        }

        // There is a nonempty second tail, so reverse the first tail, so that they connect.
        if (meshBoundaryPolygon.size() > numNodesFirstTail)
        {
            const auto start = startPolygonEdges + static_cast<UInt>(std::ceil((numNodesFirstTail - startPolygonEdges + static_cast<UInt>(1)) * 0.5));
            for (auto n = start; n < numNodesFirstTail; n++)
            {
                const auto backupPoint = meshBoundaryPolygon[n];
                const auto replaceIndex = numNodesFirstTail - n + firstNodeIndex;
                meshBoundaryPolygon[n] = meshBoundaryPolygon[replaceIndex];
                meshBoundaryPolygon[replaceIndex] = backupPoint;
            }
        }
    }
    return meshBoundaryPolygon;
}

void Mesh2D::WalkBoundaryFromNode(const Polygon& polygon,
                                  std::vector<bool>& isVisited,
                                  UInt& currentNode,
                                  std::vector<Point>& meshBoundaryPolygon) const
{
    UInt e = 0;
    bool currentNodeInPolygon = false;
    while (e < m_nodesNumEdges[currentNode])
    {
        if (!currentNodeInPolygon)
        {
            currentNodeInPolygon = polygon.Contains(m_nodes[currentNode]);
        }

        if (!currentNodeInPolygon)
        {
            break;
        }

        const auto currentEdge = m_nodesEdges[currentNode][e];
        if (isVisited[currentEdge] || !IsEdgeOnBoundary(currentEdge))
        {
            e++;
            continue;
        }

        currentNode = OtherNodeOfEdge(m_edges[currentEdge], currentNode);
        e = 0;
        currentNodeInPolygon = false;

        meshBoundaryPolygon.emplace_back(m_nodes[currentNode]);
        isVisited[currentEdge] = true;
    }
}

std::vector<meshkernel::UInt> Mesh2D::GetHangingEdges() const
{
    std::vector<UInt> result;
    for (UInt e = 0; e < GetNumEdges(); e++)
    {
        const auto firstNode = m_edges[e].first;
        const auto secondNode = m_edges[e].second;

        if (firstNode != constants::missing::uintValue && secondNode != constants::missing::uintValue)
        {
            // if one of the nodes has no other attached edges, the current edge is an hanging edge
            if (m_nodesNumEdges[firstNode] > 1 && m_nodesNumEdges[secondNode] > 1)
            {
                continue;
            }
            result.emplace_back(e);
        }
    }

    return result;
}

std::unique_ptr<meshkernel::UndoAction> Mesh2D::DeleteMesh(const Polygons& polygon, DeleteMeshOptions deletionOption, bool invertDeletion)
{
    if (deletionOption == FacesWithIncludedCircumcenters)
    {
        return DeleteMeshFaces(polygon, invertDeletion);
    }

    std::unique_ptr<meshkernel::CompoundUndoAction> deleteMeshAction = CompoundUndoAction::Create();

    // Find crossed faces
    Mesh2DIntersections mesh2DIntersections(*this);
    mesh2DIntersections.Compute(polygon);
    const auto& faceIntersections = mesh2DIntersections.FaceIntersections();

    // Find faces with all nodes inside the polygon
    std::vector<bool> isNodeInsidePolygon(GetNumNodes(), false);
    std::vector<bool> deleteNode(GetNumNodes(), invertDeletion);
    std::vector<UInt> nodeEdgeCount(m_nodesNumEdges);

    for (UInt n = 0; n < GetNumNodes(); ++n)
    {
        auto [isInPolygon, polygonIndex] = polygon.IsPointInPolygons(m_nodes[n]);
        if (isInPolygon)
        {
            isNodeInsidePolygon[n] = true;
            deleteNode[n] = !invertDeletion;
        }
    }

    std::vector<bool> isFaceCompletlyIncludedInPolygon(GetNumFaces(), true);
    for (UInt f = 0; f < GetNumFaces(); ++f)
    {
        for (UInt n = 0; n < GetNumFaceEdges(f); ++n)
        {
            const auto nodeIndex = m_facesNodes[f][n];
            if (!isNodeInsidePolygon[nodeIndex])
            {
                isFaceCompletlyIncludedInPolygon[f] = false;
                break;
            }
        }
    }

    std::function<bool(UInt)> excludedFace;

    if (deletionOption == InsideNotIntersected && !invertDeletion)
    {
        excludedFace = [&isFaceCompletlyIncludedInPolygon, &faceIntersections](UInt f)
        { return !isFaceCompletlyIncludedInPolygon[f] || faceIntersections[f].faceIndex != constants::missing::uintValue; };
    }
    else if (deletionOption == InsideNotIntersected && invertDeletion)
    {
        excludedFace = [&isFaceCompletlyIncludedInPolygon, &faceIntersections](UInt f)
        { return isFaceCompletlyIncludedInPolygon[f] && faceIntersections[f].faceIndex == constants::missing::uintValue; };
    }
    else if (deletionOption == InsideAndIntersected && !invertDeletion)
    {
        excludedFace = [&isFaceCompletlyIncludedInPolygon, &faceIntersections](UInt f)
        { return !isFaceCompletlyIncludedInPolygon[f] && faceIntersections[f].faceIndex == constants::missing::uintValue; };
    }
    else if (deletionOption == InsideAndIntersected && invertDeletion)
    {
        excludedFace = [&isFaceCompletlyIncludedInPolygon, &faceIntersections](UInt f)
        { return isFaceCompletlyIncludedInPolygon[f] || faceIntersections[f].faceIndex != constants::missing::uintValue; };
    }

    // Mark edges for deletion
    for (UInt e = 0; e < GetNumEdges(); ++e)
    {
        const auto numEdgeFaces = GetNumEdgesFaces(e);

        if (numEdgeFaces == 1 && excludedFace(m_edgesFaces[e][0]))
        {
            deleteNode[m_edges[e].first] = false;
            deleteNode[m_edges[e].second] = false;
            continue;
        }
        if (numEdgeFaces == 2 && (excludedFace(m_edgesFaces[e][0]) || excludedFace(m_edgesFaces[e][1])))
        {
            deleteNode[m_edges[e].first] = false;
            deleteNode[m_edges[e].second] = false;
            continue;
        }

        if (m_edges[e].first != constants::missing::uintValue && nodeEdgeCount[m_edges[e].first] > 0)
        {
            --nodeEdgeCount[m_edges[e].first];
        }

        if (m_edges[e].second != constants::missing::uintValue && nodeEdgeCount[m_edges[e].second] > 0)
        {
            --nodeEdgeCount[m_edges[e].second];
        }

        deleteMeshAction->Add(DeleteEdge(e));
    }

    for (UInt i = 0; i < m_nodes.size(); ++i)
    {
        if ((deleteNode[i] || nodeEdgeCount[i] == 0) && m_nodes[i].IsValid())
        {
            deleteMeshAction->Add(DeleteNode(i));
        }
    }

    m_nodesRTreeRequiresUpdate = true;
    m_edgesRTreeRequiresUpdate = true;

    Administrate(deleteMeshAction.get());
    return deleteMeshAction;
}

std::unique_ptr<meshkernel::UndoAction> Mesh2D::DeleteMeshFaces(const Polygons& polygon, bool invertDeletion)
{
    std::unique_ptr<meshkernel::CompoundUndoAction> deleteMeshAction = CompoundUndoAction::Create();

    Administrate(deleteMeshAction.get());

    for (UInt e = 0u; e < GetNumEdges(); ++e)
    {
        bool allFaceCircumcentersInPolygon = true;

        for (UInt f = 0u; f < GetNumEdgesFaces(e); ++f)
        {
            const auto faceIndex = m_edgesFaces[e][f];
            if (faceIndex == constants::missing::uintValue)
            {
                continue;
            }

            auto [isInPolygon, polygonIndex] = polygon.IsPointInPolygons(m_facesCircumcenters[faceIndex]);

            if (invertDeletion)
            {
                isInPolygon = !isInPolygon;
            }
            if (!isInPolygon)
            {
                allFaceCircumcentersInPolygon = false;
                break;
            }
        }

        // 2D edge without surrounding faces.
        if (GetNumEdgesFaces(e) == 0)
        {
            const auto firstNodeIndex = m_edges[e].first;
            const auto secondNodeIndex = m_edges[e].second;

            if (firstNodeIndex == constants::missing::uintValue || secondNodeIndex == constants::missing::uintValue)
            {
                continue;
            }

            const auto edgeCenter = (m_nodes[firstNodeIndex] + m_nodes[secondNodeIndex]) / 2.0;

            auto [isInPolygon, polygonIndex] = polygon.IsPointInPolygons(edgeCenter);
            allFaceCircumcentersInPolygon = isInPolygon;

            if (invertDeletion)
            {
                allFaceCircumcentersInPolygon = !allFaceCircumcentersInPolygon;
            }
        }

        if (allFaceCircumcentersInPolygon)
        {
            deleteMeshAction->Add(DeleteEdge(e));
        }
    }

    Administrate(deleteMeshAction.get());

    return deleteMeshAction;
}

std::unique_ptr<meshkernel::UndoAction> Mesh2D::DeleteHangingEdges()
{
    std::unique_ptr<meshkernel::CompoundUndoAction> deleteAction = CompoundUndoAction::Create();

    for (const auto& hangingEdge : GetHangingEdges())
    {
        deleteAction->Add(DeleteEdge(hangingEdge));
    }

    return deleteAction;
}

std::vector<meshkernel::UInt> Mesh2D::PointFaceIndices(const std::vector<Point>& points)
{
    const auto numPoints = static_cast<UInt>(points.size());
    std::vector<UInt> result;
    result.resize(numPoints, constants::missing::uintValue);
    std::vector<Point> polygonNodesCache;
    BuildTree(Location::Edges);

    for (UInt i = 0; i < numPoints; ++i)
    {
        const auto edgeIndex = FindEdgeCloseToAPoint(points[i]);

        if (edgeIndex == constants::missing::uintValue)
        {
            result[i] = constants::missing::uintValue;
            continue;
        }

        for (UInt e = 0; e < m_edgesNumFaces[edgeIndex]; ++e)
        {
            const auto faceIndex = m_edgesFaces[edgeIndex][e];
            ComputeFaceClosedPolygon(faceIndex, polygonNodesCache);
            const auto isPointInFace = IsPointInPolygonNodes(points[i], polygonNodesCache, m_projection);
            if (isPointInFace)
            {
                result[i] = faceIndex;
                break;
            }
        }
    }
    return result;
}

std::tuple<meshkernel::UInt, meshkernel::UInt> Mesh2D::IsSegmentCrossingABoundaryEdge(const Point& firstPoint,
                                                                                      const Point& secondPoint) const
{
    double intersectionRatio = std::numeric_limits<double>::max();
    UInt intersectedFace = constants::missing::uintValue;
    UInt intersectedEdge = constants::missing::uintValue;
    for (UInt e = 0; e < GetNumEdges(); ++e)
    {
        if (!IsEdgeOnBoundary(e))
        {
            continue;
        }

        const auto [areSegmentCrossing,
                    intersectionPoint,
                    crossProduct,
                    ratioFirstSegment,
                    ratioSecondSegment] = AreSegmentsCrossing(firstPoint,
                                                              secondPoint,
                                                              m_nodes[m_edges[e].first],
                                                              m_nodes[m_edges[e].second],
                                                              false,
                                                              m_projection);

        if (areSegmentCrossing && ratioFirstSegment < intersectionRatio)
        {
            intersectionRatio = ratioFirstSegment;
            intersectedFace = m_edgesFaces[e][0];
            intersectedEdge = e;
        }
    }

    return {intersectedFace, intersectedEdge};
}

std::vector<int> Mesh2D::MaskEdgesOfFacesInPolygon(const Polygons& polygons,
                                                   bool invertSelection,
                                                   bool includeIntersected) const
{
    // mark all nodes in polygon with 1
    std::vector<int> nodeMask(GetNumNodes(), 0);
    for (UInt n = 0; n < GetNumNodes(); ++n)
    {
        const auto [isInPolygon, polygonIndex] = polygons.IsPointInPolygons(m_nodes[n]);
        if (isInPolygon)
        {
            nodeMask[n] = 1;
        }
    }

    // mark all edges with both start end end nodes included with 1
    std::vector<int> edgeMask(m_edges.size(), 0);
    for (UInt e = 0; e < GetNumEdges(); ++e)
    {
        const auto firstNodeIndex = m_edges[e].first;
        const auto secondNodeIndex = m_edges[e].second;

        int isEdgeIncluded;
        if (includeIntersected)
        {
            isEdgeIncluded = ((firstNodeIndex != constants::missing::uintValue && nodeMask[firstNodeIndex] == 1) ||
                              (secondNodeIndex != constants::missing::uintValue && nodeMask[secondNodeIndex] == 1))
                                 ? 1
                                 : 0;
        }
        else
        {
            isEdgeIncluded = (firstNodeIndex != constants::missing::uintValue && nodeMask[firstNodeIndex] == 1 &&
                              secondNodeIndex != constants::missing::uintValue && nodeMask[secondNodeIndex] == 1)
                                 ? 1
                                 : 0;
        }

        edgeMask[e] = isEdgeIncluded;
    }

    // if one edge of the face is not included do not include all the edges of that face
    auto secondEdgeMask = edgeMask;
    if (!includeIntersected)
    {
        for (UInt f = 0; f < GetNumFaces(); ++f)
        {
            bool isOneEdgeNotIncluded = false;
            for (UInt n = 0; n < GetNumFaceEdges(f); ++n)
            {
                const auto edgeIndex = m_facesEdges[f][n];
                if (edgeIndex != constants::missing::uintValue && edgeMask[edgeIndex] == 0)
                {
                    isOneEdgeNotIncluded = true;
                    break;
                }
            }

            if (isOneEdgeNotIncluded)
            {
                for (UInt n = 0; n < GetNumFaceEdges(f); ++n)
                {
                    const auto edgeIndex = m_facesEdges[f][n];
                    if (edgeIndex != constants::missing::uintValue)
                    {
                        secondEdgeMask[edgeIndex] = 0;
                    }
                }
            }
        }
    }

    // if the selection is inverted, do not delete the edges of included faces
    if (invertSelection)
    {
        for (UInt e = 0; e < GetNumEdges(); ++e)
        {
            if (secondEdgeMask[e] == 0)
            {
                secondEdgeMask[e] = 1;
            }

            if (edgeMask[e] == 1)
            {
                secondEdgeMask[e] = 0;
            }
        }
    }

    return secondEdgeMask;
}

std::vector<int> Mesh2D::NodeMaskFromEdgeMask(std::vector<int> const& edgeMask) const
{
    if (edgeMask.size() != GetNumEdges())
    {
        throw std::invalid_argument("Mesh2D::NodeMaskFromEdgeMask:The dimension of the edge mask do not fit the mesh.");
    }

    // fill node mask to 0
    std::vector<int> nodeMask(GetNumNodes(), 0);

    // compute node mask from edge mask
    for (UInt e = 0; e < GetNumEdges(); ++e)
    {
        if (edgeMask[e] != 1)
            continue;

        const auto firstNodeIndex = m_edges[e].first;
        const auto secondNodeIndex = m_edges[e].second;

        if (firstNodeIndex != constants::missing::uintValue)
        {
            nodeMask[firstNodeIndex] = 1;
        }
        if (secondNodeIndex != constants::missing::uintValue)
        {
            nodeMask[secondNodeIndex] = 1;
        }
    }
    return nodeMask;
}

std::vector<int> Mesh2D::NodeMaskFromPolygon(const Polygons& polygon, bool inside) const
{
    std::vector<int> nodeMask(GetNumNodes(), 0);
    const auto nodePolygonIndices = polygon.PointsInPolygons(m_nodes);

    for (UInt i = 0; i < nodeMask.size(); ++i)
    {
        auto isInPolygon = nodePolygonIndices[i];
        if (!inside)
        {
            isInPolygon = !isInPolygon;
        }
        nodeMask[i] = 0;
        if (isInPolygon)
        {
            nodeMask[i] = 1;
        }
    }
    return nodeMask;
}

meshkernel::UInt Mesh2D::FindOppositeEdge(const UInt faceId, const UInt edgeId) const
{
    if (m_numFacesNodes[faceId] != 4)
    {
        throw NotImplementedError("FindOppositeEdge only works for quadrilateral elements, request is for element with {} edges",
                                  m_numFacesNodes[faceId]);
    }

    UInt position = constants::missing::uintValue;

    // Find the corresponding position of edge
    for (UInt i = 0; i < m_numFacesNodes[faceId]; ++i)
    {
        if (m_facesEdges[faceId][i] == edgeId)
        {
            position = i;
            break;
        }
    }

    UInt opposite;

    switch (position)
    {
    case 0:
        opposite = 2;
        break;
    case 1:
        opposite = 3;
        break;
    case 2:
        opposite = 0;
        break;
    case 3:
        opposite = 1;
        break;
    default:
        opposite = constants::missing::uintValue;
    }

    if (opposite != constants::missing::uintValue)
    {
        return m_facesEdges[faceId][opposite];
    }

    return constants::missing::uintValue;
}

meshkernel::UInt Mesh2D::NextFace(const UInt faceId, const UInt edgeId) const
{
    if (faceId != constants::missing::uintValue)
    {
        if (m_edgesFaces[edgeId][0] == faceId)
        {
            return m_edgesFaces[edgeId][1];
        }

        if (m_edgesFaces[edgeId][1] == faceId)
        {
            return m_edgesFaces[edgeId][0];
        }
    }

    return constants::missing::uintValue;
}

std::unique_ptr<Mesh2D> Mesh2D::Merge(const Mesh2D& mesh1, const Mesh2D& mesh2)
{
    if (mesh1.m_projection != mesh2.m_projection)
    {
        throw MeshKernelError("The two meshes cannot be merged: they have different projections");
    }

    if ((mesh2.GetNumNodes() == 0 || mesh2.GetNumEdges() == 0) && (mesh1.GetNumNodes() == 0 || mesh1.GetNumEdges() == 0))
    {
        throw MeshKernelError("The two meshes cannot be merged: both meshes are empty");
    }

    if ((mesh1.GetNumNodes() == 0 || mesh1.GetNumEdges() == 0) && (mesh2.GetNumNodes() > 0 && mesh2.GetNumEdges() > 0))
    {
        return std::make_unique<Mesh2D>(mesh2.m_edges,
                                        mesh2.m_nodes,
                                        mesh2.m_projection);
    }

    if ((mesh2.GetNumNodes() == 0 || mesh2.GetNumEdges() == 0) && (mesh1.GetNumNodes() > 0 && mesh1.GetNumEdges() > 0))
    {
        return std::make_unique<Mesh2D>(mesh1.m_edges,
                                        mesh1.m_nodes,
                                        mesh1.m_projection);
    }

    // Initialise with mesh1,
    Mesh2D mergedMesh(mesh1.m_edges, mesh1.m_nodes, mesh1.m_projection);

    const auto mesh1NodeOffset = static_cast<UInt>(mesh1.m_nodes.size());
    const auto mesh1EdgeOffset = static_cast<UInt>(mesh1.m_edges.size());
    const auto mesh1FaceOffset = static_cast<UInt>(mesh1.m_numFacesNodes.size());

    // Merge node arrays
    mergedMesh.m_nodes.insert(mergedMesh.m_nodes.end(), mesh2.m_nodes.begin(), mesh2.m_nodes.end());

    // Merge edge arrays
    mergedMesh.m_edges.insert(mergedMesh.m_edges.end(), mesh2.m_edges.begin(), mesh2.m_edges.end());

    // Update edge-node indices
    for (UInt i = 0; i < mesh2.m_edges.size(); ++i)
    {
        IncrementValidValue(mergedMesh.m_edges[i + mesh1EdgeOffset].first, mesh1NodeOffset);
        IncrementValidValue(mergedMesh.m_edges[i + mesh1EdgeOffset].second, mesh1NodeOffset);
    }

    //--------------------------------

    // Merge node-edge arrays
    mergedMesh.m_nodesEdges.insert(mergedMesh.m_nodesEdges.end(), mesh2.m_nodesEdges.begin(), mesh2.m_nodesEdges.end());

    for (UInt i = 0; i < mesh2.m_nodesEdges.size(); ++i)
    {
        for (UInt j = 0; j < mesh2.m_nodesEdges[i].size(); ++j)
        {
            IncrementValidValue(mergedMesh.m_nodesEdges[i + mesh1NodeOffset][j], mesh1EdgeOffset);
        }
    }

    //--------------------------------

    // Merge node-node arrays
    mergedMesh.m_nodesNodes.insert(mergedMesh.m_nodesNodes.end(), mesh2.m_nodesNodes.begin(), mesh2.m_nodesNodes.end());

    for (UInt i = 0; i < mesh2.m_nodesNodes.size(); ++i)
    {
        for (UInt j = 0; j < mesh2.m_nodesNodes[i].size(); ++j)
        {
            IncrementValidValue(mergedMesh.m_nodesNodes[i + mesh1NodeOffset][j], mesh1NodeOffset);
        }
    }

    //--------------------------------

    // Merge face-node arrays
    mergedMesh.m_facesNodes.insert(mergedMesh.m_facesNodes.end(), mesh2.m_facesNodes.begin(), mesh2.m_facesNodes.end());

    for (UInt i = 0; i < mesh2.m_facesNodes.size(); ++i)
    {
        for (UInt j = 0; j < mesh2.m_facesNodes[i].size(); ++j)
        {
            IncrementValidValue(mergedMesh.m_facesNodes[i + mesh1FaceOffset][j], mesh1NodeOffset);
        }
    }

    //--------------------------------

    // Merge edge-face arrays
    mergedMesh.m_edgesFaces.insert(mergedMesh.m_edgesFaces.end(), mesh2.m_edgesFaces.begin(), mesh2.m_edgesFaces.end());

    for (UInt i = 0; i < mesh2.m_edgesFaces.size(); ++i)
    {
        IncrementValidValue(mergedMesh.m_edgesFaces[i + mesh1EdgeOffset][0], mesh1FaceOffset);
        IncrementValidValue(mergedMesh.m_edgesFaces[i + mesh1EdgeOffset][1], mesh1FaceOffset);
    }

    //--------------------------------

    // Merge face-edge arrays
    mergedMesh.m_facesEdges.insert(mergedMesh.m_facesEdges.end(), mesh2.m_facesEdges.begin(), mesh2.m_facesEdges.end());

    for (UInt i = 0; i < mesh2.m_facesEdges.size(); ++i)
    {
        for (UInt j = 0; j < mesh2.m_facesEdges[i].size(); ++j)
        {
            IncrementValidValue(mergedMesh.m_facesEdges[i + mesh1FaceOffset][j], mesh1EdgeOffset);
        }
    }

    //--------------------------------

    // Now merge remaining arrays

    mergedMesh.m_nodesNumEdges.insert(mergedMesh.m_nodesNumEdges.end(), mesh2.m_nodesNumEdges.begin(), mesh2.m_nodesNumEdges.end());
    mergedMesh.m_nodesTypes.insert(mergedMesh.m_nodesTypes.end(), mesh2.m_nodesTypes.begin(), mesh2.m_nodesTypes.end());

    mergedMesh.m_edgesNumFaces.insert(mergedMesh.m_edgesNumFaces.end(), mesh2.m_edgesNumFaces.begin(), mesh2.m_edgesNumFaces.end());
    mergedMesh.m_edgeLengths.insert(mergedMesh.m_edgeLengths.end(), mesh2.m_edgeLengths.begin(), mesh2.m_edgeLengths.end());
    mergedMesh.m_edgesCenters.insert(mergedMesh.m_edgesCenters.end(), mesh2.m_edgesCenters.begin(), mesh2.m_edgesCenters.end());

    mergedMesh.m_numFacesNodes.insert(mergedMesh.m_numFacesNodes.end(), mesh2.m_numFacesNodes.begin(), mesh2.m_numFacesNodes.end());
    mergedMesh.m_facesCircumcenters.insert(mergedMesh.m_facesCircumcenters.end(), mesh2.m_facesCircumcenters.begin(), mesh2.m_facesCircumcenters.end());
    mergedMesh.m_facesMassCenters.insert(mergedMesh.m_facesMassCenters.end(), mesh2.m_facesMassCenters.begin(), mesh2.m_facesMassCenters.end());
    mergedMesh.m_faceArea.insert(mergedMesh.m_faceArea.end(), mesh2.m_faceArea.begin(), mesh2.m_faceArea.end());

    // Indicate that the mesh state has changed and the r-trees will need to be re-computed when required.
    mergedMesh.m_nodesRTreeRequiresUpdate = true;
    mergedMesh.m_edgesRTreeRequiresUpdate = true;
    mergedMesh.m_facesRTreeRequiresUpdate = true;

    return std::make_unique<Mesh2D>(mergedMesh.m_edges,
                                    mergedMesh.m_nodes,
                                    mergedMesh.m_projection);
}

meshkernel::BoundingBox Mesh2D::GetBoundingBox() const
{

    Point lowerLeft(std::numeric_limits<double>::max(), std::numeric_limits<double>::max());
    Point upperRight = -lowerLeft;

    const auto numNodes = GetNumNodes();
    for (UInt e = 0; e < numNodes; ++e)
    {
        lowerLeft.x = std::min(lowerLeft.x, m_nodes[e].x);
        lowerLeft.y = std::min(lowerLeft.y, m_nodes[e].y);
        upperRight.x = std::max(upperRight.x, m_nodes[e].x);
        upperRight.y = std::max(upperRight.y, m_nodes[e].y);
    }

    return BoundingBox(lowerLeft, upperRight);
}

std::vector<meshkernel::BoundingBox> Mesh2D::GetEdgesBoundingBoxes() const
{
    std::vector<BoundingBox> result;
    result.reserve(GetNumEdges());
    for (const auto& e : m_edges)
    {
        result.emplace_back(BoundingBox::CreateBoundingBox(m_nodes[e.first], m_nodes[e.second]));
    }

    return result;
}

void Mesh2D::FindFacesConnectedToNode(UInt nodeIndex, std::vector<UInt>& sharedFaces) const
{
    sharedFaces.clear();

    UInt newFaceIndex = constants::missing::uintValue;
    for (UInt e = 0; e < m_nodesNumEdges[nodeIndex]; e++)
    {
        const auto firstEdge = m_nodesEdges[nodeIndex][e];

        UInt secondEdgeIndex = e + 1;
        if (secondEdgeIndex >= m_nodesNumEdges[nodeIndex])
        {
            secondEdgeIndex = 0;
        }

        const auto secondEdge = m_nodesEdges[nodeIndex][secondEdgeIndex];
        if (m_edgesNumFaces[firstEdge] == 0 || m_edgesNumFaces[secondEdge] == 0)
        {
            continue;
        }

        // find the face shared by the two edges
        const auto firstFace = std::max(std::min(m_edgesNumFaces[firstEdge], 2U), 1U) - 1U;
        const auto secondFace = std::max(std::min(m_edgesNumFaces[secondEdge], static_cast<UInt>(2)), static_cast<UInt>(1)) - 1;

        if (m_edgesFaces[firstEdge][0] != newFaceIndex &&
            (m_edgesFaces[firstEdge][0] == m_edgesFaces[secondEdge][0] ||
             m_edgesFaces[firstEdge][0] == m_edgesFaces[secondEdge][secondFace]))
        {
            newFaceIndex = m_edgesFaces[firstEdge][0];
        }
        else if (m_edgesFaces[firstEdge][firstFace] != newFaceIndex &&
                 (m_edgesFaces[firstEdge][firstFace] == m_edgesFaces[secondEdge][0] ||
                  m_edgesFaces[firstEdge][firstFace] == m_edgesFaces[secondEdge][secondFace]))
        {
            newFaceIndex = m_edgesFaces[firstEdge][firstFace];
        }
        else
        {
            newFaceIndex = constants::missing::uintValue;
        }

        // corner face (already found in the first iteration)
        if (m_nodesNumEdges[nodeIndex] == 2 &&
            e == 1 &&
            m_nodesTypes[nodeIndex] == 3 &&
            !sharedFaces.empty() &&
            sharedFaces[0] == newFaceIndex)
        {
            newFaceIndex = constants::missing::uintValue;
        }
        sharedFaces.emplace_back(newFaceIndex);
    }
}

void Mesh2D::GetConnectingNodes(UInt nodeIndex, std::vector<UInt>& connectedNodes) const
{
    connectedNodes.clear();
    connectedNodes.emplace_back(nodeIndex);

    // edge connected nodes
    for (UInt e = 0; e < m_nodesNumEdges[nodeIndex]; e++)
    {
        const auto edgeIndex = m_nodesEdges[nodeIndex][e];
        const auto node = OtherNodeOfEdge(m_edges[edgeIndex], nodeIndex);
        connectedNodes.emplace_back(node);
    }
}

void Mesh2D::FindNodesSharedByFaces(UInt nodeIndex, const std::vector<UInt>& sharedFaces, std::vector<UInt>& connectedNodes, std::vector<std::vector<UInt>>& faceNodeMapping) const
{

    // for each face store the positions of the its nodes in the connectedNodes (compressed array)
    if (faceNodeMapping.size() < sharedFaces.size())
    {
        ResizeAndFill2DVector(faceNodeMapping, static_cast<UInt>(sharedFaces.size()), Mesh::m_maximumNumberOfNodesPerFace);
    }

    // Find all nodes shared by faces
    for (UInt f = 0; f < sharedFaces.size(); f++)
    {
        const auto faceIndex = sharedFaces[f];

        if (faceIndex == constants::missing::uintValue)
        {
            continue;
        }

        // find the stencil node position in the current face
        UInt faceNodeIndex = GetLocalFaceNodeIndex(faceIndex, nodeIndex);
        const auto numFaceNodes = GetNumFaceEdges(faceIndex);

        if (faceNodeIndex == constants::missing::uintValue)
        {
            continue;
        }

        for (UInt n = 0; n < numFaceNodes; n++)
        {

            if (faceNodeIndex >= numFaceNodes)
            {
                faceNodeIndex -= numFaceNodes;
            }

            const auto node = m_facesNodes[faceIndex][faceNodeIndex];

            bool isNewNode = true;

            // Find if node of face is already in connectedNodes list
            for (UInt i = 0; i < connectedNodes.size(); i++)
            {
                if (node == connectedNodes[i])
                {
                    isNewNode = false;
                    faceNodeMapping[f][faceNodeIndex] = static_cast<UInt>(i);
                    break;
                }
            }

            // If node is not already contained in connectedNodes list, then add it to the list.
            if (isNewNode)
            {
                connectedNodes.emplace_back(node);
                faceNodeMapping[f][faceNodeIndex] = static_cast<UInt>(connectedNodes.size() - 1);
            }

            // update node index
            faceNodeIndex += 1;
        }
    }
}

meshkernel::UInt Mesh2D::IsStartOrEnd(const UInt edgeId, const UInt nodeId) const
{
    UInt isStartEnd = constants::missing::uintValue;

    if (m_edges[edgeId].first == nodeId)
    {
        isStartEnd = 0;
    }
    else if (m_edges[edgeId].second == nodeId)
    {
        isStartEnd = 1;
    }

    return isStartEnd;
}

meshkernel::UInt Mesh2D::IsLeftOrRight(const UInt elementId, const UInt edgeId) const
{
    UInt edgeIndex = constants::missing::uintValue;
    UInt nextEdgeIndex = constants::missing::uintValue;
    UInt endNodeIndex = m_edges[edgeId].second;

    for (UInt i = 0; i < m_facesEdges[elementId].size(); ++i)
    {
        UInt faceEdgeId = m_facesEdges[elementId][i];

        if (faceEdgeId == edgeId)
        {
            edgeIndex = i;
        }
        else if (m_edges[faceEdgeId].first == endNodeIndex || m_edges[faceEdgeId].second == endNodeIndex)
        {
            nextEdgeIndex = i;
        }
    }

    if (edgeIndex == constants::missing::uintValue || nextEdgeIndex == constants::missing::uintValue)
    {
        // EdgeId was not found
        return constants::missing::uintValue;
    }

    UInt isLeftRight = constants::missing::uintValue;

    if (nextEdgeIndex == edgeIndex + 1 || nextEdgeIndex + m_numFacesNodes[elementId] == edgeIndex + 1)
    {
        isLeftRight = 0;
    }
    else if (edgeIndex == nextEdgeIndex + 1 || edgeIndex + m_numFacesNodes[elementId] == nextEdgeIndex + 1)
    {
        isLeftRight = 1;
    }

    return isLeftRight;
}

meshkernel::UInt Mesh2D::FindCommonFace(const UInt edge1, const UInt edge2) const
{
    for (UInt i = 0; i < m_edgesNumFaces[edge1]; ++i)
    {
        for (UInt j = 0; j < m_edgesNumFaces[edge2]; ++j)
        {
            if (m_edgesFaces[edge1][i] == m_edgesFaces[edge2][j])
            {
                return m_edgesFaces[edge1][i];
            }
        }
    }

    return constants::missing::uintValue;
}<|MERGE_RESOLUTION|>--- conflicted
+++ resolved
@@ -811,30 +811,18 @@
             }
         }
 
-<<<<<<< HEAD
-        Commit(*undoAction);
-=======
         CommitAction(*undoAction);
->>>>>>> ec2fa008
     }
 
     return undoAction;
 }
 
-<<<<<<< HEAD
-void Mesh2D::Commit(const SphericalCoordinatesOffsetAction& undoAction)
-=======
 void Mesh2D::CommitAction(const SphericalCoordinatesOffsetAction& undoAction)
->>>>>>> ec2fa008
 {
     undoAction.ApplyOffset(m_nodes);
 }
 
-<<<<<<< HEAD
-void Mesh2D::Restore(const SphericalCoordinatesOffsetAction& undoAction)
-=======
 void Mesh2D::RestoreAction(const SphericalCoordinatesOffsetAction& undoAction)
->>>>>>> ec2fa008
 {
     undoAction.UndoOffset(m_nodes);
 }
