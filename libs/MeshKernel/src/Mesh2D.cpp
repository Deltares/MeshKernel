--- conflicted
+++ resolved
@@ -443,14 +443,9 @@
     std::vector<Index> sortedEdgesFaces(m_maximumNumberOfEdgesPerFace);
     std::vector<Index> sortedNodes(m_maximumNumberOfEdgesPerFace);
     std::vector<Point> nodalValues(m_maximumNumberOfEdgesPerFace);
-<<<<<<< HEAD
     std::vector<Index> edges(m_maximumNumberOfEdgesPerFace);
     std::vector<Index> nodes(m_maximumNumberOfEdgesPerFace);
-=======
-    std::vector<size_t> edges(m_maximumNumberOfEdgesPerFace);
-    std::vector<size_t> nodes(m_maximumNumberOfEdgesPerFace);
-
->>>>>>> c4dc6a65
+
     for (size_t numEdgesPerFace = 3; numEdgesPerFace <= m_maximumNumberOfEdgesPerFace; numEdgesPerFace++)
     {
         for (size_t n = 0; n < GetNumNodes(); n++)
