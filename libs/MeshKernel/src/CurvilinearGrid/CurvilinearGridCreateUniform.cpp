--- conflicted
+++ resolved
@@ -46,7 +46,6 @@
                                                       const double angle,
                                                       const double blockSizeX,
                                                       const double blockSizeY) const
-<<<<<<< HEAD
 {
     if (m_projection == Projection::spherical)
     {
@@ -126,47 +125,12 @@
 }
 
 std::vector<std::vector<meshkernel::Point>> CurvilinearGridCreateUniform::ComputeSpherical(const int numColumns,
-=======
-{
-    if (m_projection == Projection::spherical)
-    {
-        return CurvilinearGrid{ComputeSpherical(numColumns,
-                                                numRows,
-                                                originX,
-                                                originY,
-                                                angle,
-                                                blockSizeX,
-                                                blockSizeY),
-                               m_projection};
-    }
-    if (m_projection == Projection::cartesian)
-    {
-        return CurvilinearGrid{ComputeCartesian(numColumns,
-                                                numRows,
-                                                originX,
-                                                originY,
-                                                angle,
-                                                blockSizeX,
-                                                blockSizeY),
-                               m_projection};
-    }
-
-    const std::string message = "Projection value: " + std::to_string(static_cast<int>(m_projection)) + " not supported";
-    throw NotImplemented(message);
-}
-
-std::vector<std::vector<meshkernel::Point>> CurvilinearGridCreateUniform::ComputeCartesian(const int numColumns,
->>>>>>> b7895111
                                                                                            const int numRows,
                                                                                            const double originX,
                                                                                            const double originY,
                                                                                            const double angle,
                                                                                            const double blockSizeX,
                                                                                            const double blockSizeY)
-<<<<<<< HEAD
-=======
-
->>>>>>> b7895111
 {
     if (numColumns <= 0)
     {
@@ -185,58 +149,6 @@
         throw AlgorithmError("BlockSizeY cannot be <= 0");
     }
 
-<<<<<<< HEAD
-=======
-    const auto angleInRad = angle * constants::conversion::degToRad;
-    const auto cosineAngle = std::cos(angleInRad);
-    const auto sinAngle = std::sin(angleInRad);
-
-    const auto numM = numColumns + 1;
-    const auto numN = numRows + 1;
-
-    std::vector<std::vector<Point>> result(numN, std::vector<Point>(numM));
-    const auto blockSizeXByCos = blockSizeX * cosineAngle;
-    const auto blockSizeYbySin = blockSizeY * sinAngle;
-    const auto blockSizeXBySin = blockSizeX * sinAngle;
-    const auto blockSizeYByCos = blockSizeY * cosineAngle;
-    for (int n = 0; n < numN; ++n)
-    {
-        for (int m = 0; m < numM; ++m)
-        {
-            const double newPointXCoordinate = originX + m * blockSizeXByCos - n * blockSizeYbySin;
-            const double newPointYCoordinate = originY + m * blockSizeXBySin + n * blockSizeYByCos;
-            result[n][m] = {newPointXCoordinate, newPointYCoordinate};
-        }
-    }
-    return result;
-}
-
-std::vector<std::vector<meshkernel::Point>> CurvilinearGridCreateUniform::ComputeSpherical(const int numColumns,
-                                                                                           const int numRows,
-                                                                                           const double originX,
-                                                                                           const double originY,
-                                                                                           const double angle,
-                                                                                           const double blockSizeX,
-                                                                                           const double blockSizeY)
-{
-    if (numColumns <= 0)
-    {
-        throw AlgorithmError("Number of columns cannot be <= 0");
-    }
-    if (numRows <= 0)
-    {
-        throw AlgorithmError("Number of rows cannot be <= 0");
-    }
-    if (blockSizeX <= 0.0)
-    {
-        throw AlgorithmError("BlockSizeX cannot be <= 0");
-    }
-    if (blockSizeY <= 0.0)
-    {
-        throw AlgorithmError("BlockSizeY cannot be <= 0");
-    }
-
->>>>>>> b7895111
     std::vector result = ComputeCartesian(numColumns,
                                           numRows,
                                           originX,
@@ -245,17 +157,6 @@
                                           blockSizeX,
                                           blockSizeY);
 
-<<<<<<< HEAD
-    const auto numM = static_cast<Index>(result[0].size());
-    const auto numN = static_cast<Index>(result.size());
-    bool onPoles = false;
-    constexpr double latitudePoles = 90.0;
-
-    for (Index n = 1; n < numN; ++n)
-    {
-        Index lastRowOnPole = numM;
-        for (Index m = 0; m < numM; ++m)
-=======
     const auto numM = result[0].size();
     const auto numN = result.size();
     bool onPoles = false;
@@ -265,7 +166,6 @@
     {
         size_t lastRowOnPole = numM;
         for (size_t m = 0; m < numM; ++m)
->>>>>>> b7895111
         {
             const double adjustedLatitude = ComputeLatitudeIncrementWithAdjustment(blockSizeY, result[n - 1][m].y);
             result[n][m].y = adjustedLatitude;
@@ -341,11 +241,7 @@
                                                       const double blockSizeX,
                                                       const double blockSizeY,
                                                       std::shared_ptr<Polygons> polygons,
-<<<<<<< HEAD
                                                       Index polygonIndex) const
-=======
-                                                      size_t polygonIndex) const
->>>>>>> b7895111
 {
     if (blockSizeX <= 0.0)
     {
