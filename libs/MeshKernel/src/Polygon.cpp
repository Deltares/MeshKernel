--- conflicted
+++ resolved
@@ -349,11 +349,7 @@
     const Point reference = ReferencePoint(polygon, projection);
     const auto numberOfPointsOpenedPolygon = static_cast<UInt>(polygon.size()) - 1;
 
-<<<<<<< HEAD
-    if (numberOfPointsOpenedPolygon == 3)
-=======
     if (numberOfPointsOpenedPolygon == constants::geometric::numNodesInTriangle)
->>>>>>> b16164a4
     {
         Vector delta1 = GetDelta(reference, polygon[0], projection);
         Vector delta2 = GetDelta(reference, polygon[1], projection);
@@ -371,21 +367,13 @@
         double xds2 = delta2.y() * middle2.x() - delta2.x() * middle2.y();
         double xds3 = delta3.y() * middle3.x() - delta3.x() * middle3.y();
 
-<<<<<<< HEAD
-        area += 0.5 * (xds1 + xds2 + xds3);
-=======
         area = 0.5 * (xds1 + xds2 + xds3);
->>>>>>> b16164a4
 
         centreOfMass += xds1 * middle1;
         centreOfMass += xds2 * middle2;
         centreOfMass += xds3 * middle3;
     }
-<<<<<<< HEAD
-    else if (numberOfPointsOpenedPolygon == 4)
-=======
     else if (numberOfPointsOpenedPolygon == constants::geometric::numNodesInQuadrilateral)
->>>>>>> b16164a4
     {
         Vector delta1 = GetDelta(reference, polygon[0], projection);
         Vector delta2 = GetDelta(reference, polygon[1], projection);
@@ -407,11 +395,7 @@
         double xds3 = delta3.y() * middle3.x() - delta3.x() * middle3.y();
         double xds4 = delta4.y() * middle4.x() - delta4.x() * middle4.y();
 
-<<<<<<< HEAD
-        area += 0.5 * (xds1 + xds2 + xds3 + xds4);
-=======
         area = 0.5 * (xds1 + xds2 + xds3 + xds4);
->>>>>>> b16164a4
 
         centreOfMass += xds1 * middle1;
         centreOfMass += xds2 * middle2;
@@ -437,8 +421,6 @@
 
             centreOfMass += xds * middle;
         }
-<<<<<<< HEAD
-=======
     }
 
     TraversalDirection direction = area > 0.0 ? TraversalDirection::AntiClockwise : TraversalDirection::Clockwise;
@@ -550,7 +532,6 @@
 
             centreOfMass += xds * middle;
         }
->>>>>>> b16164a4
     }
 
     TraversalDirection direction = area > 0.0 ? TraversalDirection::AntiClockwise : TraversalDirection::Clockwise;
