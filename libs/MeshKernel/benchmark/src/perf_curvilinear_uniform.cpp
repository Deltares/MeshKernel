#include <MeshKernel/CurvilinearGrid/CurvilinearGrid.hpp>
#include <MeshKernel/CurvilinearGrid/CurvilinearGridCreateUniform.hpp>
#include <MeshKernel/Entities.hpp>
#include <MeshKernel/Mesh2D.hpp>
#include <MeshKernel/Parameters.hpp>
#include <MeshKernel/Polygons.hpp>

#include <benchmark/benchmark.h>

using namespace meshkernel;

static void BM_CurvilinearUniform(benchmark::State& state)
{
    for (auto _ : state)
    {
        // pause the timers to prepare the benchmark (excludes operation
        // that are irrelevant to the benchmark and should not be measured)
        state.PauseTiming();

        std::vector<meshkernel::Point> polygon_points{
            {2.21527777777778, 5.08143004115226},
            {3.88194444444444, 6.5397633744856},
            {6.27777777777778, 5.8522633744856},
            {6.21527777777778, 4.14393004115226},
            {3.98611111111111, 3.0397633744856},
            {2.38194444444444, 3.39393004115226},
            {2.04861111111111, 4.5397633744856},
            {2.21527777777778, 5.08143004115226}};

        auto const polygons = std::make_shared<Polygons>(polygon_points, Projection::cartesian);

        double const dim_x = 10.0;
        double const dim_y = 15.0;
        double const delta_x = dim_x / static_cast<double>(state.range(0) - 1);
        double const delta_y = dim_y / static_cast<double>(state.range(1) - 1);

        MakeGridParameters make_grid_arameters;
        make_grid_arameters.angle = 0.0;
        make_grid_arameters.origin_x = 0.0;
        make_grid_arameters.origin_y = 0.0;
        make_grid_arameters.num_columns = 3;
        make_grid_arameters.num_rows = 3;
        make_grid_arameters.block_size_x = delta_x;
        make_grid_arameters.block_size_y = delta_y;

        // resume the timers to begin benchmarking
        state.ResumeTiming();

        CurvilinearGridCreateUniform const curvilinear_grid_create_uniform(Projection::cartesian);
<<<<<<< HEAD
        const auto curvilinearGrid = std::make_shared<CurvilinearGrid>(curvilinear_grid_create_uniform.Compute(make_grid_arameters.angle, make_grid_arameters.block_size_x, make_grid_arameters.block_size_y, polygons, 0));
        // const auto curvilinearGrid = std::make_shared<CurvilinearGrid>(curvilinear_grid_create_uniform.Compute(make_grid_arameters, polygons, 0));
=======
        const auto curvilinearGrid = std::make_shared<CurvilinearGrid>(
            curvilinear_grid_create_uniform.Compute(make_grid_arameters.angle,
                                                    make_grid_arameters.block_size_x,
                                                    make_grid_arameters.block_size_y,
                                                    polygons,
                                                    0));
>>>>>>> b7895111
    }
}
BENCHMARK(BM_CurvilinearUniform)
    ->ArgNames({"x-nodes", "y-nodes"})
    ->Args({500, 500})
    ->Args({1000, 1000})
    ->Args({2000, 2000})
    ->Args({4000, 4000})
    ->Args({5000, 5000});<|MERGE_RESOLUTION|>--- conflicted
+++ resolved
@@ -47,17 +47,12 @@
         state.ResumeTiming();
 
         CurvilinearGridCreateUniform const curvilinear_grid_create_uniform(Projection::cartesian);
-<<<<<<< HEAD
-        const auto curvilinearGrid = std::make_shared<CurvilinearGrid>(curvilinear_grid_create_uniform.Compute(make_grid_arameters.angle, make_grid_arameters.block_size_x, make_grid_arameters.block_size_y, polygons, 0));
-        // const auto curvilinearGrid = std::make_shared<CurvilinearGrid>(curvilinear_grid_create_uniform.Compute(make_grid_arameters, polygons, 0));
-=======
         const auto curvilinearGrid = std::make_shared<CurvilinearGrid>(
             curvilinear_grid_create_uniform.Compute(make_grid_arameters.angle,
                                                     make_grid_arameters.block_size_x,
                                                     make_grid_arameters.block_size_y,
                                                     polygons,
                                                     0));
->>>>>>> b7895111
     }
 }
 BENCHMARK(BM_CurvilinearUniform)
