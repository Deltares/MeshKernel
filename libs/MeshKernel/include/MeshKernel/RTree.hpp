//---- GPL ---------------------------------------------------------------------
//
// Copyright (C)  Stichting Deltares, 2011-2021.
//
// This program is free software: you can redistribute it and/or modify
// it under the terms of the GNU General Public License as published by
// the Free Software Foundation version 3.
//
// This program is distributed in the hope that it will be useful,
// but WITHOUT ANY WARRANTY; without even the implied warranty of
// MERCHANTABILITY or FITNESS FOR A PARTICULAR PURPOSE.  See the
// GNU General Public License for more details.
//
// You should have received a copy of the GNU General Public License
// along with this program.  If not, see <http://www.gnu.org/licenses/>.
//
// contact: delft3d.support@deltares.nl
// Stichting Deltares
// P.O. Box 177
// 2600 MH Delft, The Netherlands
//
// All indications and logos of, and references to, "Delft3D" and "Deltares"
// are registered trademarks of Stichting Deltares, and remain the property of
// Stichting Deltares. All rights reserved.
//
//------------------------------------------------------------------------------

#pragma once

#include <MeshKernel/Constants.hpp>
#include <MeshKernel/Entities.hpp>

// include boost
#define BOOST_ALLOW_DEPRECATED_HEADERS
#include <boost/geometry.hpp>
#include <boost/geometry/geometries/point.hpp>
#include <boost/geometry/index/rtree.hpp>
#undef BOOST_ALLOW_DEPRECATED_HEADERS

#include <concepts>

// r-tree
// https://gist.github.com/logc/10272165

namespace meshkernel
{
    // using a namespace alias
    namespace bg = boost::geometry;
    namespace bgi = boost::geometry::index;

    /// @brief Class used for inquiring adjacent nodes.
    ///
    /// The mesh class stores two RTree class instances, used for inquiring the closest mesh nodes and edge to a point.
    /// RTree is a class wrapping the boost::geometry::index::rtree code,
    /// adding an interface for performing common queries
    /// such as inquiring the nearest neighbors inside a specified distance(`meshkernel::RTree::SearchPoints`)
    /// or a vector of the nearest neighbors (`meshkernel::RTree::SearchNearestPoint`).
    /// RTee has a `m_queryCache`, a vector used for collecting all query results
    /// and avoid frequent re-allocations when the number of results changes.
    class RTree
    {
<<<<<<< HEAD

        typedef bg::model::point<double, 2, bg::cs::cartesian> Point2D; ///< Typedef for Point2D
        typedef bg::model::box<Point2D> Box2D;                          ///< Typedef for box of Point2D
        typedef std::pair<Point2D, Index> value2D;                     ///< Typedef of pair of Point2D and Index
        typedef bgi::rtree<value2D, bgi::linear<16>> RTree2D;           ///< Typedef for a 2D RTree

        typedef bg::model::point<double, 3, bg::cs::cartesian> Point3D; ///< Typedef for Point3D
        typedef std::pair<Point3D, Index> value3D;                     ///< Typedef of pair of Point3D and Index
        typedef bgi::rtree<value3D, bgi::linear<16>> RTree3D;           ///< Typedef for a 3D RTree

=======
>>>>>>> b7895111
    public:
        /// @brief Builds the tree
        /// @param[in] nodes The nodes
        template <std::derived_from<Point> T>
        void BuildTree(std::vector<T> const& nodes)
        {
            m_points.reserve(m_points.size());
            m_points.clear();
            m_rtree2D.clear();

            for (Index n = 0; n < nodes.size(); ++n)
            {
                if (nodes[n].x != constants::missing::doubleValue && nodes[n].y != constants::missing::doubleValue)
                {
                    m_points.emplace_back(Point2D{nodes[n].x, nodes[n].y}, n);
                }
            }
            m_rtree2D = RTree2D(m_points.begin(), m_points.end());
        }

        /// @brief Finds all nodes in the search radius and stores the results in the query cache, to be inquired later
        /// @param[in] node The node
        /// @param[in] searchRadiusSquared The squared search radius around the node
        void SearchPoints(Point const& node, double searchRadiusSquared);

        /// @brief Finds the nearest node in the search radius and stores the results in the query cache, to be inquired later
        /// @param[in] node The node
        /// @param[in] searchRadiusSquared The squared search radius around the node
        void SearchNearestPoint(Point const& node, double searchRadiusSquared);

        /// @brief Gets the nearest of all nodes
        /// @param[in] node The node
        void SearchNearestPoint(Point const& node);

        /// @brief Deletes a node
        /// @param[in] position The index of the point to remove in m_points
        void DeleteNode(Index position);

        /// @brief Determines size of the RTree
        [[nodiscard]] Index Size() const { return static_cast<Index>(m_rtree2D.size()); };

        /// @brief Determines if the RTree is empty
        [[nodiscard]] bool Empty() const { return m_rtree2D.empty(); }

        /// @brief Gets the size of the query
        [[nodiscard]] Index GetQueryResultSize() const { return static_cast<Index>(m_queryCache.size()); }

        /// @brief Gets the index of a sample in the query
        [[nodiscard]] Index GetQueryResult(Index index) const { return m_queryIndices[index]; }

        /// @brief True if a query has results, false otherwise
        [[nodiscard]] bool HasQueryResults() const { return GetQueryResultSize() > 0; }

    private:
        using Point2D = bg::model::point<double, 2, bg::cs::cartesian>; ///< Typedef for Point2D
        using Box2D = bg::model::box<Point2D>;                          ///< Typedef for box of Point2D
        using Value2D = std::pair<Point2D, size_t>;                     ///< Typedef of pair of Point2D and size_t
        using RTree2D = bgi::rtree<Value2D, bgi::linear<16>>;           ///< Typedef for a 2D RTree

        RTree2D m_rtree2D;                                ///< The 2D RTree
<<<<<<< HEAD
        std::vector<std::pair<Point2D, Index>> m_points; ///< The points
        std::vector<value2D> m_queryCache;                ///< The query cache
        std::vector<Index> m_queryIndices;               ///< The query indices
=======
        std::vector<std::pair<Point2D, size_t>> m_points; ///< The points
        std::vector<Value2D> m_queryCache;                ///< The query cache
        std::vector<size_t> m_queryIndices;               ///< The query indices
>>>>>>> b7895111
        int m_queryVectorCapacity = 100;                  ///< Capacity of the query vector
    };

} // namespace meshkernel<|MERGE_RESOLUTION|>--- conflicted
+++ resolved
@@ -59,19 +59,6 @@
     /// and avoid frequent re-allocations when the number of results changes.
     class RTree
     {
-<<<<<<< HEAD
-
-        typedef bg::model::point<double, 2, bg::cs::cartesian> Point2D; ///< Typedef for Point2D
-        typedef bg::model::box<Point2D> Box2D;                          ///< Typedef for box of Point2D
-        typedef std::pair<Point2D, Index> value2D;                     ///< Typedef of pair of Point2D and Index
-        typedef bgi::rtree<value2D, bgi::linear<16>> RTree2D;           ///< Typedef for a 2D RTree
-
-        typedef bg::model::point<double, 3, bg::cs::cartesian> Point3D; ///< Typedef for Point3D
-        typedef std::pair<Point3D, Index> value3D;                     ///< Typedef of pair of Point3D and Index
-        typedef bgi::rtree<value3D, bgi::linear<16>> RTree3D;           ///< Typedef for a 3D RTree
-
-=======
->>>>>>> b7895111
     public:
         /// @brief Builds the tree
         /// @param[in] nodes The nodes
@@ -128,20 +115,14 @@
     private:
         using Point2D = bg::model::point<double, 2, bg::cs::cartesian>; ///< Typedef for Point2D
         using Box2D = bg::model::box<Point2D>;                          ///< Typedef for box of Point2D
-        using Value2D = std::pair<Point2D, size_t>;                     ///< Typedef of pair of Point2D and size_t
+        using Value2D = std::pair<Point2D, Index>;                      ///< Typedef of pair of Point2D and size_t
         using RTree2D = bgi::rtree<Value2D, bgi::linear<16>>;           ///< Typedef for a 2D RTree
 
-        RTree2D m_rtree2D;                                ///< The 2D RTree
-<<<<<<< HEAD
+        RTree2D m_rtree2D;                               ///< The 2D RTree
         std::vector<std::pair<Point2D, Index>> m_points; ///< The points
-        std::vector<value2D> m_queryCache;                ///< The query cache
+        std::vector<Value2D> m_queryCache;               ///< The query cache
         std::vector<Index> m_queryIndices;               ///< The query indices
-=======
-        std::vector<std::pair<Point2D, size_t>> m_points; ///< The points
-        std::vector<Value2D> m_queryCache;                ///< The query cache
-        std::vector<size_t> m_queryIndices;               ///< The query indices
->>>>>>> b7895111
-        int m_queryVectorCapacity = 100;                  ///< Capacity of the query vector
+        Index m_queryVectorCapacity = 100;               ///< Capacity of the query vector
     };
 
 } // namespace meshkernel