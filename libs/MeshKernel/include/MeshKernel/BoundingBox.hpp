--- conflicted
+++ resolved
@@ -34,10 +34,7 @@
 
 namespace meshkernel
 {
-<<<<<<< HEAD
-=======
 
->>>>>>> 3e3ff21f
     /// @brief A class defining a bounding box
     class BoundingBox
     {
@@ -59,8 +56,7 @@
         /// @tparam T Requires IsCoordinate<T>
         /// @param[in] points The point values
         template <typename T>
-<<<<<<< HEAD
-        BoundingBox(const std::vector<T>& points)
+        explicit BoundingBox(const std::vector<T>& points)
         {
             Reset(points);
         }
@@ -70,8 +66,14 @@
         /// @param[in] points The point values
         template <typename T>
         void Reset(const std::vector<T>& points);
-=======
-        explicit BoundingBox(const std::vector<T>& points) : BoundingBox(points, 0, points.size() - 1) {}
+
+        /// @brief Reset bounding box with a vector of coordinates types
+        /// @tparam T Requires IsCoordinate<T>
+        /// @param[in] points The point values
+        /// @param[in] start The start index for the array slice
+        /// @param[in] end The end index for the array slice
+        template <typename T>
+        void Reset(const std::vector<T>& points, size_t start, size_t end);
 
         /// @brief Constructor taking a vector of coordinates types
         /// @tparam T Requires IsCoordinate<T>
@@ -81,27 +83,8 @@
         template <typename T>
         BoundingBox(const std::vector<T>& points, size_t start, size_t end)
         {
-            double minx = std::numeric_limits<double>::max();
-            double maxx = std::numeric_limits<double>::lowest();
-            double miny = std::numeric_limits<double>::max();
-            double maxy = std::numeric_limits<double>::lowest();
-
-            for (size_t i = start; i <= end; ++i)
-            {
-                const auto& point = points[i];
-
-                if (point.IsValid())
-                {
-                    minx = std::min(minx, point.x);
-                    maxx = std::max(maxx, point.x);
-                    miny = std::min(miny, point.y);
-                    maxy = std::max(maxy, point.y);
-                }
-            }
-            m_lowerLeft = Point(minx, miny);
-            m_upperRight = Point(maxx, maxy);
+            Reset (points, start, end);
         }
->>>>>>> 3e3ff21f
 
         /// @brief Not equal operator
         /// @param[in] other The other bounding box to compare
@@ -132,11 +115,7 @@
         [[nodiscard]] auto& upperRight() const { return m_upperRight; }
 
         /// @brief Returns the mass centre
-<<<<<<< HEAD
-        /// @return The upper right corner of the bounding box
-=======
         /// @return The mass centre of the bounding box.
->>>>>>> 3e3ff21f
         Point MassCentre() const { return (m_lowerLeft + m_upperRight) * 0.5; }
 
         /// @brief Returns the bounding box width
@@ -148,18 +127,6 @@
         double Height() const { return m_upperRight.y - m_lowerLeft.y; }
 
         /// @brief Extends the bounding box by a factor
-<<<<<<< HEAD
-        void ExtendBoundingBox(double factor)
-        {
-            const double width = Width();
-            const double height = Height();
-            m_lowerLeft.x = m_lowerLeft.x - width * factor;
-            m_lowerLeft.y = m_lowerLeft.y - height * factor;
-            m_upperRight.x = m_upperRight.x + width * factor;
-            m_upperRight.y = m_upperRight.y + height * factor;
-        }
-
-=======
         void Extend(double factor)
         {
             const double width = Width();
@@ -173,24 +140,35 @@
         /// @brief Return the delta of the bounding box.
         Point Delta() const;
 
->>>>>>> 3e3ff21f
+
     private:
         Point m_lowerLeft;  ///< The lower left corner of the bounding box
         Point m_upperRight; ///< The upper right corner of the bounding box
     };
-<<<<<<< HEAD
+
+    /// @brief Merge two bounding boxes into a single bounding box that will contain both of the original.
+    BoundingBox Merge(const BoundingBox& b1, const BoundingBox& b2);
+
 } // namespace meshkernel
 
 template <typename T>
 void meshkernel::BoundingBox::Reset(const std::vector<T>& points)
+{
+    Reset (points, 0, points.size () - 1);
+} // namespace meshkernel
+
+template <typename T>
+void meshkernel::BoundingBox::Reset(const std::vector<T>& points, size_t start, size_t end)
 {
     double minx = std::numeric_limits<double>::max();
     double maxx = std::numeric_limits<double>::lowest();
     double miny = std::numeric_limits<double>::max();
     double maxy = std::numeric_limits<double>::lowest();
 
-    for (const auto& point : points)
+    for (size_t i = start; i <= end; ++i)
     {
+        const auto& point = points[i];
+
         if (point.IsValid())
         {
             minx = std::min(minx, point.x);
@@ -201,12 +179,7 @@
     }
     m_lowerLeft = Point(minx, miny);
     m_upperRight = Point(maxx, maxy);
-=======
-
-    /// @brief Merge two bounding boxes into a single bounding box that will contain both of the original.
-    BoundingBox Merge(const BoundingBox& b1, const BoundingBox& b2);
-
-} // namespace meshkernel
+}
 
 inline meshkernel::BoundingBox meshkernel::Merge(const BoundingBox& b1, const BoundingBox& b2)
 {
@@ -219,5 +192,4 @@
 inline meshkernel::Point meshkernel::BoundingBox::Delta() const
 {
     return m_upperRight - m_lowerLeft;
->>>>>>> 3e3ff21f
 }