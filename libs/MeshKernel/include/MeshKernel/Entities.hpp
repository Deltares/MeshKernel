//---- GPL ---------------------------------------------------------------------
//
// Copyright (C)  Stichting Deltares, 2011-2021.
//
// This program is free software: you can redistribute it and/or modify
// it under the terms of the GNU General Public License as published by
// the Free Software Foundation version 3.
//
// This program is distributed in the hope that it will be useful,
// but WITHOUT ANY WARRANTY; without even the implied warranty of
// MERCHANTABILITY or FITNESS FOR A PARTICULAR PURPOSE.  See the
// GNU General Public License for more details.
//
// You should have received a copy of the GNU General Public License
// along with this program.  If not, see <http://www.gnu.org/licenses/>.
//
// contact: delft3d.support@deltares.nl
// Stichting Deltares
// P.O. Box 177
// 2600 MH Delft, The Netherlands
//
// All indications and logos of, and references to, "Delft3D" and "Deltares"
// are registered trademarks of Stichting Deltares, and remain the property of
// Stichting Deltares. All rights reserved.
//
//------------------------------------------------------------------------------

#pragma once

#include <cmath>
#include <type_traits>
#include <vector>

#include <MeshKernel/Constants.hpp>

namespace meshkernel
{

    // to re-enable when compiling with c++20 support
    // template <typename T>
    // concept IsCoordinate = requires(T t)
    //{
    //    t.x;
    //    t.y;
    //    t.IsValid
    //};

    /// @brief Generic function for determining if two floating point values are equal
    /// @param[value] The value to compare
    /// @param[ref_value] The reference value to compare to
    /// @param[relative_tol] Relative tolerance to which the values are compared.
    /// @return Boolean indicating whether the value and reference value are equal to a relative tolerance.
    template <std::floating_point T>
    static bool IsEqual(const T value, T ref_value, T relative_tol = 10.0 * std::numeric_limits<T>::epsilon())
    {

        if (value == ref_value)
        {
            return true;
        }

        const T abs_diff = std::abs(value - ref_value);
        const T abs_value = std::abs(value);
        const T abs_ref_value = std::abs(ref_value);

        return abs_diff < relative_tol * std::min(abs_value, abs_ref_value);
    }

    /// @brief Enumerator describing the supported projections
    enum class Projection
    {
        cartesian = 0,        // jsferic  = 0
        spherical = 1,        // jsferic  = 1
        sphericalAccurate = 2 // jasfer3D = 1
    };

    /// @brief A struct describing a point in a two-dimensional space
    class Point
    {
    public:
        double x; ///< X-coordinate
        double y; ///< Y-coordinate

        /// @brief Constructor initializing with missing values
        Point()
            : x(constants::missing::doubleValue),
              y(constants::missing::doubleValue)
        {
        }

        /// @brief Constructor initializing with given coordinates
        /// @param[in] x coordinate
        /// @param[in] y coordinate
        Point(double x, double y)
            : x(x),
              y(y)
        {
        }

        /// @brief Inplace divide by a scalar value.
        Point& operator/=(double rhs)
        {
            x /= rhs;
            y /= rhs;
            return *this;
        }

<<<<<<< HEAD
        /// @brief Inplace multiply by a scalar value.
        Point& operator*=(double rhs)
        {
            x *= rhs;
            y *= rhs;
            return *this;
        }

        Point& operator+=(const Point& rhs)
        {
            x += rhs.x;
            y += rhs.y;
            return *this;
        }

=======
>>>>>>> b7895111
        /// @brief Overloads addition with another Point
        [[nodiscard]] Point operator+(Point const& rhs) const { return Point(x + rhs.x, y + rhs.y); }

        /// @brief Overloads addition with a double
        [[nodiscard]] Point operator+(double const& rhs) const { return Point(x + rhs, y + rhs); }

        /// @brief Overloads subtraction with another Point
        [[nodiscard]] Point operator-(Point const& rhs) const { return Point(x - rhs.x, y - rhs.y); }

        /// @brief Overloads subtraction with a double
        [[nodiscard]] Point operator-(double const& rhs) const { return Point(x - rhs, y - rhs); }

        /// @brief Overloads multiplication with another Point
        [[nodiscard]] Point operator*(Point const& rhs) const { return Point(x * rhs.x, y * rhs.y); }

        /// @brief Overloads multiplication with a double
        [[nodiscard]] Point operator*(double const& rhs) const { return Point(x * rhs, y * rhs); }

        /// @brief Overloads multiplication with a double
        [[nodiscard]] Point operator*(int const& rhs) const { return Point(x * rhs, y * rhs); }

        /// @brief Overloads division with another Point
        [[nodiscard]] Point operator/(Point const& rhs) const { return Point(x / rhs.x, y / rhs.y); }

        /// @brief Overloads division with a double
        [[nodiscard]] Point operator/(double const& rhs) const { return Point(x / rhs, y / rhs); }

        /// @brief Overloads equality with another Point
        bool operator==(const Point& rhs) const { return IsEqual(x, rhs.x) && IsEqual(y, rhs.y); }

        /// @brief Transforms spherical coordinates to cartesian
        void TransformSphericalToCartesian(double referenceLatitude)
        {
            x = x * m_trans_factor * std::cos(constants::conversion::degToRad * referenceLatitude);
            y = y * m_trans_factor;
        }

        /// @brief Determines if one of the point coordinates equals to \p missingValue
        [[nodiscard]] bool IsValid(const double missingValue = constants::missing::doubleValue) const
        {
            const bool isInvalid = IsEqual(x, missingValue) ||
                                   IsEqual(y, missingValue) ||
                                   IsEqual(x, constants::missing::innerOuterSeparator) ||
                                   IsEqual(y, constants::missing::innerOuterSeparator);

            return !isInvalid;
        }

    private:
        static double constexpr m_trans_factor =
            constants::conversion::degToRad *
            constants::geometric::earth_radius; ///< Factor used in the transformation from spherical to Cartesian coordinates
    };

    /// @brief Describes an edge with two indices
    typedef std::pair<Index, Index> Edge;

    /// @brief Get the index of the node on the other node of the edge
    /// @param[in] edge The given edge
    /// @param[in] node The node where we want the other one
    /// @returns Node index of other node of the edge
    Index static OtherNodeOfEdge(const Edge& edge, Index node)
    {
        return node == edge.first ? edge.second : edge.first;
    }

    /// @brief A struct describing the three coordinates in a cartesian projection.
    struct Cartesian3DPoint
    {
        double x; ///< X-coordinate
        double y; ///< Y-coordinate
        double z; ///< Z-coordinate
    };

    /// @brief A struct describing a sample with two coordinates and a value
    class Sample : public Point
    {
    public:
        double value = constants::missing::doubleValue; ///< Value

        /// @brief Default constructor
        Sample() = default;

        /// @brief Constructor taking coordinates and values
        Sample(double x, double y, double value)
            : Point(x, y),
              value(value)
        {
        }

        /// @brief Convert double arrays to std::vector<Sample>
        /// @param[in] numSamples Number of samples
        /// @param[in] samplesXCoordinate X-coordinates of the samples
        /// @param[in] samplesYCoordinate Y-coordinates of the samples
        /// @param[in] samplesValue Values of the samples
        static auto ConvertToSamples(int numSamples, const double** samplesXCoordinate,
                                     const double** samplesYCoordinate,
                                     const double** samplesValue)
        {
            // Build the samples
            std::vector<Sample> samples(numSamples);
            for (Index i = 0; i < samples.size(); ++i)
            {
                samples[i].x = (*samplesXCoordinate)[i];
                samples[i].y = (*samplesYCoordinate)[i];
                samples[i].value = (*samplesValue)[i];
            }
            return samples;
        }

        /// @brief Determines if the sample instance has valid coordinates
        [[nodiscard]] bool IsValid(const double missingValue = constants::missing::doubleValue) const
        {
            bool isInvalid = IsEqual(x, missingValue) ||
                             IsEqual(y, missingValue);

            return !isInvalid;
        }
    };

    /// @brief Converts array of edge nodes to corresponding vector
    static std::vector<Edge> ConvertToEdgeNodesVector(int numEdges, const int* const edge_nodes)
    {
        std::vector<Edge> edges(numEdges);

        int ei = 0;
        for (auto e = 0; e < numEdges; e++)
        {
            edges[e].first = edge_nodes[ei];
            ei++;
            edges[e].second = edge_nodes[ei];
            ei++;
        }
        return edges;
    }

    /// @brief Converts array of nodes to corresponding vector
    static std::vector<Point> ConvertToNodesVector(int numNodes,
                                                   const double* const node_x,
                                                   const double* const node_y)
    {
        std::vector<Point> nodes(numNodes);
        for (auto n = 0; n < numNodes; n++)
        {
            nodes[n].x = node_x[n];
            nodes[n].y = node_y[n];
        }
        return nodes;
    }

    /// @brief Converts array of face centers to corresponding vector
    static std::vector<Point> ConvertToFaceCentersVector(int numFaces,
                                                         const double* const facex,
                                                         const double* const facey)
    {
        std::vector<Point> faceCenters(numFaces);
        for (auto n = 0; n < numFaces; n++)
        {
            faceCenters[n].x = facex[n];
            faceCenters[n].y = facey[n];
        }
        return faceCenters;
    }

    /// @brief Converts array of face centers to corresponding vector
    static std::vector<std::vector<Index>> ConvertToFaceNodesVector(int num_faces,
                                                                    const int* const face_nodes,
                                                                    const int* const nodes_per_face)
    {
        std::vector<std::vector<Index>> result;
        result.reserve(num_faces);

        std::vector<Index> nodes;
        Index index = 0;
        for (auto f = 0; f < num_faces; f++)
        {
            nodes.clear();
            for (auto n = 0; n < nodes_per_face[f]; n++)
            {
                nodes.emplace_back(static_cast<Index>(face_nodes[index]));
                index++;
            }
            result.emplace_back(nodes);
        }
        return result;
    }

} // namespace meshkernel<|MERGE_RESOLUTION|>--- conflicted
+++ resolved
@@ -105,15 +105,6 @@
             return *this;
         }
 
-<<<<<<< HEAD
-        /// @brief Inplace multiply by a scalar value.
-        Point& operator*=(double rhs)
-        {
-            x *= rhs;
-            y *= rhs;
-            return *this;
-        }
-
         Point& operator+=(const Point& rhs)
         {
             x += rhs.x;
@@ -121,8 +112,6 @@
             return *this;
         }
 
-=======
->>>>>>> b7895111
         /// @brief Overloads addition with another Point
         [[nodiscard]] Point operator+(Point const& rhs) const { return Point(x + rhs.x, y + rhs.y); }
 
