//---- GPL ---------------------------------------------------------------------
//
// Copyright (C)  Stichting Deltares, 2011-2021.
//
// This program is free software: you can redistribute it and/or modify
// it under the terms of the GNU General Public License as published by
// the Free Software Foundation version 3.
//
// This program is distributed in the hope that it will be useful,
// but WITHOUT ANY WARRANTY; without even the implied warranty of
// MERCHANTABILITY or FITNESS FOR A PARTICULAR PURPOSE.  See the
// GNU General Public License for more details.
//
// You should have received a copy of the GNU General Public License
// along with this program.  If not, see <http://www.gnu.org/licenses/>.
//
// contact: delft3d.support@deltares.nl
// Stichting Deltares
// P.O. Box 177
// 2600 MH Delft, The Netherlands
//
// All indications and logos of, and references to, "Delft3D" and "Deltares"
// are registered trademarks of Stichting Deltares, and remain the property of
// Stichting Deltares. All rights reserved.
//
//------------------------------------------------------------------------------

#pragma once

#include <cmath>
#include <vector>

#include <MeshKernel/Constants.hpp>

namespace meshkernel
{

    // to re-enable when compiling with c++20 support
    // template <typename T>
    // concept IsCoordinate = requires(T t)
    //{
    //    t.x;
    //    t.y;
    //    t.IsValid
    //};

    /// @brief Generic function for determining if two floating point values are equal
    /// @param[value] The value to compare
    /// @param[ref_value] The reference value to compare to
    /// @param[relative_tol] Relative tolerance to which the values are compared.
    /// @return Boolean indicating whether the value and reference value are equal to a relative tolerance.
    template <std::floating_point T>
    static bool IsEqual(const T value, T ref_value, T relative_tol = 10.0 * std::numeric_limits<T>::epsilon())
    {

        if (value == ref_value)
        {
            return true;
        }

        const T abs_diff = std::abs(value - ref_value);
        const T abs_value = std::abs(value);
        const T abs_ref_value = std::abs(ref_value);

        return abs_diff < relative_tol * std::min(abs_value, abs_ref_value);
    }

    /// @brief Enumerator describing the supported projections
    enum class Projection
    {
        cartesian = 0,        // jsferic  = 0
        spherical = 1,        // jsferic  = 1
        sphericalAccurate = 2 // jasfer3D = 1
    };

    /// @brief A struct describing a point in a two-dimensional space
    class Point
    {
    public:
        double x; ///< X-coordinate
        double y; ///< Y-coordinate

        /// @brief Constructor initializing with missing values
        Point()
            : x(constants::missing::doubleValue),
              y(constants::missing::doubleValue)
        {
        }

        /// @brief Constructor initializing with given coordinates
        /// @param[in] x coordinate
        /// @param[in] y coordinate
        Point(double x, double y)
            : x(x),
              y(y)
        {
        }

        /// @brief Inplace divide by a scalar value.
        Point& operator/=(double rhs)
        {
            x /= rhs;
            y /= rhs;
            return *this;
        }

        /// @brief Overloads addition with another Point
        [[nodiscard]] Point operator+(Point const& rhs) const { return Point(x + rhs.x, y + rhs.y); }

        /// @brief Overloads addition with a double
        [[nodiscard]] Point operator+(double const& rhs) const { return Point(x + rhs, y + rhs); }

        /// @brief Overloads subtraction with another Point
        [[nodiscard]] Point operator-(Point const& rhs) const { return Point(x - rhs.x, y - rhs.y); }

        /// @brief Overloads subtraction with a double
        [[nodiscard]] Point operator-(double const& rhs) const { return Point(x - rhs, y - rhs); }

        /// @brief Overloads multiplication with another Point
        [[nodiscard]] Point operator*(Point const& rhs) const { return Point(x * rhs.x, y * rhs.y); }

        /// @brief Overloads multiplication with a double
        [[nodiscard]] Point operator*(double const& rhs) const { return Point(x * rhs, y * rhs); }

        /// @brief Overloads multiplication with a double
        [[nodiscard]] Point operator*(int const& rhs) const { return Point(x * rhs, y * rhs); }

        /// @brief Overloads division with another Point
        [[nodiscard]] Point operator/(Point const& rhs) const { return Point(x / rhs.x, y / rhs.y); }

        /// @brief Overloads division with a double
        [[nodiscard]] Point operator/(double const& rhs) const { return Point(x / rhs, y / rhs); }

        /// @brief Overloads equality with another Point
        bool operator==(const Point& rhs) const { return IsEqual(x, rhs.x) && IsEqual(y, rhs.y); }

        /// @brief Transforms spherical coordinates to cartesian
        void TransformSphericalToCartesian(double referenceLatitude)
        {
            x = x * m_trans_factor * std::cos(constants::conversion::degToRad * referenceLatitude);
            y = y * m_trans_factor;
        }

        /// @brief Determines if one of the point coordinates equals to \p missingValue
        [[nodiscard]] bool IsValid(const double missingValue = constants::missing::doubleValue) const
        {
            const bool isInvalid = IsEqual(x, missingValue) ||
                                   IsEqual(y, missingValue) ||
                                   IsEqual(x, constants::missing::innerOuterSeparator) ||
                                   IsEqual(y, constants::missing::innerOuterSeparator);

            return !isInvalid;
        }

    private:
        static double constexpr m_trans_factor =
            constants::conversion::degToRad *
            constants::geometric::earth_radius; ///< Factor used in the transformation from spherical to Cartesian coordinates
    };

    /// @brief Describes an edge with two indices
<<<<<<< HEAD
    typedef std::pair<UInt, UInt> Edge;
=======
    using Edge = std::pair<size_t, size_t>;
>>>>>>> 6b0f2920

    /// @brief Get the index of the node on the other node of the edge
    /// @param[in] edge The given edge
    /// @param[in] node The node where we want the other one
    /// @returns Node index of other node of the edge
    UInt static OtherNodeOfEdge(const Edge& edge, UInt node)
    {
        return node == edge.first ? edge.second : edge.first;
    }

    /// @brief A struct describing the three coordinates in a cartesian projection.
    struct Cartesian3DPoint
    {
        double x; ///< X-coordinate
        double y; ///< Y-coordinate
        double z; ///< Z-coordinate
    };

    /// @brief A struct describing a sample with two coordinates and a value
    class Sample : public Point
    {
    public:
        double value = constants::missing::doubleValue; ///< Value

        /// @brief Default constructor
        Sample() = default;

        /// @brief Constructor taking coordinates and values
        Sample(double x, double y, double value)
            : Point(x, y),
              value(value)
        {
        }

        /// @brief Convert double arrays to std::vector<Sample>
        /// @param[in] numSamples Number of samples
        /// @param[in] samplesXCoordinate X-coordinates of the samples
        /// @param[in] samplesYCoordinate Y-coordinates of the samples
        /// @param[in] samplesValue Values of the samples
        static auto ConvertToSamples(int numSamples, const double** samplesXCoordinate,
                                     const double** samplesYCoordinate,
                                     const double** samplesValue)
        {
            // Build the samples
            std::vector<Sample> samples(numSamples);
            for (UInt i = 0; i < samples.size(); ++i)
            {
                samples[i].x = (*samplesXCoordinate)[i];
                samples[i].y = (*samplesYCoordinate)[i];
                samples[i].value = (*samplesValue)[i];
            }
            return samples;
        }

        /// @brief Determines if the sample instance has valid coordinates
        [[nodiscard]] bool IsValid(const double missingValue = constants::missing::doubleValue) const
        {
            bool isInvalid = IsEqual(x, missingValue) ||
                             IsEqual(y, missingValue);

            return !isInvalid;
        }
    };

    /// @brief Converts array of edge nodes to corresponding vector
    static std::vector<Edge> ConvertToEdgeNodesVector(int numEdges, const int* const edge_nodes)
    {
        std::vector<Edge> edges(numEdges);

        int ei = 0;
        for (auto e = 0; e < numEdges; e++)
        {
            edges[e].first = edge_nodes[ei];
            ei++;
            edges[e].second = edge_nodes[ei];
            ei++;
        }
        return edges;
    }

    /// @brief Converts array of nodes to corresponding vector
    static std::vector<Point> ConvertToNodesVector(int numNodes,
                                                   const double* const node_x,
                                                   const double* const node_y)
    {
        std::vector<Point> nodes(numNodes);
        for (auto n = 0; n < numNodes; n++)
        {
            nodes[n].x = node_x[n];
            nodes[n].y = node_y[n];
        }
        return nodes;
    }

    /// @brief Converts array of face centers to corresponding vector
    static std::vector<Point> ConvertToFaceCentersVector(int numFaces,
                                                         const double* const facex,
                                                         const double* const facey)
    {
        std::vector<Point> faceCenters(numFaces);
        for (auto n = 0; n < numFaces; n++)
        {
            faceCenters[n].x = facex[n];
            faceCenters[n].y = facey[n];
        }
        return faceCenters;
    }

    /// @brief Converts array of face centers to corresponding vector
    static std::vector<std::vector<UInt>> ConvertToFaceNodesVector(int num_faces,
                                                                   const int* const face_nodes,
                                                                   const int* const nodes_per_face)
    {
        std::vector<std::vector<UInt>> result;
        result.reserve(num_faces);

        std::vector<UInt> nodes;
        UInt index = 0;
        for (auto f = 0; f < num_faces; f++)
        {
            nodes.clear();
            for (auto n = 0; n < nodes_per_face[f]; n++)
            {
                nodes.emplace_back(static_cast<UInt>(face_nodes[index]));
                index++;
            }
            result.emplace_back(nodes);
        }
        return result;
    }

} // namespace meshkernel<|MERGE_RESOLUTION|>--- conflicted
+++ resolved
@@ -159,11 +159,7 @@
     };
 
     /// @brief Describes an edge with two indices
-<<<<<<< HEAD
-    typedef std::pair<UInt, UInt> Edge;
-=======
-    using Edge = std::pair<size_t, size_t>;
->>>>>>> 6b0f2920
+    using Edge = std::pair<UInt, UInt>;
 
     /// @brief Get the index of the node on the other node of the edge
     /// @param[in] edge The given edge
