//---- GPL ---------------------------------------------------------------------
//
// Copyright (C)  Stichting Deltares, 2011-2021.
//
// This program is free software: you can redistribute it and/or modify
// it under the terms of the GNU General Public License as published by
// the Free Software Foundation version 3.
//
// This program is distributed in the hope that it will be useful,
// but WITHOUT ANY WARRANTY; without even the implied warranty of
// MERCHANTABILITY or FITNESS FOR A PARTICULAR PURPOSE.  See the
// GNU General Public License for more details.
//
// You should have received a copy of the GNU General Public License
// along with this program.  If not, see <http://www.gnu.org/licenses/>.
//
// contact: delft3d.support@deltares.nl
// Stichting Deltares
// P.O. Box 177
// 2600 MH Delft, The Netherlands
//
// All indications and logos of, and references to, "Delft3D" and "Deltares"
// are registered trademarks of Stichting Deltares, and remain the property of
// Stichting Deltares. All rights reserved.
//
//------------------------------------------------------------------------------

#pragma once

#include <MeshKernel/Entities.hpp>
#include <MeshKernel/RTree.hpp>

/// \namespace meshkernel
/// @brief Contains the logic of the C++ static library
namespace meshkernel
{
    class Polygons;

    /// @brief A class describing an unstructured mesh.
    /// This class contains the shared functionality between 1d or 2d meshes.
    ///
    /// MeshKernel can handle 2d meshes and 1d meshes.
    /// Algorithms require certain mappings to be available for both Mesh1D and Mesh2D,
    /// such as a mapping listing all edge indices connected to a particular node.
    /// The methods computing these mappings are shared between Mesh2D and Mesh1D, and implemented in the Mesh base class.
    /// The Mesh base class also contains other common data members,
    /// such as the node coordinate, the edges definitions, the face definitions and the mesh projection.
    /// The Mesh base class has the following responsibilities:
    ///
    /// -   Construct the mesh faces from the nodes and edges and other mesh
    ///     mappings required by all algorithms (Mesh::FindFaces).
    ///     Mesh::FindFaces is using recursion to find faces with up to 6 edges (meshkernel::Mesh::m_maximumNumberOfEdgesPerFace).
    ///
    /// -   Supporting mesh editing, namely:
    ///
    ///     -   Node merging
    ///
    ///     -   Node insertion
    ///
    ///     -   Moving a node
    ///
    ///     -   Inserting edges
    ///
    ///     -   Deleting edges
    ///
    ///     -   Merging nodes (merging two nodes at meshkernel::mergingDistance). This algorithm use an r-tree for inquiring
    /// adjacent nodes, see later.
    ///
    /// -   Converting a curvilinear grid to an unstructured mesh (converting
    ///     constructor).
    ///
    /// -   Holding the mesh projection (cartesian, spherical, or spherical
    ///     accurate).
    ///
    /// -   Making a quad mesh from a polygon or from parameters.
    ///
    /// -   Making a triangular mesh from a polygon. This algorithm introduces a dependency on
    /// the Richard Shewchuk Triangle.c library, added as an external component in extern/triangle folder.
    ///
    /// The public interface of the mesh class contains several algorithms,
    /// which modify the mesh class members when they are called.
    class Mesh
    {
    public:
        /// @brief Enumerator describing the different mesh types
        enum class Type
        {
            Mesh1D, ///< Mesh1D
            Mesh2D  ///< Mesh2D
        };

        /// @enum Location
        /// @brief Mesh locations enumeration
        enum class Location
        {
            Faces = 0,  ///< Faces
            Nodes = 1,  ///< Nodes
            Edges = 2,  ///< Edges
            Unknown = 3 ///< Unknown
        };

        /// edge-segment intersection
        struct EdgeMeshPolylineIntersection
        {
            int polylineSegmentIndex{constants::missing::intValue};                      ///< The intersected segment index (a polyline can formed by several segments)
            double polylineDistance{constants::missing::doubleValue};                    ///< The location of the intersection expressed as distance from the polyline start
            double adimensionalPolylineSegmentDistance{constants::missing::doubleValue}; ///< The location of the intersection expressed as an adimensional distance from the segment start
            size_t edgeIndex{constants::missing::sizetValue};                            ///< The first node of the edge is on the left (the virtual node)
            size_t edgeFirstNode{constants::missing::sizetValue};                        ///< The first node of the edge is on the left (the virtual node)
            size_t edgeSecondNode{constants::missing::sizetValue};                       ///< The second node of the edge is on the right (the inner node)
            double edgeDistance{constants::missing::doubleValue};                        ///< The location of the intersection expressed as an adimensional distance from the edge start
        };

        /// face-segment intersection
        struct FaceMeshPolylineIntersection
        {
            double polylineDistance{constants::missing::doubleValue}; ///< The location of the intersection expressed as an adimensional distance from the polyline start
            size_t faceIndex{constants::missing::sizetValue};         ///< The face index
            std::vector<Index> edgeIndexses;                          ///< The indexes of crossed edges
            std::vector<Index> edgeNodes;                             ///< The indexes of the nodes defining the crossed edges
        };

        /// @brief Default constructor
        Mesh() = default;

        /// @brief  Constructs an empty mesh, sets only the projection
        /// @param[in] projection  The projection to use
        Mesh(Projection projection) : m_projection(projection) {}

        /// @brief Construct a mesh starting from the edges and nodes
        /// @param[in] edges The input edges
        /// @param[in] nodes The input nodes
        /// @param[in] projection  The projection to use
        Mesh(const std::vector<Edge>& edges,
             const std::vector<Point>& nodes,
             Projection projection);

        /// @brief Inquire if a node is on boundary
        /// @param[in] node The node index
        /// @return If the node is on boundary
        [[nodiscard]] bool IsNodeOnBoundary(size_t node) const { return m_nodesNumEdges[node] == 1; }

        /// @brief Get the number of valid nodes
        /// @return The number of valid node
        [[nodiscard]] auto GetNumNodes() const { return m_nodes.size(); }

        /// @brief Get the number of valid edges
        /// @return The number of valid edges
        [[nodiscard]] auto GetNumEdges() const { return m_edges.size(); }

        /// @brief Get the number of valid faces
        /// @return The number of valid faces
        [[nodiscard]] auto GetNumFaces() const { return m_facesNodes.size(); }

        /// @brief Get the number of edges for a face
        /// @param[in] faceIndex The face index
        /// @return The number of valid faces
        [[nodiscard]] auto GetNumFaceEdges(size_t faceIndex) const { return m_numFacesNodes[faceIndex]; }

        /// @brief Get the number of faces an edges shares
        /// @param[in] edgeIndex The edge index
        /// @return The number of faces an edges shares
        [[nodiscard]] auto GetNumEdgesFaces(size_t edgeIndex) const { return m_edgesNumFaces[edgeIndex]; }

        /// @brief Inquire if an edge is on boundary
        /// @param edge The edge index
        /// @return If the edge is on boundary
        [[nodiscard]] bool IsEdgeOnBoundary(size_t edge) const { return m_edgesNumFaces[edge] == 1; }

        /// @brief Inquire if a face is on boundary
        /// @param[in] face The face index
        /// @return If the face is on boundary
        [[nodiscard]] bool IsFaceOnBoundary(size_t face) const;

        /// @brief Merges two mesh nodes
        /// @param[in] startNode The index of the first node to be merged
        /// @param[in] endNode The second of the second node to be merged
        void MergeTwoNodes(size_t startNode, size_t endNode);

        /// @brief Merge close mesh nodes inside a polygon (MERGENODESINPOLYGON)
        /// @param[in] polygons Polygon where to perform the merging
        /// @param[in] mergingDistance The distance below which two nodes will be merged
        void MergeNodesInPolygon(const Polygons& polygons, double mergingDistance);

        /// @brief Connect two existing nodes, forming a new edge (connectdbn)
        /// @param[in] startNode The start node index
        /// @param[in] endNode The end node index
        /// @return The index of the new edge
        size_t ConnectNodes(size_t startNode, size_t endNode);

        /// @brief Insert a new node in the mesh (setnewpoint)
        /// @param[in] newPoint The coordinate of the new point
        /// @return The index of the new node
        size_t InsertNode(const Point& newPoint);

        /// @brief Delete a node
        /// @param[in] node The index of the node to delete
        void DeleteNode(size_t node);

        /// @brief Find the edge sharing two nodes
        /// @param[in] firstNodeIndex The index of the first node
        /// @param[in] secondNodeIndex The index of the second node
        /// @return The edge index
        [[nodiscard]] size_t FindEdge(size_t firstNodeIndex, size_t secondNodeIndex) const;

        /// @brief Move a node to a new location
        /// @param[in] newPoint The new location
        /// @param[in] nodeindex The index of the node to move
        void MoveNode(Point newPoint, size_t nodeindex);

        /// @brief Get the index of a node close to a point
        /// @param[in] point The starting point from where to start the search
        /// @param[in] nodeMask The mask to apply to mesh nodes, if the mask value is false, the next closest node will be considered
        /// @returns The index of the closest node
        [[nodiscard]] size_t FindNodeCloseToAPoint(Point point, const std::vector<bool>& nodeMask);

        /// @brief Get the index of a node close to a point
        /// @param[in] point The starting point from where to start the search
        /// @param[in] searchRadius The search radius
        /// @returns The index of the closest node
        [[nodiscard]] size_t FindNodeCloseToAPoint(Point const& point, double searchRadius);

        /// @brief Deletes an edge
        /// @param[in] edge The edge index
        void DeleteEdge(size_t edge);

        /// Finds the closest edge close to a point
        /// @param[in] point The starting point from where to start the search
        /// @returns The index of the closest edge
        [[nodiscard]] size_t FindEdgeCloseToAPoint(Point point);

        /// @brief Find the common node two edges share
        /// This method uses return parameters since the success is evaluated in a hot loop
        /// @param[in] firstEdgeIndex The index of the first edge
        /// @param[in] secondEdgeIndex The index of the second edge
        /// @return The shared node (constants::missing::sizetValue if no node is found)
        [[nodiscard]] size_t FindCommonNode(size_t firstEdgeIndex, size_t secondEdgeIndex) const;

        /// @brief Compute the lengths of all edges in one go
        void ComputeEdgesLengths();

        /// @brief Computes the edges centers  in one go
        void ComputeEdgesCenters();

        /// @brief Node administration (setnodadmin)
        void NodeAdministration();

        /// @brief Removes all invalid nodes and edges
        void DeleteInvalidNodesAndEdges();

        /// @brief Perform node and edges administration
        void AdministrateNodesEdges();

        /// @brief Sort mesh edges around a node in counterclockwise order (Sort_links_ccw)
        /// @param[in] startNode The first node index where to perform edge sorting.
        /// @param[in] endNode   The last node index where to perform edge sorting.
        void SortEdgesInCounterClockWiseOrder(size_t startNode, size_t endNode);

        /// @brief Compute the max length of the edges connected to a node
        /// @param node The mesh node
        /// @return The max edge length
        double ComputeMaxLengthSurroundingEdges(size_t node);

        /// @brief Build the rtree for the corresponding location
        /// @param[in] meshLocation The mesh location for which the RTree is build
        void BuildTree(Location meshLocation);

        /// @brief Search all points sorted by proximity to another point.
        /// @param[in] point The reference point.
        /// @param[in] meshLocation The mesh location (e.g. nodes, edge centers or face circumcenters).
        void SearchNearestLocation(Point point, Location meshLocation);

        /// @brief Search the nearest point within a radius to another point.
        /// @param[in] point The reference point.
        /// @param[in] squaredRadius the squared value of the radius.
        /// @param[in] meshLocation The mesh location (e.g. nodes, edge centers or face circumcenters).
        void SearchNearestLocation(Point point, double squaredRadius, Location meshLocation);

        /// @brief Search the nearest points within a radius to another point.
        /// @param[in] point The reference point.
        /// @param[in] squaredRadius the squared value of the radius.
        /// @param[in] meshLocation The mesh location (e.g. nodes, edge centers or face circumcenters).
        void SearchLocations(Point point, double squaredRadius, Location meshLocation);

        /// @brief Gets the search results.
        /// To be used after \ref SearchLocations or \ref SearchNearestLocation.
        ///
        /// @param[in] meshLocation The mesh location (e.g. nodes, edge centers or face circumcenters).
        /// @return The number of found neighbors.
        size_t GetNumLocations(Location meshLocation) const;

        /// @brief Gets the index of the location, sorted by proximity. To be used after SearchNearestLocation or SearchNearestLocation.
        /// @param[in] index The closest neighbor index (index 0 corresponds to the closest).
        /// @param[in] meshLocation The mesh location (e.g. nodes, edge centers or face circumcenters).
        /// @return The index of the closest location.
        [[nodiscard]] size_t GetLocationsIndices(size_t index, Mesh::Location meshLocation);

        /// @brief Computes a vector with the mesh locations coordinates (nodes, edges or faces coordinates).
        ///
        /// @param[in] location The mesh location (e.g. nodes, edge centers or face circumcenters).
        /// @return The vector with the mesh locations.
        [[nodiscard]] std::vector<Point> ComputeLocations(Mesh::Location location) const;

        /// @brief Add meshes: result is a mesh composed of the additions
        /// firstMesh += secondmesh results in the second mesh being added to firstMesh
        /// @param[in] rhs The mesh to add
        /// @returns The resulting mesh
        Mesh& operator+=(Mesh const& rhs);

        // nodes
        std::vector<Point> m_nodes;                   ///< The mesh nodes (xk, yk)
        std::vector<std::vector<Index>> m_nodesEdges; ///< For each node, the indices of connected edges (nod%lin)
        std::vector<Index> m_nodesNumEdges;           ///< For each node, the number of connected edges (nmk)
        std::vector<std::vector<Index>> m_nodesNodes; ///< For each node, its neighbors
        std::vector<int> m_nodesTypes;                ///< The node types (nb)

        // edges
<<<<<<< HEAD
        std::vector<Edge> m_edges;                    ///< The edges, defined as first and second node(kn)
        std::vector<std::vector<Index>> m_edgesFaces; ///< For each edge, the shared face index (lne)
        std::vector<Index> m_edgesNumFaces;           ///< For each edge, the number of shared faces(lnn)
        std::vector<double> m_edgeLengths;            ///< The edge lengths
        std::vector<Point> m_edgesCenters;            ///< The edges centers
=======
        std::vector<Edge> m_edges;                       ///< The edges, defined as first and second node(kn)
        std::vector<std::array<size_t, 2>> m_edgesFaces; ///< For each edge, the shared face index (lne)
        std::vector<size_t> m_edgesNumFaces;             ///< For each edge, the number of shared faces(lnn)
        std::vector<double> m_edgeLengths;               ///< The edge lengths
        std::vector<Point> m_edgesCenters;               ///< The edges centers
>>>>>>> c4dc6a65

        // faces
        std::vector<std::vector<Index>> m_facesNodes; ///< The nodes composing the faces, in ccw order (netcell%Nod)
        std::vector<Index> m_numFacesNodes;           ///< The number of nodes composing the face (netcell%N)
        std::vector<std::vector<Index>> m_facesEdges; ///< The edge indices composing the face (netcell%lin)
        std::vector<Point> m_facesCircumcenters;      ///< The face circumcenters the face circumcenter (xz, yz)
        std::vector<Point> m_facesMassCenters;        ///< The faces centers of mass (xzw, yzw)
        std::vector<double> m_faceArea;               ///< The face area

        Projection m_projection; ///< The projection used

        // counters
        bool m_nodesRTreeRequiresUpdate = true; ///< m_nodesRTree requires an update
        bool m_edgesRTreeRequiresUpdate = true; ///< m_edgesRTree requires an update
        RTree m_nodesRTree;                     ///< Spatial R-Tree used to inquire node nodes
        RTree m_edgesRTree;                     ///< Spatial R-Tree used to inquire edges centers
        RTree m_facesRTree;                     ///< Spatial R-Tree used to inquire face circumcenters

        // constants
        static constexpr size_t m_maximumNumberOfEdgesPerNode = 12;                                  ///< Maximum number of edges per node
        static constexpr size_t m_maximumNumberOfEdgesPerFace = 6;                                   ///< Maximum number of edges per face
        static constexpr size_t m_maximumNumberOfNodesPerFace = 8;                                   ///< Maximum number of nodes per face
        static constexpr size_t m_maximumNumberOfConnectedNodes = m_maximumNumberOfEdgesPerNode * 4; ///< Maximum number of connected nodes
        static constexpr size_t m_numNodesQuads = 4;                                                 ///< Number of nodes in a quadrilateral
        static constexpr size_t m_numNodesInTriangle = 3;                                            ///< Number of nodes in a triangle

    private:
        static double constexpr m_minimumDeltaCoordinate = 1e-14; ///< Minimum delta coordinate
    };
} // namespace meshkernel<|MERGE_RESOLUTION|>--- conflicted
+++ resolved
@@ -315,19 +315,11 @@
         std::vector<int> m_nodesTypes;                ///< The node types (nb)
 
         // edges
-<<<<<<< HEAD
         std::vector<Edge> m_edges;                    ///< The edges, defined as first and second node(kn)
-        std::vector<std::vector<Index>> m_edgesFaces; ///< For each edge, the shared face index (lne)
+        std::vector<std::array<Index, 2>> m_edgesFaces; ///< For each edge, the shared face index (lne)
         std::vector<Index> m_edgesNumFaces;           ///< For each edge, the number of shared faces(lnn)
         std::vector<double> m_edgeLengths;            ///< The edge lengths
         std::vector<Point> m_edgesCenters;            ///< The edges centers
-=======
-        std::vector<Edge> m_edges;                       ///< The edges, defined as first and second node(kn)
-        std::vector<std::array<size_t, 2>> m_edgesFaces; ///< For each edge, the shared face index (lne)
-        std::vector<size_t> m_edgesNumFaces;             ///< For each edge, the number of shared faces(lnn)
-        std::vector<double> m_edgeLengths;               ///< The edge lengths
-        std::vector<Point> m_edgesCenters;               ///< The edges centers
->>>>>>> c4dc6a65
 
         // faces
         std::vector<std::vector<Index>> m_facesNodes; ///< The nodes composing the faces, in ccw order (netcell%Nod)
