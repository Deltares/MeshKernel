//---- GPL ---------------------------------------------------------------------
//
// Copyright (C)  Stichting Deltares, 2011-2021.
//
// This program is free software: you can redistribute it and/or modify
// it under the terms of the GNU General Public License as published by
// the Free Software Foundation version 3.
//
// This program is distributed in the hope that it will be useful,
// but WITHOUT ANY WARRANTY; without even the implied warranty of
// MERCHANTABILITY or FITNESS FOR A PARTICULAR PURPOSE.  See the
// GNU General Public License for more details.
//
// You should have received a copy of the GNU General Public License
// along with this program.  If not, see <http://www.gnu.org/licenses/>.
//
// contact: delft3d.support@deltares.nl
// Stichting Deltares
// P.O. Box 177
// 2600 MH Delft, The Netherlands
//
// All indications and logos of, and references to, "Delft3D" and "Deltares"
// are registered trademarks of Stichting Deltares, and remain the property of
// Stichting Deltares. All rights reserved.
//
//------------------------------------------------------------------------------

#pragma once

#include <MeshKernel/AveragingInterpolation.hpp>
#include <MeshKernel/Entities.hpp>
#include <MeshKernel/Parameters.hpp>
#include <MeshKernel/Polygons.hpp>
#include <MeshKernel/RTree.hpp>

namespace meshkernel
{
    // Forward declarations
    class Mesh2D;

    /// @brief A class used to refine a Mesh2D instance
    ///
    /// Mesh refinement operates on Mesh2D and is based on
    /// iteratively splitting the edges until the desired level of refinement
    /// or the maximum number of iterations is reached.
    /// Refinement can be based on samples or based on a polygon.
    /// The refinement based on samples uses
    /// the averaging interpolation algorithm to compute the level of refinement
    /// from the samples to the centers of the edges.
    /// At a high level, the mesh refinement is performed as follow:
    ///
    /// -   Flag the nodes inside the refinement polygon.
    ///
    /// -   Flag all face nodes of the faces not fully included in the polygon.
    ///
    /// -   Execute the refinement iterations
    ///
    ///     1.  For each edge store the index of its neighboring edge sharing a
    ///         hanging node (the so-called brother edge). This is required for
    ///         the following steps because edges with hanging nodes will not be
    ///         divided further.
    ///
    ///     2.  Compute edge and face refinement masks from the samples.
    ///
    ///     3.  Compute if a face should be divided based on the computed
    ///         refinement value.
    ///
    ///     4.  Split the face by dividing the edges.
    ///
    /// -   Connect the hanging nodes if required, thus forming triangular faces
    ///     in the transition area.
    ///
    /// As with OrthogonalizationAndSmoothing, MeshRefinement modifies an
    /// existing Mesh2D instance.
    class MeshRefinement
    {
        /// @brief Enumerator describing the face location types
        enum class FaceLocation
        {
            Land = 1,
            Water = 2,
            LandWater = 3
        };

        /// @brief Enumerator describing the different refinement types
        enum class RefinementType
        {
            WaveCourant = 1,
            RefinementLevels = 2
        };

    public:
        /// @brief The constructor for refining based on samples
        /// @param[in] mesh The mesh to be refined
        /// @param[in] interpolant The averaging interpolation to use
        /// @param[in] meshRefinementParameters The mesh refinement parameters
        MeshRefinement(std::shared_ptr<Mesh2D> mesh,
                       std::shared_ptr<MeshInterpolation> interpolant,
                       const MeshRefinementParameters& meshRefinementParameters);

        /// @brief The constructor for refining based on samples
        /// @param[in] mesh The mesh to be refined
        /// @param[in] interpolant The averaging interpolation to use
        /// @param[in] meshRefinementParameters The mesh refinement parameters
        /// @param[in] useNodalRefinement Use nodal refinement
        MeshRefinement(std::shared_ptr<Mesh2D> mesh,
                       std::shared_ptr<MeshInterpolation> interpolant,
                       const MeshRefinementParameters& meshRefinementParameters,
                       bool useNodalRefinement);

        /// @brief The constructor for refining based on polygons
        /// @param[in] mesh The mesh to be refined
        /// @param[in] polygon The polygon where to refine
        /// @param[in] meshRefinementParameters The mesh refinement parameters
        MeshRefinement(std::shared_ptr<Mesh2D> mesh,
                       const Polygons& polygon,
                       const MeshRefinementParameters& meshRefinementParameters);

        /// @brief Compute mesh refinement (refinecellsandfaces2).
        ///
        /// Steps:
        /// 1. Masks the node to be refined (those inside a polygon)
        /// 2. Find the brother edges, the edge sharing a hanging node, FindBrotherEdges
        /// 3. Mask nodes at the polygon perimeter, ComputeNodeMaskAtPolygonPerimeter
        /// 4. Do refinement iterations
        ///    -# Find the brother edges, FindBrotherEdges
        ///    -# Compute the edge refinement mask based on samples, ComputeRefinementMasksFromSamples
        ///    -# Compute the edge refinement mask based on polygon, ComputeEdgesRefinementMask
        ///    -# Compute if a face should be split, ComputeIfFaceShouldBeSplit
        ///    -# Compute face by splitting edges, RefineFacesBySplittingEdges
        /// 5. Connect hanging nodes if requested, DeleteIsolatedHangingnodes, connect_hanging_nodes
        void Compute();

    private:
        /// @brief Finds if two edges are brothers, sharing an hanging node. Can be moved to Mesh2D
        void FindBrotherEdges();

        /// @brief Modifies m_nodeMask, all nodes of the faces intersecting the polygon perimeter will get value of -2 (set_initial_mask)
        ///        The mask value of the other nodes will not be modified.
        void ComputeNodeMaskAtPolygonPerimeter();

        /// @brief Computes the edge and face refinement mask from sample values (compute_jarefine_poly)
        void ComputeRefinementMasksFromSamples();

        /// @brief Computes refinement masks (compute_jarefine_poly)
        ///        Face nodes, edge and edge lengths are stored in local caches. See Mesh2D.FaceClosedPolygon method
        /// @param face The face index
<<<<<<< HEAD
        void ComputeRefinementMasksFromSamples(Index face);
=======
        void ComputeRefinementMasksFromSamples(size_t face);
>>>>>>> b7895111

        /// Computes the edge refinement mask (comp_jalink)
        void ComputeEdgesRefinementMask();

        /// @brief Finds the hanging nodes in a face (find_hangingnodes)
        /// @param[in] face The current face index
        /// @returns The number of hanging edges on the face, the number of hanging nodes and the number of edges to refine
<<<<<<< HEAD
        void FindHangingNodes(Index face);

        /// @brief Get the number of hanging nodes
        /// @returns The number of hanging nodes
        Index CountHangingNodes() const;

        /// @brief Get the number of hanging nodes
        /// @returns The number of hanging nodes
        Index CountHangingEdges() const;
=======
        void FindHangingNodes(size_t face);

        /// @brief Get the number of hanging nodes
        /// @returns The number of hanging nodes
        size_t CountHangingNodes() const;

        /// @brief Get the number of hanging nodes
        /// @returns The number of hanging nodes
        size_t CountHangingEdges() const;
>>>>>>> b7895111

        /// @brief Get the number of hanging nodes
        /// @param[in] face The current face index
        /// @returns The number of hanging nodes
<<<<<<< HEAD
        Index CountEdgesToRefine(Index face) const;
=======
        size_t CountEdgesToRefine(size_t face) const;
>>>>>>> b7895111

        /// Deletes isolated hanging nodes(remove_isolated_hanging_nodes)
        /// @returns Number of deleted isolated hanging nodes
        [[nodiscard]] Index DeleteIsolatedHangingnodes();

        /// @brief Connect the hanging nodes with triangles (connect_hanging_nodes)
        void ConnectHangingNodes();

        /// @brief Smooth the face and edge refinement masks (smooth_jarefine)
        void SmoothRefinementMasks();

        /// @brief Computes m_faceMask, if a face must be split later on (split_cells)
        void ComputeIfFaceShouldBeSplit();

        /// @brief The refinement operation by splitting the face (refine_cells)
        /// @param[in] numEdgesBeforeRefinement Number of edges before the refinement
        void RefineFacesBySplittingEdges(Index numEdgesBeforeRefinement);

        /// @brief Compute if an edge must be refined based on the face location type and the Courant criteria
        /// @param edge The index of the edge to be refined
        /// @param faceLocationType The face location type
        /// @returns If the edge should be refined
        bool IsEdgeToBeRefinedBasedFaceLocationTypeAndCourantCriteria(Index edge, FaceLocation faceLocationType) const;

        /// @brief Compute if an edge must be refined based on the face location type
        /// @param edge The index of the edge to be refined
        /// @param depthValues The depth value
        /// @returns If the edge should be refined based on Courant criteria
        bool IsRefineNeededBasedOnCourantCriteria(Index edge, double depthValues) const;

<<<<<<< HEAD
        /// @brief Compute the face location type based on the depths values on the node
        /// @param face The face index
        /// @returns The face location type
        FaceLocation ComputeFaceLocationType(Index face) const;
=======
        /// @brief Compute the face location type based on the depths values on the nodes
        void ComputeFaceLocationTypes();
>>>>>>> b7895111

        RTree m_samplesRTree; ///< The sample node RTree

        std::vector<int> m_faceMask;       ///< Compute face without hanging nodes (1), refine face with hanging nodes (2), do not refine cell at all (0) or refine face outside polygon (-2)
        std::vector<int> m_edgeMask;       ///< If 0, edge is not split
        std::vector<int> m_nodeMask;       ///< The node mask used in the refinement process
        std::vector<Index> m_brotherEdges; ///< The index of the brother edge for each edge

        /// Local caches
<<<<<<< HEAD
        std::vector<bool> m_isHangingNodeCache;      ///< Cache for maintaining if node is hanging
        std::vector<bool> m_isHangingEdgeCache;      ///< Cache for maintaining if edge is hanging
        std::vector<Point> m_polygonNodesCache;      ///< Cache for maintaining polygon nodes
        std::vector<Index> m_localNodeIndicesCache;  ///< Cache for maintaining local node indices
        std::vector<Index> m_globalEdgeIndicesCache; ///< Cache for maintaining edge indices
        std::vector<Index> m_refineEdgeCache;        ///< Cache for the edges to be refined
=======
        std::vector<bool> m_isHangingNodeCache;       ///< Cache for maintaining if node is hanging
        std::vector<bool> m_isHangingEdgeCache;       ///< Cache for maintaining if edge is hanging
        std::vector<Point> m_polygonNodesCache;       ///< Cache for maintaining polygon nodes
        std::vector<size_t> m_localNodeIndicesCache;  ///< Cache for maintaining local node indices
        std::vector<size_t> m_globalEdgeIndicesCache; ///< Cache for maintaining edge indices
        std::vector<size_t> m_refineEdgeCache;        ///< Cache for the edges to be refined
        std::vector<FaceLocation> m_faceLocationType; ///< Cache for the face location types
>>>>>>> b7895111

        RefinementType m_refinementType = RefinementType::WaveCourant; ///< The type of refinement to use
        bool m_directionalRefinement = false;                          ///< Whether there is directional refinement

        std::shared_ptr<Mesh2D> m_mesh;                             ///< Pointer to the mesh
        std::shared_ptr<MeshInterpolation> m_interpolant = nullptr; ///< Pointer to the AveragingInterpolation instance
        Polygons m_polygons;                                        ///< Polygons
        MeshRefinementParameters m_meshRefinementParameters;        ///< The mesh refinement parameters
        bool m_useNodalRefinement = false;                          ///< Use refinement based on interpolated values at nodes
        const double m_mergingDistance = 0.001;                     ///< The distance for merging two edges
    };
} // namespace meshkernel<|MERGE_RESOLUTION|>--- conflicted
+++ resolved
@@ -145,11 +145,7 @@
         /// @brief Computes refinement masks (compute_jarefine_poly)
         ///        Face nodes, edge and edge lengths are stored in local caches. See Mesh2D.FaceClosedPolygon method
         /// @param face The face index
-<<<<<<< HEAD
         void ComputeRefinementMasksFromSamples(Index face);
-=======
-        void ComputeRefinementMasksFromSamples(size_t face);
->>>>>>> b7895111
 
         /// Computes the edge refinement mask (comp_jalink)
         void ComputeEdgesRefinementMask();
@@ -157,7 +153,6 @@
         /// @brief Finds the hanging nodes in a face (find_hangingnodes)
         /// @param[in] face The current face index
         /// @returns The number of hanging edges on the face, the number of hanging nodes and the number of edges to refine
-<<<<<<< HEAD
         void FindHangingNodes(Index face);
 
         /// @brief Get the number of hanging nodes
@@ -167,26 +162,11 @@
         /// @brief Get the number of hanging nodes
         /// @returns The number of hanging nodes
         Index CountHangingEdges() const;
-=======
-        void FindHangingNodes(size_t face);
-
-        /// @brief Get the number of hanging nodes
-        /// @returns The number of hanging nodes
-        size_t CountHangingNodes() const;
-
-        /// @brief Get the number of hanging nodes
-        /// @returns The number of hanging nodes
-        size_t CountHangingEdges() const;
->>>>>>> b7895111
 
         /// @brief Get the number of hanging nodes
         /// @param[in] face The current face index
         /// @returns The number of hanging nodes
-<<<<<<< HEAD
         Index CountEdgesToRefine(Index face) const;
-=======
-        size_t CountEdgesToRefine(size_t face) const;
->>>>>>> b7895111
 
         /// Deletes isolated hanging nodes(remove_isolated_hanging_nodes)
         /// @returns Number of deleted isolated hanging nodes
@@ -217,15 +197,8 @@
         /// @returns If the edge should be refined based on Courant criteria
         bool IsRefineNeededBasedOnCourantCriteria(Index edge, double depthValues) const;
 
-<<<<<<< HEAD
-        /// @brief Compute the face location type based on the depths values on the node
-        /// @param face The face index
-        /// @returns The face location type
-        FaceLocation ComputeFaceLocationType(Index face) const;
-=======
         /// @brief Compute the face location type based on the depths values on the nodes
         void ComputeFaceLocationTypes();
->>>>>>> b7895111
 
         RTree m_samplesRTree; ///< The sample node RTree
 
@@ -235,22 +208,13 @@
         std::vector<Index> m_brotherEdges; ///< The index of the brother edge for each edge
 
         /// Local caches
-<<<<<<< HEAD
-        std::vector<bool> m_isHangingNodeCache;      ///< Cache for maintaining if node is hanging
-        std::vector<bool> m_isHangingEdgeCache;      ///< Cache for maintaining if edge is hanging
-        std::vector<Point> m_polygonNodesCache;      ///< Cache for maintaining polygon nodes
-        std::vector<Index> m_localNodeIndicesCache;  ///< Cache for maintaining local node indices
-        std::vector<Index> m_globalEdgeIndicesCache; ///< Cache for maintaining edge indices
-        std::vector<Index> m_refineEdgeCache;        ///< Cache for the edges to be refined
-=======
         std::vector<bool> m_isHangingNodeCache;       ///< Cache for maintaining if node is hanging
         std::vector<bool> m_isHangingEdgeCache;       ///< Cache for maintaining if edge is hanging
         std::vector<Point> m_polygonNodesCache;       ///< Cache for maintaining polygon nodes
-        std::vector<size_t> m_localNodeIndicesCache;  ///< Cache for maintaining local node indices
-        std::vector<size_t> m_globalEdgeIndicesCache; ///< Cache for maintaining edge indices
-        std::vector<size_t> m_refineEdgeCache;        ///< Cache for the edges to be refined
+        std::vector<Index> m_localNodeIndicesCache;   ///< Cache for maintaining local node indices
+        std::vector<Index> m_globalEdgeIndicesCache;  ///< Cache for maintaining edge indices
+        std::vector<Index> m_refineEdgeCache;         ///< Cache for the edges to be refined
         std::vector<FaceLocation> m_faceLocationType; ///< Cache for the face location types
->>>>>>> b7895111
 
         RefinementType m_refinementType = RefinementType::WaveCourant; ///< The type of refinement to use
         bool m_directionalRefinement = false;                          ///< Whether there is directional refinement
