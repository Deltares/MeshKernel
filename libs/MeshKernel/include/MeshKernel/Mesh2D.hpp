//---- GPL ---------------------------------------------------------------------
//
// Copyright (C)  Stichting Deltares, 2011-2021.
//
// This program is free software: you can redistribute it and/or modify
// it under the terms of the GNU General Public License as published by
// the Free Software Foundation version 3.
//
// This program is distributed in the hope that it will be useful,
// but WITHOUT ANY WARRANTY; without even the implied warranty of
// MERCHANTABILITY or FITNESS FOR A PARTICULAR PURPOSE.  See the
// GNU General Public License for more details.
//
// You should have received a copy of the GNU General Public License
// along with this program.  If not, see <http://www.gnu.org/licenses/>.
//
// contact: delft3d.support@deltares.nl
// Stichting Deltares
// P.O. Box 177
// 2600 MH Delft, The Netherlands
//
// All indications and logos of, and references to, "Delft3D" and "Deltares"
// are registered trademarks of Stichting Deltares, and remain the property of
// Stichting Deltares. All rights reserved.
//
//------------------------------------------------------------------------------

#pragma once
#include <array>
#include <ranges>
#include <utility>
#include <vector>

#include <MeshKernel/Entities.hpp>
#include <MeshKernel/Mesh.hpp>
#include <MeshKernel/Polygon.hpp>
#include <MeshKernel/UndoActions/CompoundUndoAction.hpp>
#include <MeshKernel/UndoActions/SphericalCoordinatesOffsetAction.hpp>
#include <MeshKernel/UndoActions/UndoAction.hpp>

/// \namespace meshkernel
/// @brief Contains the logic of the C++ static library
namespace meshkernel
{
    // Forward declarations
    class CurvilinearGrid;
    class Polygons;
    class GeometryList;

    /// @brief A class derived from Mesh, which describes unstructures 2d meshes.
    ///
    /// When communicating with the client only unstructured meshes are used.
    /// Some algorithms generate curvilinear grids, but these are converted to a mesh
    /// instance when communicating with the client.
    class Mesh2D final : public Mesh
    {
    public:
        using Mesh::CommitAction;
        using Mesh::RestoreAction;

        /// Enumerator describing the different options to delete a mesh
        enum DeleteMeshOptions
        {
            InsideNotIntersected = 0,
            InsideAndIntersected = 1,
            FacesWithIncludedCircumcenters = 2
        };

        /// Enumerator describing the different node types
        enum class NodeTypes
        {
            internalNode,
            onRing,
            cornerNode,
            hangingNode,
            other
        };

        /// Enumerator for different filtering properties on a 2D mesh
        enum class Property
        {
<<<<<<< HEAD
            Orthogonality = 0,
            EdgeLength = 1
=======
            Orthogonality = 0
>>>>>>> f44d3534
        };

        /// @brief Default destructor
        ~Mesh2D() override = default;

        /// @brief Default constructor
        Mesh2D();

        /// @brief Construct a mesh2d using only the projection
        /// @param[in] projection The projection to use
        explicit Mesh2D(Projection projection);

        /// @brief Construct a mesh2d starting from the edges and nodes
        /// @param[in] edges The input edges
        /// @param[in] nodes The input nodes
        /// @param[in] projection The projection to use
        Mesh2D(const std::vector<Edge>& edges,
               const std::vector<Point>& nodes,
               Projection projection);

        /// @brief Construct a mesh2d from face nodes and num face nodes
        /// @param[in] edges The input edges
        /// @param[in] nodes The input nodes
        /// @param[in] faceNodes The input face nodes
        /// @param[in] numFaceNodes For each face, the number of nodes
        /// @param[in] projection The mesh projection
        Mesh2D(const std::vector<Edge>& edges,
               const std::vector<Point>& nodes,
               const std::vector<std::vector<UInt>>& faceNodes,
               const std::vector<UInt>& numFaceNodes,
               Projection projection);

        /// @brief Create triangular grid from nodes (triangulatesamplestonetwork)
        /// @param[in] nodes Input nodes
        /// @param[in] polygons Selection polygon
        /// @param[in] projection The projection to use
        Mesh2D(const std::vector<Point>& nodes, const Polygons& polygons, Projection projection);

        /// @brief Perform complete administration
        void Administrate(CompoundUndoAction* undoAction = nullptr) override;

        /// @brief Compute face circumcenters
        void ComputeCircumcentersMassCentersAndFaceAreas(bool computeMassCenters = false);

        /// @brief Constructs the face nodes mapping, face mass centers and areas
        void FindFaces();

        /// @brief Find remaining face information given the face nodes mapping
        /// @param[in] faceNodes The input face nodes
        /// @param[in] numFaceNodes For each face, the number of nodes
        void FindFacesGivenFaceNodesMapping(const std::vector<std::vector<UInt>>& faceNodes,
                                            const std::vector<UInt>& numFaceNodes);

        /// @brief Offset the x coordinates if m_projection is spherical
        /// @param[in] minx
        /// @param[in] maxx
        [[nodiscard]] std::unique_ptr<SphericalCoordinatesOffsetAction> OffsetSphericalCoordinates(double minx, double maxx);

        /// @brief Apply the coordinate offset action
        void CommitAction(const SphericalCoordinatesOffsetAction& undoAction);

        /// @brief Undo the coordinate offset action
        ///
        /// Restore mesh to state before coordinate offset action was applied
        void RestoreAction(const SphericalCoordinatesOffsetAction& undoAction);

        /// @brief For a face create a closed polygon and fill local mapping caches (get_cellpolygon)
        /// @param[in]  faceIndex              The face index
        /// @param[out] polygonNodesCache      The node cache array filled with the nodes values
        /// @param[out] localNodeIndicesCache  The consecutive node index in polygonNodesCache (0, 1, 2,...)
        /// @param[out] globalEdgeIndicesCache The edge cache array filled with the global edge indices
        void ComputeFaceClosedPolygonWithLocalMappings(UInt faceIndex,
                                                       std::vector<Point>& polygonNodesCache,
                                                       std::vector<UInt>& localNodeIndicesCache,
                                                       std::vector<UInt>& globalEdgeIndicesCache) const;

        /// @brief For a face create a closed polygon
        /// @param[in]     faceIndex         The face index
        /// @param[in,out] polygonNodesCache The cache array to be filled with the nodes values
        void ComputeFaceClosedPolygon(UInt faceIndex, std::vector<Point>& polygonNodesCache) const;

        /// @brief For a closed polygon, compute the circumcenter of a face (getcircumcenter)
        /// @param[in,out] polygon       Cache storing the face nodes
        /// @param[in]     edgesNumFaces For meshes, the number of faces sharing the edges
        /// @returns       The computed circumcenter
        [[nodiscard]] Point ComputeFaceCircumenter(std::vector<Point>& polygon,
                                                   const std::vector<UInt>& edgesNumFaces) const;

        /// @brief Gets the mass centers of obtuse triangles
        /// @returns The center of obtuse triangles
        [[nodiscard]] std::vector<Point> GetObtuseTrianglesCenters();

        /// @brief Gets the edges crossing the small flow edges
        /// @param[in] smallFlowEdgesThreshold The configurable threshold for detecting the small flow edges
        /// @returns The indices of the edges crossing small flow edges
        [[nodiscard]] std::vector<UInt> GetEdgesCrossingSmallFlowEdges(double smallFlowEdgesThreshold);

        /// @brief Gets the flow edges centers from the crossing edges
        /// @param[in] edges The crossing edges indices
        /// @returns The centers of the flow edges
        [[nodiscard]] std::vector<Point> GetFlowEdgesCenters(const std::vector<UInt>& edges) const;

        /// @brief Deletes small flow edges (removesmallflowlinks, part 1)
        ///
        /// An unstructured mesh can be used to calculate water flow. This involves
        /// a pressure gradient between the circumcenters of neighbouring faces.
        /// That procedure is numerically unreliable when the distance between face
        /// circumcenters (flow edges) becomes too small. Let's consider the following figure
        /// \image html coincide_circumcenter.svg  "Coincide circumcenter"
        /// The algorithm works as follow:
        ///
        /// -   Any degenerated triangle (e.g. those having a coinciding node) is
        ///     removed by collapsing the second and third node into the first one.
        ///
        /// -   The edges crossing small flow edges are found. The flow edge length
        ///     is computed from the face circumcenters and compared to an estimated
        ///     cut off distance. The cutoff distance is computed using the face
        ///     areas as follow:
        ///
        ///     \f$\textrm{cutOffDistance} = \textrm{threshold} \cdot 0.5 \cdot (\sqrt{\textrm{Area}_I}+\sqrt{\textrm{Area}_{II}})\f$
        ///
        /// -   All small flow edges are flagged with invalid indices and removed
        ///     from the mesh. Removal occors in the \ref Mesh2D::Administrate method.
        /// @param[in] smallFlowEdgesThreshold The configurable threshold for detecting the small flow edges
        [[nodiscard]] std::unique_ptr<meshkernel::UndoAction> DeleteSmallFlowEdges(double smallFlowEdgesThreshold);

        /// @brief Deletes small triangles at the boundaries (removesmallflowlinks, part 2)
        ///
        /// This algorithm removes triangles having the following properties:
        /// - The are at mesh boundary.
        ///
        /// - One or more neighboring faces are non-triangles.
        ///
        /// - The ratio of the face area to the average area of neighboring non
        ///   triangles is less than a minimum ratio (defaults to 0.2).
        ///
        /// - The absolute cosine of one internal angle is less than 0.2.
        ///
        /// These triangles having the above properties are merged by collapsing the
        /// face nodes to the node having the minimum absolute cosine (e.g. the node
        /// where the internal angle is closer to 90 degrees).
        /// @param[in] minFractionalAreaTriangles Small triangles at the boundaries will be eliminated.
        /// This threshold is the ration of the face area to the average area of neighboring faces.
        [[nodiscard]] std::unique_ptr<UndoAction> DeleteSmallTrianglesAtBoundaries(double minFractionalAreaTriangles);

        /// @brief Computes m_nodesNodes, see class members
        void ComputeNodeNeighbours();

        /// @brief Get the orthogonality values, the inner product of edges and segments connecting the face circumcenters
        /// @return The edge orthogonality
        [[nodiscard]] std::vector<double> GetOrthogonality() const;

        /// @brief Gets the smoothness values, ratios of the face areas
        /// @return The smoothness at the edges
        [[nodiscard]] std::vector<double> GetSmoothness() const;

        /// @brief Gets the aspect ratios (the ratios edges lengths to flow edges lengths)
        /// @param[in,out] aspectRatios The aspect ratios (passed as reference to avoid re-allocation)
        void ComputeAspectRatios(std::vector<double>& aspectRatios);

        ///  @brief Classifies the nodes (makenetnodescoding)
        void ClassifyNodes();

        /// @brief Deletes coinciding triangles
        [[nodiscard]] std::unique_ptr<UndoAction> DeleteDegeneratedTriangles();

        /// @brief Transform non-triangular faces in triangular faces
        [[nodiscard]] std::unique_ptr<UndoAction> TriangulateFaces();

        /// @brief Make a dual face around the node, enlarged by a factor
        /// @param[in] node The node index
        /// @param[in] enlargementFactor The factor by which the dual face is enlarged
        /// @param[out] dualFace The dual face to be calculated
        void MakeDualFace(UInt node, double enlargementFactor, std::vector<Point>& dualFace);

        /// @brief Sorts the faces around a node, sorted in counter clock wise order
        /// @param[in] node The node index
        /// @return The face indexses
        [[nodiscard]] std::vector<UInt> SortedFacesAroundNode(UInt node) const;

        /// @brief Convert all mesh boundaries to a vector of polygon nodes, including holes (copynetboundstopol)
        /// @param[in] polygon The polygon where the operation is performed
        /// @return The resulting polygon mesh boundary
        [[nodiscard]] std::vector<Point> ComputeBoundaryPolygons(const std::vector<Point>& polygon);

        /// @brief Constructs a polygon from the meshboundary, by walking through the mesh
        /// @param[in] polygon The input polygon
        /// @param[in,out] isVisited the visited mesh nodes
        /// @param[in,out] currentNode the current node
        /// @param[out] meshBoundaryPolygon The resulting polygon points
        void WalkBoundaryFromNode(const Polygon& polygon,
                                  std::vector<bool>& isVisited,
                                  UInt& currentNode,
                                  std::vector<Point>& meshBoundaryPolygon) const;

        /// @brief Gets the hanging edges
        /// @return A vector with the indices of the hanging edges
        [[nodiscard]] std::vector<UInt> GetHangingEdges() const;

        /// @brief Deletes the hanging edges
        [[nodiscard]] std::unique_ptr<UndoAction> DeleteHangingEdges();

        /// @brief For a collection of points, compute the face indices including them.
        /// @param[in] points The input point vector.
        /// @return The face indices including the points.
        [[nodiscard]] std::vector<UInt> PointFaceIndices(const std::vector<Point>& points);

        /// @brief Deletes a mesh in a polygon, using several options (delnet)
        /// @param[in] polygon        The polygon where to perform the operation
        ///                           If this Polygons instance contains multiple polygons, the first one will be taken.
        /// @param[in] deletionOption The deletion option
        /// @param[in] invertDeletion Inverts the selected node to delete (instead of outside the polygon, inside the polygon)
        [[nodiscard]] std::unique_ptr<UndoAction> DeleteMesh(const Polygons& polygon, DeleteMeshOptions deletionOption, bool invertDeletion);

        /// @brief  This method generates a mask indicating which locations are within the specified  range of the given metric.
        ///
        /// @param[in] location The location representing the location where to filter the object.
        /// @param[in] property The property by which to filter locations.
        /// @param[in] minValue The minimum value of the metric for filtering.
        /// @param[in] maxValue The maximum value of the metric for filtering.
        /// @ return A vector of boolean values. Each element corresponds to a location and is `true` if the location's metric is within the specified range, and `false` otherwise.
        [[nodiscard]] std::vector<bool> FilterBasedOnMetric(Location location, Property property, double minValue, double maxValue) const;

        /// @brief Inquire if a segment is crossing a face
        /// @param[in] firstPoint The first point of the segment
        /// @param[in] secondPoint The second point of the segment
        /// @return A tuple with the intersectedFace face index and intersected  edge index
        [[nodiscard]] std::tuple<UInt, UInt> IsSegmentCrossingABoundaryEdge(const Point& firstPoint, const Point& secondPoint) const;

        /// @brief Masks the edges of all faces entirely included in all polygons
        /// @param[in] polygons The selection polygon
        /// @param[in] invertSelection Invert selection
        /// @param[in] includeIntersected Included the edges intersected by the polygon
        /// @return The edge mask
        [[nodiscard]] std::vector<int> MaskEdgesOfFacesInPolygon(const Polygons& polygons, bool invertSelection, bool includeIntersected) const;

        /// @brief From the edge mask compute the node mask
        /// @param[in] edgeMask The edge mask
        /// @return The node mask
        [[nodiscard]] std::vector<int> NodeMaskFromEdgeMask(std::vector<int> const& edgeMask) const;

        /// @brief Mask all nodes included in all polygons
        /// @param[in] polygons The input polygon
        /// @param[in] inside   Inside or outside option
        /// @return The node mask
        [[nodiscard]] std::vector<int> NodeMaskFromPolygon(const Polygons& polygons, bool inside) const;

        /// @brief Find edge on the opposite side of the element
        /// @note Currently only valid of quadrilateral elements.
        /// Will throw exception NotImplementedError for non-quadrilateral element shapes.
        UInt FindOppositeEdge(const UInt faceId, const UInt edgeId) const;

        /// @brief Get the next face adjacent to the edge on the opposite side.
        /// @param [in] faceId The starting face
        /// @param [in] edgeId The starting edge
        /// @return Id of neighbour face along the edge
        UInt NextFace(const UInt faceId, const UInt edgeId) const;

        UInt m_maxNumNeighbours = 0; ///< Maximum number of neighbours

        /// @brief Merges mesh connectivity.
        ///
        /// Only merges the mesh connectivity graphs and updates indices.
        /// @note Does not do any administration on the node, edges or elements,
        /// it may be required to call Administrate after merging
        static std::unique_ptr<Mesh2D> Merge(const Mesh2D& mesh1, const Mesh2D& mesh2);

        /// @brief Get the mesh bounding box
        ///
        /// @return The mesh bounding box
        [[nodiscard]] BoundingBox GetBoundingBox() const;

        /// @brief Get the bounding boxes of the mesh edges
        ///
        /// @return The mesh edges bounding boxes
        [[nodiscard]] std::vector<BoundingBox> GetEdgesBoundingBoxes() const;

        /// @brief Find all faces that have the given node as a vertex.
        ///
        /// @param [in] nodeIndex Index of the node
        /// @param [out] sharedFaces On exit will contain only indices of faces that contain nodeIndex as a node.
        void FindFacesConnectedToNode(UInt nodeIndex, std::vector<UInt>& sharedFaces) const;

        /// @brief Get indices of all nodes that are connected directly to a give node along connected edges
        ///
        /// @param [in] nodeIndex Index of the node
        /// @param [out] connectedNodes
        void GetConnectingNodes(UInt nodeIndex, std::vector<UInt>& connectedNodes) const;

        /// @brief Find all unique nodes.
        ///
        /// @param [in] nodeIndex Index of the node
        /// @param [in] sharedFaces List of faces that share the nodeIndex as a common node
        /// @param [in, out] connectedNodes List of nodes that are in the patch of shared faces
        /// @param [out] faceNodeMapping Mapping from node index to the position in connectedNodes list.
        void FindNodesSharedByFaces(UInt nodeIndex, const std::vector<UInt>& sharedFaces, std::vector<UInt>& connectedNodes, std::vector<std::vector<UInt>>& faceNodeMapping) const;

        /// @brief Determine if the node is at the start or end of the edge.
        ///
        /// Returns 0 when the node is at the start of the edge, 1 when it is at the end
        /// and the null value when the edge is not connected to the node.
        UInt IsStartOrEnd(const UInt edgeId, const UInt nodeId) const;

        /// @brief Determine if the element lies on the left or right side of the edge
        ///
        /// Returns 0 when the element is on the left and 1 when it is on the right.
        /// If one or other edge is not connected to the element then a null value will be returned.
        UInt IsLeftOrRight(const UInt elementId, const UInt edgeId) const;

        /// @brief Find the id of the element that is common to both edges.
        ///
        /// If no such element can be found then the null value will be returned.
        UInt FindCommonFace(const UInt edge1, const UInt edge2) const;

        /// @brief Find the id of the element that is common to both edges.
        ///
        /// @param [in] property The property to retrive
        /// Returns the value of the property
        // [[nodiscard]] std::vector<double> GetProperty(Property property) const;

    private:
        // orthogonalization
        static constexpr double m_minimumEdgeLength = 1e-4;               ///< Minimum edge length
        static constexpr double m_curvilinearToOrthogonalRatio = 0.5;     ///< Ratio determining curvilinear-like(0.0) to pure(1.0) orthogonalization
        static constexpr double m_minimumCellArea = 1e-12;                ///< Minimum cell area
        static constexpr double m_weightCircumCenter = 1.0;               ///< Weight circum center
        static constexpr UInt m_maximumNumberOfHangingNodesAlongEdge = 5; ///< The maximum number of hanging nodes along a single element edge

        /// @brief Bounded array for storing hanging node indices.
        using HangingNodeIndexArray = std::array<UInt, m_maximumNumberOfHangingNodesAlongEdge>;

        /// @brief Deletes the mesh faces inside a polygon
        /// @param[in] polygon        The polygon where to perform the operation
        ///                           If this Polygons instance contains multiple polygons, the first one will be taken.
        /// @param[in] invertDeletion Inverts the selected node to delete (instead of outside the polygon, inside the polygon)
        [[nodiscard]] std::unique_ptr<UndoAction> DeleteMeshFaces(const Polygons& polygon, bool invertDeletion);

        /// @brief Find cells recursive, works with an arbitrary number of edges
        /// @param[in] startNode The starting node
        /// @param[in] node The current node
        /// @param[in] previousEdge The previously visited edge
        /// @param[in] numClosingEdges The number of edges closing a face (3 for triangles, 4 for quads, etc)
        /// @param[in,out] edges The vector storing the current edges forming a face
        /// @param[in,out] nodes The vector storing the current nodes forming a face
        /// @param[in,out] sortedEdges The caching array used for sorting the edges, used to inquire if an edge has been already visited
        /// @param[in,out] sortedNodes The caching array used for sorting the nodes, used to inquire if a node has been already visited
        /// @param[in,out] nodalValues The nodal values building a closed polygon
        void FindFacesRecursive(UInt startNode,
                                UInt node,
                                UInt previousEdge,
                                UInt numClosingEdges,
                                std::vector<UInt>& edges,
                                std::vector<UInt>& nodes,
                                std::vector<UInt>& sortedEdges,
                                std::vector<UInt>& sortedNodes,
                                std::vector<Point>& nodalValues);

        /// @brief Checks if a triangle has an acute angle (checktriangle)
        /// @param[in] faceNodes The face nodes composing the triangles
        /// @param[in] nodes The node coordinates
        /// @returns If triangle has an acute triangle
        [[nodiscard]] bool HasTriangleNoAcuteAngles(const std::vector<UInt>& faceNodes, const std::vector<Point>& nodes) const;

        /// @brief Determine if there are duplicate node id's on the node array
        ///
        /// The parameter sortedNodes, is a temporary array, that reduces the need to re-allocate any memory locally to this function
        bool HasDuplicateNodes(const UInt numClosingEdges, const std::vector<UInt>& node, std::vector<UInt>& sortedNodes) const;

        /// @brief Determine if there are duplicate edge-facw id's on the edges array
        ///
        /// The parameter sortedEdgesFaces, is a temporary array, that reduces the need to re-allocate any memory locally to this function
        bool HasDuplicateEdgeFaces(const UInt numClosingEdges, const std::vector<UInt>& edges, std::vector<UInt>& sortedEdgesFaces) const;

        /// @brief Resizes and initializes face vectors
        void ResizeAndInitializeFaceVectors();

        /// @brief Perform complete administration
        /// @param[in] faceNodes The input face nodes
        /// @param[in] numFaceNodes For each face, the number of nodes
        void DoAdministrationGivenFaceNodesMapping(const std::vector<std::vector<UInt>>& faceNodes,
                                                   const std::vector<UInt>& numFaceNodes);

        /// @brief Perform complete administration
        /// @param[in,out] undoAction if not null then collect any undo actions generated during the administration.
        void DoAdministration(CompoundUndoAction* undoAction = nullptr);
    };

} // namespace meshkernel<|MERGE_RESOLUTION|>--- conflicted
+++ resolved
@@ -76,15 +76,11 @@
             other
         };
 
-        /// Enumerator for different filtering properties on a 2D mesh
+        /// Enumerator for different properties on a 2D mesh
         enum class Property
         {
-<<<<<<< HEAD
             Orthogonality = 0,
             EdgeLength = 1
-=======
-            Orthogonality = 0
->>>>>>> f44d3534
         };
 
         /// @brief Default destructor
