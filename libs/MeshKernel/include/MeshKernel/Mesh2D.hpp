//---- GPL ---------------------------------------------------------------------
//
// Copyright (C)  Stichting Deltares, 2011-2021.
//
// This program is free software: you can redistribute it and/or modify
// it under the terms of the GNU General Public License as published by
// the Free Software Foundation version 3.
//
// This program is distributed in the hope that it will be useful,
// but WITHOUT ANY WARRANTY; without even the implied warranty of
// MERCHANTABILITY or FITNESS FOR A PARTICULAR PURPOSE.  See the
// GNU General Public License for more details.
//
// You should have received a copy of the GNU General Public License
// along with this program.  If not, see <http://www.gnu.org/licenses/>.
//
// contact: delft3d.support@deltares.nl
// Stichting Deltares
// P.O. Box 177
// 2600 MH Delft, The Netherlands
//
// All indications and logos of, and references to, "Delft3D" and "Deltares"
// are registered trademarks of Stichting Deltares, and remain the property of
// Stichting Deltares. All rights reserved.
//
//------------------------------------------------------------------------------

#pragma once
#include <array>
#include <ranges>
#include <utility>
#include <vector>

#include <MeshKernel/Entities.hpp>
#include <MeshKernel/Mesh.hpp>
#include <MeshKernel/Polygon.hpp>
#include <MeshKernel/UndoActions/CompoundUndoAction.hpp>
#include <MeshKernel/UndoActions/SphericalCoordinatesOffsetAction.hpp>
#include <MeshKernel/UndoActions/UndoAction.hpp>

/// \namespace meshkernel
/// @brief Contains the logic of the C++ static library
namespace meshkernel
{
    // Forward declarations
    class CurvilinearGrid;
    class Polygons;
    class GeometryList;

    /// @brief A class derived from Mesh, which describes unstructures 2d meshes.
    ///
    /// When communicating with the client only unstructured meshes are used.
    /// Some algorithms generate curvilinear grids, but these are converted to a mesh
    /// instance when communicating with the client.
    class Mesh2D final : public Mesh
    {
    public:
<<<<<<< HEAD
        using Mesh::Commit;
        using Mesh::Restore;
=======
        using Mesh::CommitAction;
        using Mesh::RestoreAction;
>>>>>>> ec2fa008

        /// Enumerator describing the different options to delete a mesh
        enum DeleteMeshOptions
        {
            InsideNotIntersected = 0,
            InsideAndIntersected = 1,
            FacesWithIncludedCircumcenters = 2
        };

        /// Enumerator describing the different node types
        enum class NodeTypes
        {
            internalNode,
            onRing,
            cornerNode,
            hangingNode,
            other
        };

        /// @brief Default destructor
        ~Mesh2D() override = default;

        /// @brief Default constructor
        Mesh2D();

        /// @brief Construct a mesh2d using only the projection
        /// @param[in] projection The projection to use
        explicit Mesh2D(Projection projection);

        /// @brief Construct a mesh2d starting from the edges and nodes
        /// @param[in] edges The input edges
        /// @param[in] nodes The input nodes
        /// @param[in] projection The projection to use
        Mesh2D(const std::vector<Edge>& edges,
               const std::vector<Point>& nodes,
               Projection projection);

        /// @brief Construct a mesh2d from face nodes and num face nodes
        /// @param[in] edges The input edges
        /// @param[in] nodes The input nodes
        /// @param[in] faceNodes The input face nodes
        /// @param[in] numFaceNodes For each face, the number of nodes
        /// @param[in] projection The mesh projection
        Mesh2D(const std::vector<Edge>& edges,
               const std::vector<Point>& nodes,
               const std::vector<std::vector<UInt>>& faceNodes,
               const std::vector<UInt>& numFaceNodes,
               Projection projection);

        /// @brief Create triangular grid from nodes (triangulatesamplestonetwork)
        /// @param[in] nodes Input nodes
        /// @param[in] polygons Selection polygon
        /// @param[in] projection The projection to use
        Mesh2D(const std::vector<Point>& nodes, const Polygons& polygons, Projection projection);

        /// @brief Perform complete administration
        void Administrate(CompoundUndoAction* undoAction = nullptr) override;

        /// @brief Compute face circumcenters
        void ComputeCircumcentersMassCentersAndFaceAreas(bool computeMassCenters = false);

        /// @brief Constructs the face nodes mapping, face mass centers and areas
        void FindFaces();

        /// @brief Find remaining face information given the face nodes mapping
        /// @param[in] faceNodes The input face nodes
        /// @param[in] numFaceNodes For each face, the number of nodes
        void FindFacesGivenFaceNodesMapping(const std::vector<std::vector<UInt>>& faceNodes,
                                            const std::vector<UInt>& numFaceNodes);

        /// @brief Offset the x coordinates if m_projection is spherical
        /// @param[in] minx
        /// @param[in] maxx
        [[nodiscard]] std::unique_ptr<SphericalCoordinatesOffsetAction> OffsetSphericalCoordinates(double minx, double maxx);

        /// @brief Apply the coordinate offset action
<<<<<<< HEAD
        void Commit(const SphericalCoordinatesOffsetAction& undoAction);
=======
        void CommitAction(const SphericalCoordinatesOffsetAction& undoAction);
>>>>>>> ec2fa008

        /// @brief Undo the coordinate offset action
        ///
        /// Restore mesh to state before coordinate offset action was applied
<<<<<<< HEAD
        void Restore(const SphericalCoordinatesOffsetAction& undoAction);
=======
        void RestoreAction(const SphericalCoordinatesOffsetAction& undoAction);
>>>>>>> ec2fa008

        /// @brief For a face create a closed polygon and fill local mapping caches (get_cellpolygon)
        /// @param[in]  faceIndex              The face index
        /// @param[out] polygonNodesCache      The node cache array filled with the nodes values
        /// @param[out] localNodeIndicesCache  The consecutive node index in polygonNodesCache (0, 1, 2,...)
        /// @param[out] globalEdgeIndicesCache The edge cache array filled with the global edge indices
        void ComputeFaceClosedPolygonWithLocalMappings(UInt faceIndex,
                                                       std::vector<Point>& polygonNodesCache,
                                                       std::vector<UInt>& localNodeIndicesCache,
                                                       std::vector<UInt>& globalEdgeIndicesCache) const;

        /// @brief For a face create a closed polygon
        /// @param[in]     faceIndex         The face index
        /// @param[in,out] polygonNodesCache The cache array to be filled with the nodes values
        void ComputeFaceClosedPolygon(UInt faceIndex, std::vector<Point>& polygonNodesCache) const;

        /// @brief For a closed polygon, compute the circumcenter of a face (getcircumcenter)
        /// @param[in,out] polygon       Cache storing the face nodes
        /// @param[in]     edgesNumFaces For meshes, the number of faces sharing the edges
        /// @returns       The computed circumcenter
        [[nodiscard]] Point ComputeFaceCircumenter(std::vector<Point>& polygon,
                                                   const std::vector<UInt>& edgesNumFaces) const;

        /// @brief Gets the mass centers of obtuse triangles
        /// @returns The center of obtuse triangles
        [[nodiscard]] std::vector<Point> GetObtuseTrianglesCenters();

        /// @brief Gets the edges crossing the small flow edges
        /// @param[in] smallFlowEdgesThreshold The configurable threshold for detecting the small flow edges
        /// @returns The indices of the edges crossing small flow edges
        [[nodiscard]] std::vector<UInt> GetEdgesCrossingSmallFlowEdges(double smallFlowEdgesThreshold);

        /// @brief Gets the flow edges centers from the crossing edges
        /// @param[in] edges The crossing edges indices
        /// @returns The centers of the flow edges
        [[nodiscard]] std::vector<Point> GetFlowEdgesCenters(const std::vector<UInt>& edges) const;

        /// @brief Deletes small flow edges (removesmallflowlinks, part 1)
        ///
        /// An unstructured mesh can be used to calculate water flow. This involves
        /// a pressure gradient between the circumcenters of neighbouring faces.
        /// That procedure is numerically unreliable when the distance between face
        /// circumcenters (flow edges) becomes too small. Let's consider the following figure
        /// \image html coincide_circumcenter.svg  "Coincide circumcenter"
        /// The algorithm works as follow:
        ///
        /// -   Any degenerated triangle (e.g. those having a coinciding node) is
        ///     removed by collapsing the second and third node into the first one.
        ///
        /// -   The edges crossing small flow edges are found. The flow edge length
        ///     is computed from the face circumcenters and compared to an estimated
        ///     cut off distance. The cutoff distance is computed using the face
        ///     areas as follow:
        ///
        ///     \f$\textrm{cutOffDistance} = \textrm{threshold} \cdot 0.5 \cdot (\sqrt{\textrm{Area}_I}+\sqrt{\textrm{Area}_{II}})\f$
        ///
        /// -   All small flow edges are flagged with invalid indices and removed
        ///     from the mesh. Removal occors in the \ref Mesh2D::Administrate method.
        /// @param[in] smallFlowEdgesThreshold The configurable threshold for detecting the small flow edges
        [[nodiscard]] std::unique_ptr<meshkernel::UndoAction> DeleteSmallFlowEdges(double smallFlowEdgesThreshold);

        /// @brief Deletes small triangles at the boundaries (removesmallflowlinks, part 2)
        ///
        /// This algorithm removes triangles having the following properties:
        /// - The are at mesh boundary.
        ///
        /// - One or more neighboring faces are non-triangles.
        ///
        /// - The ratio of the face area to the average area of neighboring non
        ///   triangles is less than a minimum ratio (defaults to 0.2).
        ///
        /// - The absolute cosine of one internal angle is less than 0.2.
        ///
        /// These triangles having the above properties are merged by collapsing the
        /// face nodes to the node having the minimum absolute cosine (e.g. the node
        /// where the internal angle is closer to 90 degrees).
        /// @param[in] minFractionalAreaTriangles Small triangles at the boundaries will be eliminated.
        /// This threshold is the ration of the face area to the average area of neighboring faces.
        [[nodiscard]] std::unique_ptr<UndoAction> DeleteSmallTrianglesAtBoundaries(double minFractionalAreaTriangles);

        /// @brief Computes m_nodesNodes, see class members
        void ComputeNodeNeighbours();

        /// @brief Get the orthogonality values, the inner product of edges and segments connecting the face circumcenters
        /// @return The edge orthogonality
        [[nodiscard]] std::vector<double> GetOrthogonality();

        /// @brief Gets the smoothness values, ratios of the face areas
        /// @return The smoothness at the edges
        [[nodiscard]] std::vector<double> GetSmoothness();

        /// @brief Gets the aspect ratios (the ratios edges lengths to flow edges lengths)
        /// @param[in,out] aspectRatios The aspect ratios (passed as reference to avoid re-allocation)
        void ComputeAspectRatios(std::vector<double>& aspectRatios);

        ///  @brief Classifies the nodes (makenetnodescoding)
        void ClassifyNodes();

        /// @brief Deletes coinciding triangles
        [[nodiscard]] std::unique_ptr<UndoAction> DeleteDegeneratedTriangles();

        /// @brief Transform non-triangular faces in triangular faces
        [[nodiscard]] std::unique_ptr<UndoAction> TriangulateFaces();

        /// @brief Make a dual face around the node, enlarged by a factor
        /// @param[in] node The node index
        /// @param[in] enlargementFactor The factor by which the dual face is enlarged
        /// @param[out] dualFace The dual face to be calculated
        void MakeDualFace(UInt node, double enlargementFactor, std::vector<Point>& dualFace);

        /// @brief Sorts the faces around a node, sorted in counter clock wise order
        /// @param[in] node The node index
        /// @return The face indexses
        [[nodiscard]] std::vector<UInt> SortedFacesAroundNode(UInt node) const;

        /// @brief Convert all mesh boundaries to a vector of polygon nodes, including holes (copynetboundstopol)
        /// @param[in] polygon The polygon where the operation is performed
        /// @return The resulting polygon mesh boundary
        [[nodiscard]] std::vector<Point> MeshBoundaryToPolygon(const std::vector<Point>& polygon);

        /// @brief Constructs a polygon from the meshboundary, by walking through the mesh
        /// @param[in] polygon The input polygon
        /// @param[in,out] isVisited the visited mesh nodes
        /// @param[in,out] currentNode the current node
        /// @param[out] meshBoundaryPolygon The resulting polygon points
        void WalkBoundaryFromNode(const Polygon& polygon,
                                  std::vector<bool>& isVisited,
                                  UInt& currentNode,
                                  std::vector<Point>& meshBoundaryPolygon) const;

        /// @brief Gets the hanging edges
        /// @return A vector with the indices of the hanging edges
        [[nodiscard]] std::vector<UInt> GetHangingEdges() const;

        /// @brief Deletes the hanging edges
        [[nodiscard]] std::unique_ptr<UndoAction> DeleteHangingEdges();

        /// @brief For a collection of points, compute the face indices including them.
        /// @param[in] points The input point vector.
        /// @return The face indices including the points.
        [[nodiscard]] std::vector<UInt> PointFaceIndices(const std::vector<Point>& points);

        /// @brief Deletes a mesh in a polygon, using several options (delnet)
        /// @param[in] polygon        The polygon where to perform the operation
        ///                           If this Polygons instance contains multiple polygons, the first one will be taken.
        /// @param[in] deletionOption The deletion option
        /// @param[in] invertDeletion Inverts the selected node to delete (instead of outside the polygon, inside the polygon)
        [[nodiscard]] std::unique_ptr<UndoAction> DeleteMesh(const Polygons& polygon, DeleteMeshOptions deletionOption, bool invertDeletion);

        /// @brief Inquire if a segment is crossing a face
        /// @param[in] firstPoint The first point of the segment
        /// @param[in] secondPoint The second point of the segment
        /// @return A tuple with the intersectedFace face index and intersected  edge index
        [[nodiscard]] std::tuple<UInt, UInt> IsSegmentCrossingABoundaryEdge(const Point& firstPoint, const Point& secondPoint) const;

        /// @brief Masks the edges of all faces entirely included in all polygons
        /// @param[in] polygons The selection polygon
        /// @param[in] invertSelection Invert selection
        /// @param[in] includeIntersected Included the edges intersected by the polygon
        /// @return The edge mask
        [[nodiscard]] std::vector<int> MaskEdgesOfFacesInPolygon(const Polygons& polygons, bool invertSelection, bool includeIntersected) const;

        /// @brief From the edge mask compute the node mask
        /// @param[in] edgeMask The edge mask
        /// @return The node mask
        [[nodiscard]] std::vector<int> NodeMaskFromEdgeMask(std::vector<int> const& edgeMask) const;

        /// @brief Mask all nodes included in all polygons
        /// @param[in] polygons The input polygon
        /// @param[in] inside   Inside or outside option
        /// @return The node mask
        [[nodiscard]] std::vector<int> NodeMaskFromPolygon(const Polygons& polygons, bool inside) const;

        /// @brief Find edge on the opposite side of the element
        /// @note Currently only valid of quadrilateral elements.
        /// Will throw exception NotImplementedError for non-quadrilateral element shapes.
        UInt FindOppositeEdge(const UInt faceId, const UInt edgeId) const;

        /// @brief Get the next face adjacent to the edge on the opposite side.
        /// @param [in] faceId The starting face
        /// @param [in] edgeId The starting edge
        /// @return Id of neighbour face along the edge
        UInt NextFace(const UInt faceId, const UInt edgeId) const;

        UInt m_maxNumNeighbours = 0; ///< Maximum number of neighbours

        /// @brief Merges mesh connectivity.
        ///
        /// Only merges the mesh connectivity graphs and updates indices.
        /// @note Does not do any administration on the node, edges or elements,
        /// it may be required to call Administrate after merging
        static std::unique_ptr<Mesh2D> Merge(const Mesh2D& mesh1, const Mesh2D& mesh2);

        /// @brief Get the mesh bounding box
        ///
        /// @return The mesh bounding box
        [[nodiscard]] BoundingBox GetBoundingBox() const;

        /// @brief Get the bounding boxes of the mesh edges
        ///
        /// @return The mesh edges bounding boxes
        [[nodiscard]] std::vector<BoundingBox> GetEdgesBoundingBoxes() const;

        /// @brief Find all faces that have the given node as a vertex.
        ///
        /// @param [in] nodeIndex Index of the node
        /// @param [out] sharedFaces On exit will contain only indices of faces that contain nodeIndex as a node.
        void FindFacesConnectedToNode(UInt nodeIndex, std::vector<UInt>& sharedFaces) const;

        /// @brief Get indices of all nodes that are connected directly to a give node along connected edges
        ///
        /// @param [in] nodeIndex Index of the node
        /// @param [out] connectedNodes
        void GetConnectingNodes(UInt nodeIndex, std::vector<UInt>& connectedNodes) const;

        /// @brief Find all unique nodes.
        ///
        /// @param [in] nodeIndex Index of the node
        /// @param [in] sharedFaces List of faces that share the nodeIndex as a common node
        /// @param [in, out] connectedNodes List of nodes that are in the patch of shared faces
        /// @param [out] faceNodeMapping Mapping from node index to the position in connectedNodes list.
        void FindNodesSharedByFaces(UInt nodeIndex, const std::vector<UInt>& sharedFaces, std::vector<UInt>& connectedNodes, std::vector<std::vector<UInt>>& faceNodeMapping) const;

        /// @brief Determine if the node is at the start or end of the edge.
        ///
        /// Returns 0 when the node is at the start of the edge, 1 when it is at the end
        /// and the null value when the edge is not connected to the node.
        UInt IsStartOrEnd(const UInt edgeId, const UInt nodeId) const;

        /// @brief Determine if the element lies on the left or right side of the edge
        ///
        /// Returns 0 when the element is on the left and 1 when it is on the right.
        /// If one or other edge is not connected to the element then a null value will be returned.
        UInt IsLeftOrRight(const UInt elementId, const UInt edgeId) const;

        /// @brief Find the id of the element that is common to both edges.
        ///
        /// If no such element can be found then the null value will be returned.
        UInt FindCommonFace(const UInt edge1, const UInt edge2) const;

    private:
        // orthogonalization
        static constexpr double m_minimumEdgeLength = 1e-4;               ///< Minimum edge length
        static constexpr double m_curvilinearToOrthogonalRatio = 0.5;     ///< Ratio determining curvilinear-like(0.0) to pure(1.0) orthogonalization
        static constexpr double m_minimumCellArea = 1e-12;                ///< Minimum cell area
        static constexpr double m_weightCircumCenter = 1.0;               ///< Weight circum center
        static constexpr UInt m_maximumNumberOfHangingNodesAlongEdge = 5; ///< The maximum number of hanging nodes along a single element edge

        /// @brief Bounded array for storing hanging node indices.
        using HangingNodeIndexArray = std::array<UInt, m_maximumNumberOfHangingNodesAlongEdge>;

        /// @brief Deletes the mesh faces inside a polygon
        /// @param[in] polygon        The polygon where to perform the operation
        ///                           If this Polygons instance contains multiple polygons, the first one will be taken.
        /// @param[in] invertDeletion Inverts the selected node to delete (instead of outside the polygon, inside the polygon)
        [[nodiscard]] std::unique_ptr<UndoAction> DeleteMeshFaces(const Polygons& polygon, bool invertDeletion);

        /// @brief Find cells recursive, works with an arbitrary number of edges
        /// @param[in] startNode The starting node
        /// @param[in] node The current node
        /// @param[in] previousEdge The previously visited edge
        /// @param[in] numClosingEdges The number of edges closing a face (3 for triangles, 4 for quads, etc)
        /// @param[in,out] edges The vector storing the current edges forming a face
        /// @param[in,out] nodes The vector storing the current nodes forming a face
        /// @param[in,out] sortedEdges The caching array used for sorting the edges, used to inquire if an edge has been already visited
        /// @param[in,out] sortedNodes The caching array used for sorting the nodes, used to inquire if a node has been already visited
        /// @param[in,out] nodalValues The nodal values building a closed polygon
        void FindFacesRecursive(UInt startNode,
                                UInt node,
                                UInt previousEdge,
                                UInt numClosingEdges,
                                std::vector<UInt>& edges,
                                std::vector<UInt>& nodes,
                                std::vector<UInt>& sortedEdges,
                                std::vector<UInt>& sortedNodes,
                                std::vector<Point>& nodalValues);

        /// @brief Checks if a triangle has an acute angle (checktriangle)
        /// @param[in] faceNodes The face nodes composing the triangles
        /// @param[in] nodes The node coordinates
        /// @returns If triangle has an acute triangle
        [[nodiscard]] bool HasTriangleNoAcuteAngles(const std::vector<UInt>& faceNodes, const std::vector<Point>& nodes) const;

        /// @brief Determine if there are duplicate node id's on the node array
        ///
        /// The parameter sortedNodes, is a temporary array, that reduces the need to re-allocate any memory locally to this function
        bool HasDuplicateNodes(const UInt numClosingEdges, const std::vector<UInt>& node, std::vector<UInt>& sortedNodes) const;

        /// @brief Determine if there are duplicate edge-facw id's on the edges array
        ///
        /// The parameter sortedEdgesFaces, is a temporary array, that reduces the need to re-allocate any memory locally to this function
        bool HasDuplicateEdgeFaces(const UInt numClosingEdges, const std::vector<UInt>& edges, std::vector<UInt>& sortedEdgesFaces) const;

        /// @brief Resizes and initializes face vectors
        void ResizeAndInitializeFaceVectors();

        /// @brief Perform complete administration
        /// @param[in] faceNodes The input face nodes
        /// @param[in] numFaceNodes For each face, the number of nodes
        void DoAdministrationGivenFaceNodesMapping(const std::vector<std::vector<UInt>>& faceNodes,
                                                   const std::vector<UInt>& numFaceNodes);

        /// @brief Perform complete administration
        /// @param[in,out] undoAction if not null then collect any undo actions generated during the administration.
        void DoAdministration(CompoundUndoAction* undoAction = nullptr);
    };

} // namespace meshkernel<|MERGE_RESOLUTION|>--- conflicted
+++ resolved
@@ -55,13 +55,8 @@
     class Mesh2D final : public Mesh
     {
     public:
-<<<<<<< HEAD
-        using Mesh::Commit;
-        using Mesh::Restore;
-=======
         using Mesh::CommitAction;
         using Mesh::RestoreAction;
->>>>>>> ec2fa008
 
         /// Enumerator describing the different options to delete a mesh
         enum DeleteMeshOptions
@@ -138,20 +133,12 @@
         [[nodiscard]] std::unique_ptr<SphericalCoordinatesOffsetAction> OffsetSphericalCoordinates(double minx, double maxx);
 
         /// @brief Apply the coordinate offset action
-<<<<<<< HEAD
-        void Commit(const SphericalCoordinatesOffsetAction& undoAction);
-=======
         void CommitAction(const SphericalCoordinatesOffsetAction& undoAction);
->>>>>>> ec2fa008
 
         /// @brief Undo the coordinate offset action
         ///
         /// Restore mesh to state before coordinate offset action was applied
-<<<<<<< HEAD
-        void Restore(const SphericalCoordinatesOffsetAction& undoAction);
-=======
         void RestoreAction(const SphericalCoordinatesOffsetAction& undoAction);
->>>>>>> ec2fa008
 
         /// @brief For a face create a closed polygon and fill local mapping caches (get_cellpolygon)
         /// @param[in]  faceIndex              The face index
