//---- GPL ---------------------------------------------------------------------
//
// Copyright (C)  Stichting Deltares, 2011-2021.
//
// This program is free software: you can redistribute it and/or modify
// it under the terms of the GNU General Public License as published by
// the Free Software Foundation version 3.
//
// This program is distributed in the hope that it will be useful,
// but WITHOUT ANY WARRANTY; without even the implied warranty of
// MERCHANTABILITY or FITNESS FOR A PARTICULAR PURPOSE.  See the
// GNU General Public License for more details.
//
// You should have received a copy of the GNU General Public License
// along with this program.  If not, see <http://www.gnu.org/licenses/>.
//
// contact: delft3d.support@deltares.nl
// Stichting Deltares
// P.O. Box 177
// 2600 MH Delft, The Netherlands
//
// All indications and logos of, and references to, "Delft3D" and "Deltares"
// are registered trademarks of Stichting Deltares, and remain the property of
// Stichting Deltares. All rights reserved.
//
//------------------------------------------------------------------------------

#pragma once

#include <MeshKernel/BoundingBox.hpp>
#include <MeshKernel/Entities.hpp>
#include <unordered_map>

namespace meshkernel
{

    /// @brief Forward declaration of the LandBoundary
    class LandBoundary;

    /// @brief A class describing polygons
    class Polygons
    {
    public:
        /// @brief Default constructor
        Polygons() = default;

        /// @brief Constructor
        /// @param[in] polygon The polygon nodes
        /// @param[in] projection The projection to use
        Polygons(const std::vector<Point>& polygon,
                 Projection projection);

        /// @brief Creates points inside the polygon using triangulation (the edges size determines how many points will be generated)
        /// @returns The generated points
        [[nodiscard]] std::vector<std::vector<Point>> ComputePointsInPolygons() const;

        /// @brief Refines the polygon edges with additional nodes, from the start to the end index (refinepolygonpart)
        /// @param[in] startIndex The start index
        /// @param[in] endIndex The end index
        /// @param[in] refinementDistance The chosen refinement distance
        /// @return refinedPolygon The computed polygon
        [[nodiscard]] std::vector<Point> RefineFirstPolygon(UInt startIndex, UInt endIndex, double refinementDistance) const;

        /// @brief Makes a new polygon from an existing one, by offsetting it by a distance (copypol)
        /// @param[in] distance The offset distance
        /// @param[in] innerAndOuter Offset inwards or outward
        /// @return The new offset polygon
        [[nodiscard]] Polygons OffsetCopy(double distance, bool innerAndOuter) const;

        /// @brief Snap the polygon to the land boundary
        ///
        /// The polygon points are snapped to the closest point on the land boundary.
        /// @param[in] landBoundary The land boundary to which the polygon should be snapped.
<<<<<<< HEAD
        void SnapToLandBoundary(const LandBoundary& landBoundary);
=======
        /// @param[in] startIndex The start index
        /// @param[in] endIndex The end index
        void SnapToLandBoundary(const LandBoundary& landBoundary, UInt startIndex, UInt endIndex);
>>>>>>> 894e79b3

        /// @brief Checks if a point is included in a given polygon.
        /// When the polygon is empty, the point is always included by default
        /// @param[in] point The point to check
        /// @param[in] polygonIndex The index of the polygon to account for
        /// @return True if it is included, false otherwise
        [[nodiscard]] bool IsPointInPolygon(Point const& point, UInt polygonIndex) const;

        /// @brief Checks if a point is included in any of the polygons (dbpinpol_optinside_perpol)
        /// @param[in] point The point to check
        /// @return The index of a polygon where the point is included or if none has been found, constants::missing::sizetValue
        [[nodiscard]] std::tuple<bool, UInt> IsPointInPolygons(Point point) const;

        /// @brief For each point, compute the index of the polygon including it
        /// @param[in] point The vector of points
        /// @return A vector of booleans to indicate if the point is in polygon
        [[nodiscard]] std::vector<bool> PointsInPolygons(const std::vector<Point>& point) const;

        /// @brief Checks if the polygon is empty
        /// @return True if it is empty, false otherwise
        [[nodiscard]] bool IsEmpty() const;

        /// @brief Gives the number of polygons
        /// @return Number of polygons
        [[nodiscard]] UInt GetNumPolygons() const;

        /// @brief Gets the number of polygon nodes
        /// @return The number of polygon nodes
        [[nodiscard]] auto GetNumNodes() const { return m_nodes.size(); }

        /// @brief Gets the projection
        /// @return The projection
        [[nodiscard]] Projection GetProjection() const { return m_projection; }

        /// @brief Gets the start-end indices of each outer polygon
        /// @param[in] i Outer polygon index
        /// @return Pair of start and end indices
        [[nodiscard]] std::pair<UInt, UInt> const& OuterIndices(UInt i) const
        {
            return m_outer_polygons_indices[i];
        }

        /// @brief Gets the nodes of the polygon
        /// @return Vector of nodes of the polygon
        [[nodiscard]] std::vector<Point> const& Nodes() const { return m_nodes; }

        /// @brief Gets the coordinates of a node by index
        /// @param[in] i Node index
        /// @return Node coordinates
        [[nodiscard]] Point const& Node(UInt i) const { return m_nodes[i]; }

    private:
        std::vector<Point> m_nodes;                                                            ///< The polygon nodes
        Projection m_projection;                                                               ///< The current projection
        std::vector<std::pair<UInt, UInt>> m_outer_polygons_indices;                           ///< Start-end indices of each outer polygon in m_nodes
        std::unordered_map<UInt, std::vector<std::pair<UInt, UInt>>> m_inner_polygons_indices; ///< For each outer polygon, the indices of each inner polygon

        /// @brief Computes the perimeter of a closed polygon
        /// @param[in] polygonNodes The polygon nodes to use in the computation
        /// @return perimeter The computed polygon perimeter
        double PerimeterClosedPolygon(const std::vector<Point>& polygonNodes) const;

        /// @brief Computes the lengths of the polygon edges
        /// @param[in] polygonNodes The polygon nodes to use in the computation
        /// @return edgeLengths The length of each polygon edge
        std::vector<double> PolygonEdgeLengths(const std::vector<Point>& polygonNodes) const;

        /// @brief Computes the maximum edge length
        /// @param[in] polygonNodes The polygon to use in the computation
        /// @return maximumEdgeLength The maximum edge length of the polygon
        double MaximumEdgeLength(const std::vector<Point>& polygonNodes) const;
    };
} // namespace meshkernel<|MERGE_RESOLUTION|>--- conflicted
+++ resolved
@@ -71,13 +71,9 @@
         ///
         /// The polygon points are snapped to the closest point on the land boundary.
         /// @param[in] landBoundary The land boundary to which the polygon should be snapped.
-<<<<<<< HEAD
-        void SnapToLandBoundary(const LandBoundary& landBoundary);
-=======
         /// @param[in] startIndex The start index
         /// @param[in] endIndex The end index
         void SnapToLandBoundary(const LandBoundary& landBoundary, UInt startIndex, UInt endIndex);
->>>>>>> 894e79b3
 
         /// @brief Checks if a point is included in a given polygon.
         /// When the polygon is empty, the point is always included by default
