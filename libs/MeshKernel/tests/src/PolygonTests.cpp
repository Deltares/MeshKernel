#include <gtest/gtest.h>

#include <MeshKernel/Entities.hpp>
#include <MeshKernel/Exceptions.hpp>
#include <MeshKernel/LandBoundary.hpp>
#include <MeshKernel/Mesh2D.hpp>
#include <MeshKernel/Polygons.hpp>
#include <MeshKernel/SplineAlgorithms.hpp>
#include <TestUtils/Definitions.hpp>
#include <TestUtils/MakeMeshes.hpp>

TEST(Polygons, MeshBoundaryToPolygon)
{
    auto mesh = ReadLegacyMesh2DFromFile(TEST_FOLDER + "/data/SmallTriangularGrid_net.nc");

    std::vector<meshkernel::Point> polygonNodes;
    const auto meshBoundaryPolygon = mesh->MeshBoundaryToPolygon(polygonNodes);

    ASSERT_EQ(8, meshBoundaryPolygon.size());

    constexpr double tolerance = 1e-5;

    ASSERT_NEAR(227.00204467773401, meshBoundaryPolygon[0].x, tolerance);
    ASSERT_NEAR(259.25222778320301, meshBoundaryPolygon[1].x, tolerance);
    ASSERT_NEAR(428.00329589843801, meshBoundaryPolygon[2].x, tolerance);
    ASSERT_NEAR(536.00396728515602, meshBoundaryPolygon[3].x, tolerance);
    ASSERT_NEAR(503.75378417968801, meshBoundaryPolygon[4].x, tolerance);
    ASSERT_NEAR(350.75280761718801, meshBoundaryPolygon[5].x, tolerance);
    ASSERT_NEAR(322.25262451171898, meshBoundaryPolygon[6].x, tolerance);
    ASSERT_NEAR(227.00204467773401, meshBoundaryPolygon[7].x, tolerance);

    ASSERT_NEAR(360.37924194335898, meshBoundaryPolygon[0].y, tolerance);
    ASSERT_NEAR(241.87805175781301, meshBoundaryPolygon[1].y, tolerance);
    ASSERT_NEAR(210.37774658203099, meshBoundaryPolygon[2].y, tolerance);
    ASSERT_NEAR(310.87875366210898, meshBoundaryPolygon[3].y, tolerance);
    ASSERT_NEAR(432.37997436523398, meshBoundaryPolygon[4].y, tolerance);
    ASSERT_NEAR(458.63024902343801, meshBoundaryPolygon[5].y, tolerance);
    ASSERT_NEAR(454.88018798828102, meshBoundaryPolygon[6].y, tolerance);
    ASSERT_NEAR(360.37924194335898, meshBoundaryPolygon[7].y, tolerance);
}

TEST(Polygons, CreatePointsInPolygons)
{
    // Prepare

    std::vector<meshkernel::Point> nodes;

    nodes.push_back({302.002502, 472.130371});
    nodes.push_back({144.501526, 253.128174});
    nodes.push_back({368.752930, 112.876755});
    nodes.push_back({707.755005, 358.879242});
    nodes.push_back({301.252502, 471.380371});
    nodes.push_back({302.002502, 472.130371});

    meshkernel::Polygons polygons(nodes, meshkernel::Projection::cartesian);

    // Execute
    const auto generatedPoints = polygons.ComputePointsInPolygons();

    // Assert
    constexpr double tolerance = 1e-5;

    ASSERT_NEAR(302.00250199999999, generatedPoints[0][0].x, tolerance);
    ASSERT_NEAR(472.13037100000003, generatedPoints[0][0].y, tolerance);

    ASSERT_NEAR(144.50152600000001, generatedPoints[0][1].x, tolerance);
    ASSERT_NEAR(253.12817400000000, generatedPoints[0][1].y, tolerance);

    ASSERT_NEAR(368.75292999999999, generatedPoints[0][2].x, tolerance);
    ASSERT_NEAR(112.87675500000000, generatedPoints[0][2].y, tolerance);

    ASSERT_NEAR(707.75500499999998, generatedPoints[0][3].x, tolerance);
    ASSERT_NEAR(358.87924199999998, generatedPoints[0][3].y, tolerance);

    ASSERT_NEAR(301.25250199999999, generatedPoints[0][4].x, tolerance);
    ASSERT_NEAR(471.38037100000003, generatedPoints[0][4].y, tolerance);
}

TEST(Polygons, RefineDefaultPolygon)
{
    meshkernel::Polygons polygon;
    // Should fail, polygon is empty.
    EXPECT_THROW([[maybe_unused]] auto result = polygon.RefineFirstPolygon(0, 0, 1.0), meshkernel::ConstraintError);
    EXPECT_THROW([[maybe_unused]] auto result = polygon.RefineFirstPolygon(0, 1, 1.0), meshkernel::ConstraintError);
}

TEST(Polygons, InvalidRefinePolygonIndex)
{
    std::vector<meshkernel::Point> nodes;

    nodes.push_back({0, 0});
    nodes.push_back({3, 0});
    nodes.push_back({3, 3});
    nodes.push_back({0, 3});
    nodes.push_back({0, 0});

    meshkernel::Polygons polygon(nodes, meshkernel::Projection::cartesian);

    // First is greater than last
    EXPECT_THROW([[maybe_unused]] auto result = polygon.RefineFirstPolygon(10, 8, 1.0), meshkernel::ConstraintError);
    // Last index is out of range
    EXPECT_THROW([[maybe_unused]] auto result = polygon.RefineFirstPolygon(3, 9, 1.0), meshkernel::ConstraintError);
}

TEST(Polygons, RefinePolygon)
{
    // Prepare
    std::vector<meshkernel::Point> nodes;

    nodes.push_back({0, 0});
    nodes.push_back({3, 0});
    nodes.push_back({3, 3});
    nodes.push_back({0, 3});
    nodes.push_back({0, 0});

    meshkernel::Polygons polygons(nodes, meshkernel::Projection::cartesian);

    // Execute
    const auto refinedPolygon = polygons.RefineFirstPolygon(0, 0, 1.0);

    ASSERT_EQ(13, refinedPolygon.size());
    constexpr double tolerance = 1e-5;

    ASSERT_NEAR(0, refinedPolygon[0].x, tolerance);
    ASSERT_NEAR(1, refinedPolygon[1].x, tolerance);
    ASSERT_NEAR(2, refinedPolygon[2].x, tolerance);
    ASSERT_NEAR(3, refinedPolygon[3].x, tolerance);
    ASSERT_NEAR(3, refinedPolygon[4].x, tolerance);
    ASSERT_NEAR(3, refinedPolygon[5].x, tolerance);
    ASSERT_NEAR(3, refinedPolygon[6].x, tolerance);
    ASSERT_NEAR(2, refinedPolygon[7].x, tolerance);
    ASSERT_NEAR(1, refinedPolygon[8].x, tolerance);
    ASSERT_NEAR(0, refinedPolygon[9].x, tolerance);
    ASSERT_NEAR(0, refinedPolygon[10].x, tolerance);
    ASSERT_NEAR(0, refinedPolygon[11].x, tolerance);
    ASSERT_NEAR(0, refinedPolygon[12].x, tolerance);

    ASSERT_NEAR(0, refinedPolygon[0].y, tolerance);
    ASSERT_NEAR(0, refinedPolygon[1].y, tolerance);
    ASSERT_NEAR(0, refinedPolygon[2].y, tolerance);
    ASSERT_NEAR(0, refinedPolygon[3].y, tolerance);
    ASSERT_NEAR(1, refinedPolygon[4].y, tolerance);
    ASSERT_NEAR(2, refinedPolygon[5].y, tolerance);
    ASSERT_NEAR(3, refinedPolygon[6].y, tolerance);
    ASSERT_NEAR(3, refinedPolygon[7].y, tolerance);
    ASSERT_NEAR(3, refinedPolygon[8].y, tolerance);
    ASSERT_NEAR(3, refinedPolygon[9].y, tolerance);
    ASSERT_NEAR(2, refinedPolygon[10].y, tolerance);
    ASSERT_NEAR(1, refinedPolygon[11].y, tolerance);
    ASSERT_NEAR(0, refinedPolygon[12].y, tolerance);
}

TEST(Polygons, RefinePolygonTwiceWithSameRefinement)
{
    // Prepare
    std::vector<meshkernel::Point> nodes;

    nodes.push_back({0, 0});
    nodes.push_back({3, 0});
    nodes.push_back({3, 3});
    nodes.push_back({0, 3});
    nodes.push_back({0, 0});

    meshkernel::Polygons polygons(nodes, meshkernel::Projection::cartesian);

    // Execute
    const auto refinedPolygon = polygons.RefineFirstPolygon(0, 0, 1.0);

    meshkernel::Polygons polygons2(refinedPolygon, meshkernel::Projection::cartesian);
    const auto refinedPolygon2 = polygons2.RefineFirstPolygon(0, 0, 1.0);

    constexpr double tolerance = 1e-5;

    // Only need to check the points from the second refinement, the test above will
    // catch any problems in the first refinement.
    ASSERT_EQ(13, refinedPolygon2.size());

    ASSERT_NEAR(0, refinedPolygon2[0].x, tolerance);
    ASSERT_NEAR(1, refinedPolygon2[1].x, tolerance);
    ASSERT_NEAR(2, refinedPolygon2[2].x, tolerance);
    ASSERT_NEAR(3, refinedPolygon2[3].x, tolerance);
    ASSERT_NEAR(3, refinedPolygon2[4].x, tolerance);
    ASSERT_NEAR(3, refinedPolygon2[5].x, tolerance);
    ASSERT_NEAR(3, refinedPolygon2[6].x, tolerance);
    ASSERT_NEAR(2, refinedPolygon2[7].x, tolerance);
    ASSERT_NEAR(1, refinedPolygon2[8].x, tolerance);
    ASSERT_NEAR(0, refinedPolygon2[9].x, tolerance);
    ASSERT_NEAR(0, refinedPolygon2[10].x, tolerance);
    ASSERT_NEAR(0, refinedPolygon2[11].x, tolerance);
    ASSERT_NEAR(0, refinedPolygon2[12].x, tolerance);

    ASSERT_NEAR(0, refinedPolygon2[0].y, tolerance);
    ASSERT_NEAR(0, refinedPolygon2[1].y, tolerance);
    ASSERT_NEAR(0, refinedPolygon2[2].y, tolerance);
    ASSERT_NEAR(0, refinedPolygon2[3].y, tolerance);
    ASSERT_NEAR(1, refinedPolygon2[4].y, tolerance);
    ASSERT_NEAR(2, refinedPolygon2[5].y, tolerance);
    ASSERT_NEAR(3, refinedPolygon2[6].y, tolerance);
    ASSERT_NEAR(3, refinedPolygon2[7].y, tolerance);
    ASSERT_NEAR(3, refinedPolygon2[8].y, tolerance);
    ASSERT_NEAR(3, refinedPolygon2[9].y, tolerance);
    ASSERT_NEAR(2, refinedPolygon2[10].y, tolerance);
    ASSERT_NEAR(1, refinedPolygon2[11].y, tolerance);
    ASSERT_NEAR(0, refinedPolygon2[12].y, tolerance);
}

TEST(Polygons, RefinePolygonTwiceWithLargerRefinement)
{
    // Prepare
    std::vector<meshkernel::Point> nodes;

    nodes.push_back({0, 0});
    nodes.push_back({3, 0});
    nodes.push_back({3, 3});
    nodes.push_back({0, 3});
    nodes.push_back({0, 0});

    meshkernel::Polygons polygons(nodes, meshkernel::Projection::cartesian);

    // Execute
    const auto refinedPolygon = polygons.RefineFirstPolygon(0, 0, 1.0);

    meshkernel::Polygons polygons2(refinedPolygon, meshkernel::Projection::cartesian);
    const auto refinedPolygon2 = polygons2.RefineFirstPolygon(0, 0, 2.0);

    constexpr double tolerance = 1e-13;

    // Only need to check the points from the second refinement, the test above will
    // catch any problems in the first refinement.
    ASSERT_EQ(13, refinedPolygon.size());
    ASSERT_EQ(refinedPolygon.size(), refinedPolygon2.size());

    for (size_t i = 0; i < refinedPolygon.size(); ++i)
    {
        EXPECT_NEAR(refinedPolygon[i].x, refinedPolygon2[i].x, tolerance);
        EXPECT_NEAR(refinedPolygon[i].y, refinedPolygon2[i].y, tolerance);
    }
}

TEST(Polygons, RefinePolygonTwice)
{
    // Prepare
    std::vector<meshkernel::Point> nodes;

    nodes.push_back({0, 0});
    nodes.push_back({3, 0});
    nodes.push_back({3, 3});
    nodes.push_back({0, 3});
    nodes.push_back({0, 0});

    meshkernel::Polygons polygons(nodes, meshkernel::Projection::cartesian);

    // Execute
    const auto refinedPolygon = polygons.RefineFirstPolygon(0, 0, 1.0);

    meshkernel::Polygons polygons2(refinedPolygon, meshkernel::Projection::cartesian);
    const auto refinedPolygon2 = polygons2.RefineFirstPolygon(0, 0, 0.5);

    constexpr double tolerance = 1e-5;

    // Only need to check the points from the second refinement, the test above will
    // catch any problems in the first refinement.
    ASSERT_EQ(25, refinedPolygon2.size());

    ASSERT_NEAR(0, refinedPolygon2[0].x, tolerance);
    ASSERT_NEAR(0.5, refinedPolygon2[1].x, tolerance);
    ASSERT_NEAR(1, refinedPolygon2[2].x, tolerance);
    ASSERT_NEAR(1.5, refinedPolygon2[3].x, tolerance);
    ASSERT_NEAR(2, refinedPolygon2[4].x, tolerance);
    ASSERT_NEAR(2.5, refinedPolygon2[5].x, tolerance);
    ASSERT_NEAR(3, refinedPolygon2[6].x, tolerance);
    ASSERT_NEAR(3, refinedPolygon2[7].x, tolerance);
    ASSERT_NEAR(3, refinedPolygon2[8].x, tolerance);
    ASSERT_NEAR(3, refinedPolygon2[9].x, tolerance);
    ASSERT_NEAR(3, refinedPolygon2[10].x, tolerance);
    ASSERT_NEAR(3, refinedPolygon2[11].x, tolerance);
    ASSERT_NEAR(3, refinedPolygon2[12].x, tolerance);
    ASSERT_NEAR(2.5, refinedPolygon2[13].x, tolerance);
    ASSERT_NEAR(2, refinedPolygon2[14].x, tolerance);
    ASSERT_NEAR(1.5, refinedPolygon2[15].x, tolerance);
    ASSERT_NEAR(1, refinedPolygon2[16].x, tolerance);
    ASSERT_NEAR(0.5, refinedPolygon2[17].x, tolerance);
    ASSERT_NEAR(0, refinedPolygon2[18].x, tolerance);
    ASSERT_NEAR(0, refinedPolygon2[19].x, tolerance);
    ASSERT_NEAR(0, refinedPolygon2[20].x, tolerance);
    ASSERT_NEAR(0, refinedPolygon2[21].x, tolerance);
    ASSERT_NEAR(0, refinedPolygon2[22].x, tolerance);
    ASSERT_NEAR(0, refinedPolygon2[23].x, tolerance);
    ASSERT_NEAR(0, refinedPolygon2[24].x, tolerance);

    ASSERT_NEAR(0, refinedPolygon2[0].y, tolerance);
    ASSERT_NEAR(0, refinedPolygon2[1].y, tolerance);
    ASSERT_NEAR(0, refinedPolygon2[2].y, tolerance);
    ASSERT_NEAR(0, refinedPolygon2[3].y, tolerance);
    ASSERT_NEAR(0, refinedPolygon2[4].y, tolerance);
    ASSERT_NEAR(0, refinedPolygon2[5].y, tolerance);
    ASSERT_NEAR(0, refinedPolygon2[6].y, tolerance);
    ASSERT_NEAR(0.5, refinedPolygon2[7].y, tolerance);
    ASSERT_NEAR(1, refinedPolygon2[8].y, tolerance);
    ASSERT_NEAR(1.5, refinedPolygon2[9].y, tolerance);
    ASSERT_NEAR(2, refinedPolygon2[10].y, tolerance);
    ASSERT_NEAR(2.5, refinedPolygon2[11].y, tolerance);
    ASSERT_NEAR(3, refinedPolygon2[12].y, tolerance);
    ASSERT_NEAR(3, refinedPolygon2[13].y, tolerance);
    ASSERT_NEAR(3, refinedPolygon2[14].y, tolerance);
    ASSERT_NEAR(3, refinedPolygon2[15].y, tolerance);
    ASSERT_NEAR(3, refinedPolygon2[16].y, tolerance);
    ASSERT_NEAR(3, refinedPolygon2[17].y, tolerance);
    ASSERT_NEAR(3, refinedPolygon2[18].y, tolerance);
    ASSERT_NEAR(2.5, refinedPolygon2[19].y, tolerance);
    ASSERT_NEAR(2, refinedPolygon2[20].y, tolerance);
    ASSERT_NEAR(1.5, refinedPolygon2[21].y, tolerance);
    ASSERT_NEAR(1, refinedPolygon2[22].y, tolerance);
    ASSERT_NEAR(0.5, refinedPolygon2[23].y, tolerance);
    ASSERT_NEAR(0, refinedPolygon2[24].y, tolerance);
}

TEST(Polygons, RefinePolygonOneSide)
{
    // Prepare
    std::vector<meshkernel::Point> nodes;

    nodes.push_back({0, 0});
    nodes.push_back({3, 0});
    nodes.push_back({3, 3});
    nodes.push_back({0, 3});
    nodes.push_back({0, 0});

    meshkernel::Polygons polygons(nodes, meshkernel::Projection::cartesian);

    // Execute
    const auto refinedPolygon = polygons.RefineFirstPolygon(0, 1, 1.0);

    ASSERT_EQ(7, refinedPolygon.size());
    constexpr double tolerance = 1e-5;

    ASSERT_NEAR(0.0, refinedPolygon[0].x, tolerance);
    ASSERT_NEAR(1.0, refinedPolygon[1].x, tolerance);
    ASSERT_NEAR(2.0, refinedPolygon[2].x, tolerance);
    ASSERT_NEAR(3.0, refinedPolygon[3].x, tolerance);
    ASSERT_NEAR(3.0, refinedPolygon[4].x, tolerance);
    ASSERT_NEAR(0.0, refinedPolygon[5].x, tolerance);
    ASSERT_NEAR(0.0, refinedPolygon[6].x, tolerance);

    ASSERT_NEAR(0.0, refinedPolygon[0].y, tolerance);
    ASSERT_NEAR(0.0, refinedPolygon[1].y, tolerance);
    ASSERT_NEAR(0.0, refinedPolygon[2].y, tolerance);
    ASSERT_NEAR(0.0, refinedPolygon[3].y, tolerance);
    ASSERT_NEAR(3.0, refinedPolygon[4].y, tolerance);
    ASSERT_NEAR(3.0, refinedPolygon[5].y, tolerance);
    ASSERT_NEAR(0.0, refinedPolygon[6].y, tolerance);
}

TEST(Polygons, RefinePolygonTwoTimesOneSideSameRefinement)
{
    // Prepare
    std::vector<meshkernel::Point> nodes;

    nodes.push_back({0, 0});
    nodes.push_back({3, 0});
    nodes.push_back({3, 3});
    nodes.push_back({0, 3});
    nodes.push_back({0, 0});

    meshkernel::Polygons polygons(nodes, meshkernel::Projection::cartesian);

    // Execute
    const auto refinedPolygon = polygons.RefineFirstPolygon(0, 1, 1.0);

    meshkernel::Polygons polygons2(refinedPolygon, meshkernel::Projection::cartesian);
    // Now there are additional segments in the polygon, the segments to refine is different.
    const auto refinedPolygon2 = polygons2.RefineFirstPolygon(0, 3, 1.0);

    ASSERT_EQ(7, refinedPolygon.size());
    constexpr double tolerance = 1e-10;

    ASSERT_NEAR(0.0, refinedPolygon[0].x, tolerance);
    ASSERT_NEAR(1.0, refinedPolygon[1].x, tolerance);
    ASSERT_NEAR(2.0, refinedPolygon[2].x, tolerance);
    ASSERT_NEAR(3.0, refinedPolygon[3].x, tolerance);
    ASSERT_NEAR(3.0, refinedPolygon[4].x, tolerance);
    ASSERT_NEAR(0.0, refinedPolygon[5].x, tolerance);
    ASSERT_NEAR(0.0, refinedPolygon[6].x, tolerance);

    ASSERT_NEAR(0.0, refinedPolygon[0].y, tolerance);
    ASSERT_NEAR(0.0, refinedPolygon[1].y, tolerance);
    ASSERT_NEAR(0.0, refinedPolygon[2].y, tolerance);
    ASSERT_NEAR(0.0, refinedPolygon[3].y, tolerance);
    ASSERT_NEAR(3.0, refinedPolygon[4].y, tolerance);
    ASSERT_NEAR(3.0, refinedPolygon[5].y, tolerance);
    ASSERT_NEAR(0.0, refinedPolygon[6].y, tolerance);

    ASSERT_EQ(refinedPolygon.size(), refinedPolygon2.size());

    for (size_t i = 0; i < refinedPolygon.size(); ++i)
    {
        ASSERT_NEAR(refinedPolygon[i].x, refinedPolygon2[i].x, tolerance);
        ASSERT_NEAR(refinedPolygon[i].y, refinedPolygon2[i].y, tolerance);
    }
}

TEST(Polygons, RefinePolygonTwoTimesOneSide)
{
    // Prepare
    std::vector<meshkernel::Point> nodes;

    nodes.push_back({0, 0});
    nodes.push_back({4, 0});
    nodes.push_back({4, 4});
    nodes.push_back({0, 4});
    nodes.push_back({0, 0});

    meshkernel::Polygons polygons(nodes, meshkernel::Projection::cartesian);

    // Execute
    const auto refinedPolygon = polygons.RefineFirstPolygon(1, 2, 2.0);

    meshkernel::Polygons polygons2(refinedPolygon, meshkernel::Projection::cartesian);

    // Refine the same edge, this time there should be two segments making up the edge.
    const auto refinedPolygon2 = polygons2.RefineFirstPolygon(1, 3, 1.0);

    constexpr double tolerance = 1.0e-13;

    // Check points from first refinement
    ASSERT_NEAR(0.0, refinedPolygon[0].x, tolerance);
    ASSERT_NEAR(4.0, refinedPolygon[1].x, tolerance);
    ASSERT_NEAR(4.0, refinedPolygon[2].x, tolerance);
    ASSERT_NEAR(4.0, refinedPolygon[3].x, tolerance);
    ASSERT_NEAR(0.0, refinedPolygon[4].x, tolerance);
    ASSERT_NEAR(0.0, refinedPolygon[5].x, tolerance);

    ASSERT_NEAR(0.0, refinedPolygon[0].y, tolerance);
    ASSERT_NEAR(0.0, refinedPolygon[1].y, tolerance);
    ASSERT_NEAR(2.0, refinedPolygon[2].y, tolerance);
    ASSERT_NEAR(4.0, refinedPolygon[3].y, tolerance);
    ASSERT_NEAR(4.0, refinedPolygon[4].y, tolerance);
    ASSERT_NEAR(0.0, refinedPolygon[5].y, tolerance);

    // Check points from second refinement
    ASSERT_NEAR(0.0, refinedPolygon2[0].x, tolerance);
    ASSERT_NEAR(4.0, refinedPolygon2[1].x, tolerance);
    ASSERT_NEAR(4.0, refinedPolygon2[2].x, tolerance);
    ASSERT_NEAR(4.0, refinedPolygon2[3].x, tolerance);
    ASSERT_NEAR(4.0, refinedPolygon2[4].x, tolerance);
    ASSERT_NEAR(4.0, refinedPolygon2[5].x, tolerance);
    ASSERT_NEAR(0.0, refinedPolygon2[6].x, tolerance);
    ASSERT_NEAR(0.0, refinedPolygon2[7].x, tolerance);

    ASSERT_NEAR(0.0, refinedPolygon2[0].y, tolerance);
    ASSERT_NEAR(0.0, refinedPolygon2[1].y, tolerance);
    ASSERT_NEAR(1.0, refinedPolygon2[2].y, tolerance);
    ASSERT_NEAR(2.0, refinedPolygon2[3].y, tolerance);
    ASSERT_NEAR(3.0, refinedPolygon2[4].y, tolerance);
    ASSERT_NEAR(4.0, refinedPolygon2[5].y, tolerance);
    ASSERT_NEAR(4.0, refinedPolygon2[6].y, tolerance);
    ASSERT_NEAR(0.0, refinedPolygon2[7].y, tolerance);
}

TEST(Polygons, RefinePolygonLongerSquare)
{
    // Prepare
    std::vector<meshkernel::Point> nodes;

    nodes.push_back({0, 0});
    nodes.push_back({3, 0});
    nodes.push_back({3, 3});
    nodes.push_back({3.5, 0});
    nodes.push_back({0, 0});

    meshkernel::Polygons polygons(nodes, meshkernel::Projection::cartesian);

    // Execute
    const auto refinedPolygon = polygons.RefineFirstPolygon(0, 0, 1.0);

    ASSERT_EQ(15, refinedPolygon.size());
    constexpr double tolerance = 1e-5;

    ASSERT_NEAR(0.0, refinedPolygon[0].x, tolerance);
    ASSERT_NEAR(1.0, refinedPolygon[1].x, tolerance);
    ASSERT_NEAR(2.0, refinedPolygon[2].x, tolerance);
    ASSERT_NEAR(3.0, refinedPolygon[3].x, tolerance);
    ASSERT_NEAR(3.0, refinedPolygon[4].x, tolerance);
    ASSERT_NEAR(3.0, refinedPolygon[5].x, tolerance);
    ASSERT_NEAR(3.0, refinedPolygon[6].x, tolerance);
    ASSERT_NEAR(3.1643989873053573, refinedPolygon[7].x, tolerance);
    ASSERT_NEAR(3.3287979746107146, refinedPolygon[8].x, tolerance);
    ASSERT_NEAR(3.4931969619160719, refinedPolygon[9].x, tolerance);
    ASSERT_NEAR(3.5, refinedPolygon[10].x, tolerance);
    ASSERT_NEAR(2.5, refinedPolygon[11].x, tolerance);
    ASSERT_NEAR(1.5, refinedPolygon[12].x, tolerance);
    ASSERT_NEAR(0.5, refinedPolygon[13].x, tolerance);
    ASSERT_NEAR(0.0, refinedPolygon[14].x, tolerance);

    ASSERT_NEAR(0.0, refinedPolygon[0].y, tolerance);
    ASSERT_NEAR(0.0, refinedPolygon[1].y, tolerance);
    ASSERT_NEAR(0.0, refinedPolygon[2].y, tolerance);
    ASSERT_NEAR(0.0, refinedPolygon[3].y, tolerance);
    ASSERT_NEAR(1.0, refinedPolygon[4].y, tolerance);
    ASSERT_NEAR(2.0, refinedPolygon[5].y, tolerance);
    ASSERT_NEAR(3.0, refinedPolygon[6].y, tolerance);
    ASSERT_NEAR(2.0136060761678563, refinedPolygon[7].y, tolerance);
    ASSERT_NEAR(1.0272121523357125, refinedPolygon[8].y, tolerance);
    ASSERT_NEAR(0.040818228503568754, refinedPolygon[9].y, tolerance);
    ASSERT_NEAR(0.0, refinedPolygon[10].y, tolerance);
    ASSERT_NEAR(0.0, refinedPolygon[11].y, tolerance);
    ASSERT_NEAR(0.0, refinedPolygon[12].y, tolerance);
    ASSERT_NEAR(0.0, refinedPolygon[13].y, tolerance);
    ASSERT_NEAR(0.0, refinedPolygon[14].y, tolerance);
}

TEST(Polygons, OffsetCopy)
{
    std::vector<meshkernel::Point> nodes;
    nodes.push_back({296.752472, 397.879639});
    nodes.push_back({294.502472, 256.128204});
    nodes.push_back({578.754211, 244.128082});
    nodes.push_back({587.754272, 400.129639});
    nodes.push_back({308.002533, 397.879639});
    nodes.push_back({296.752472, 397.879639});

    meshkernel::Polygons polygon(nodes, meshkernel::Projection::cartesian);

    double distance = 10.0;
    bool innerAndOuter = false;
    const auto newPolygon = polygon.OffsetCopy(distance, innerAndOuter);

    constexpr double tolerance = 1e-5;

    ASSERT_NEAR(newPolygon.Node(0).x, 286.75373149966771, tolerance);
    ASSERT_NEAR(newPolygon.Node(1).x, 284.34914611880089, tolerance);
    ASSERT_NEAR(newPolygon.Node(2).x, 588.17047010011993, tolerance);
    ASSERT_NEAR(newPolygon.Node(3).x, 598.35275776004642, tolerance);
    ASSERT_NEAR(newPolygon.Node(4).x, 307.96231942308754, tolerance);
    ASSERT_NEAR(newPolygon.Node(5).x, 296.75247200000001, tolerance);

    ASSERT_NEAR(newPolygon.Node(0).y, 398.03834755999270, tolerance);
    ASSERT_NEAR(newPolygon.Node(1).y, 246.54793497426144, tolerance);
    ASSERT_NEAR(newPolygon.Node(2).y, 233.72165300742589, tolerance);
    ASSERT_NEAR(newPolygon.Node(3).y, 410.21520441451258, tolerance);
    ASSERT_NEAR(newPolygon.Node(4).y, 407.87963900000000, tolerance);
    ASSERT_NEAR(newPolygon.Node(5).y, 407.87963900000000, tolerance);
}

TEST(Polygons, SnapSinglePolygonToSingleLandBoundary)
{
    // Test the algorithm for snapping single polygon to land boundaries.

    constexpr double tolerance = 1.0e-8;

    // The land boundary to which the polygon is to be snapped.
    std::vector<meshkernel::Point> landBoundaryPoints{{139.251465, 497.630615},
                                                      {527.753906, 499.880676},
                                                      {580.254211, 265.878296},
                                                      {194.001801, 212.627762}};

    meshkernel::LandBoundary landBoundary(landBoundaryPoints);

    // The original polygon points.
    std::vector<meshkernel::Point> polygonPoints{{170.001648, 472.880371},
                                                 {263.002228, 472.880371},
                                                 {344.002747, 475.130432},
                                                 {458.753448, 482.630493},
                                                 {515.753845, 487.130554},
                                                 {524.753906, 434.630005},
                                                 {510.503754, 367.129333},
                                                 {557.754089, 297.378601},
                                                 {545.004028, 270.378357},
                                                 {446.003387, 259.128235},
                                                 {340.252716, 244.128067},
                                                 {242.752106, 226.877884}};

    meshkernel::Polygons polygon(polygonPoints, meshkernel::Projection::cartesian);

    // The expected polygon values after snapping to land boundary.
    std::vector<meshkernel::Point> expectedSnappedPoint{{169.8572772242283, 497.8078724305628},
                                                        {262.854737816309, 498.3464789799546},
                                                        {343.8655709877979, 498.8156634613377},
                                                        {458.6558591358565, 499.4804859264834},
                                                        {515.6804060372598, 499.8107507986815},
                                                        {541.5480568270806, 438.3979070214996},
                                                        {555.2836667233159, 377.1760644727631},
                                                        {572.4472626165707, 300.6751319852315},
                                                        {546.2703464583593, 261.1931241088368},
                                                        {447.5942143903486, 247.589178632675},
                                                        {341.7865993173012, 233.0020541046851},
                                                        {243.7707524316129, 219.4891385810638}};

    // Snap the polygon to the land boundary
<<<<<<< HEAD
    polygon.SnapToLandBoundary(landBoundary);
=======
    polygon.SnapToLandBoundary(landBoundary, 0, static_cast<meshkernel::UInt>(polygonPoints.size() - 1));
>>>>>>> 894e79b3

    for (meshkernel::UInt i = 0; i < polygonPoints.size(); ++i)
    {
        // Use relative tolerance to compare expected with actual values.
        EXPECT_TRUE(meshkernel::IsEqual(expectedSnappedPoint[i].x, polygon.Node(i).x, tolerance))
            << " Expected x-coordinate: " << expectedSnappedPoint[i].x << ", actual: " << polygon.Node(i).x << ", tolerance: " << tolerance;
        EXPECT_TRUE(meshkernel::IsEqual(expectedSnappedPoint[i].y, polygon.Node(i).y, tolerance))
            << " Expected y-coordinate: " << expectedSnappedPoint[i].y << ", actual: " << polygon.Node(i).y << ", tolerance: " << tolerance;
    }
}

TEST(Polygons, SnapMultiPolygonToSingleLandBoundary)
{
    // Test the algorithm for snapping multi-polygons to land boundaries.

    constexpr double tolerance = 1.0e-8;

    // The land boundary to which the polygon is to be snapped.
    std::vector<meshkernel::Point> landBoundaryPoints{{139.251465, 497.630615},
                                                      {527.753906, 499.880676},
                                                      {580.254211, 265.878296},
                                                      {194.001801, 212.627762}};

    meshkernel::LandBoundary landBoundary(landBoundaryPoints);

    // The original polygon points.
    std::vector<meshkernel::Point> polygonPoints{{170.001648, 472.880371},
                                                 {263.002228, 472.880371},
                                                 {344.002747, 475.130432},
                                                 {458.753448, 482.630493},
                                                 {515.753845, 487.130554},
                                                 {524.753906, 434.630005},
                                                 {meshkernel::constants::missing::doubleValue, meshkernel::constants::missing::doubleValue},
                                                 {510.503754, 367.129333},
                                                 {557.754089, 297.378601},
                                                 {545.004028, 270.378357},
                                                 {446.003387, 259.128235},
                                                 {340.252716, 244.128067},
                                                 {242.752106, 226.877884}};

    meshkernel::Polygons polygon(polygonPoints, meshkernel::Projection::cartesian);

    // The expected polygon values after snapping to land boundary.
    std::vector<meshkernel::Point> expectedSnappedPoint{{169.8572772242283, 497.8078724305628},
                                                        {262.854737816309, 498.3464789799546},
                                                        {343.8655709877979, 498.8156634613377},
                                                        {458.6558591358565, 499.4804859264834},
                                                        {515.6804060372598, 499.8107507986815},
                                                        {541.5480568270806, 438.3979070214996},
                                                        {meshkernel::constants::missing::doubleValue, meshkernel::constants::missing::doubleValue},
                                                        {555.2836667233159, 377.1760644727631},
                                                        {572.4472626165707, 300.6751319852315},
                                                        {546.2703464583593, 261.1931241088368},
                                                        {447.5942143903486, 247.589178632675},
                                                        {341.7865993173012, 233.0020541046851},
                                                        {243.7707524316129, 219.4891385810638}};

    // Snap the polygon to the land boundary
<<<<<<< HEAD
    polygon.SnapToLandBoundary(landBoundary);
=======
    polygon.SnapToLandBoundary(landBoundary, 0, static_cast<meshkernel::UInt>(polygonPoints.size() - 1));
>>>>>>> 894e79b3

    for (meshkernel::UInt i = 0; i < polygonPoints.size(); ++i)
    {
        // Use relative tolerance to compare expected with actual values.
        EXPECT_TRUE(meshkernel::IsEqual(expectedSnappedPoint[i].x, polygon.Node(i).x, tolerance))
            << " Expected x-coordinate: " << expectedSnappedPoint[i].x << ", actual: " << polygon.Node(i).x << ", tolerance: " << tolerance;
        EXPECT_TRUE(meshkernel::IsEqual(expectedSnappedPoint[i].y, polygon.Node(i).y, tolerance))
            << " Expected y-coordinate: " << expectedSnappedPoint[i].y << ", actual: " << polygon.Node(i).y << ", tolerance: " << tolerance;
    }
}

TEST(Polygons, SnapMultiPolygonToMultiLandBoundary)
{
    // Test the algorithm for snapping multi-polygons to land boundaries.

    constexpr double tolerance = 1.0e-8;

    // The land boundary to which the polygon is to be snapped.
    // This land boundary is made up of two sections
    std::vector<meshkernel::Point> landBoundaryPoints{{0.0, 1.0},
                                                      {0.0, 0.0},
                                                      {1.0, 0.0},
                                                      {meshkernel::constants::missing::doubleValue, meshkernel::constants::missing::doubleValue},
                                                      {2.0, 0.0},
                                                      {3.0, 0.0},
                                                      {3.0, 1.0}};

    meshkernel::LandBoundary landBoundary(landBoundaryPoints);

    // The original polygon points.
    // The points make up two distinct polygons
    std::vector<meshkernel::Point> polygonPoints{{0.2, 1.1},
                                                 {-0.1, 0.8},
                                                 {0.1, 0.4},
                                                 {0.01, 0.2},
                                                 {0.2, 0.05},
                                                 {0.4, -0.1},
                                                 {0.5, -0.02},
                                                 {1.1, 0.1},
                                                 {meshkernel::constants::missing::doubleValue, meshkernel::constants::missing::doubleValue},
                                                 {1.9, -0.1},
                                                 {2.1, 0.1},
                                                 {2.5, 0.04},
                                                 {3.1, -0.1},
                                                 {2.95, 0.1},
                                                 {2.9, 0.2},
                                                 {3.1, 0.5},
                                                 {2.95, 0.9}};

    meshkernel::Polygons polygon(polygonPoints, meshkernel::Projection::cartesian);

    // The expected polygon values after snapping to land boundary.
    std::vector<meshkernel::Point> expectedSnappedPoint{{0.0, 1.0},
                                                        {0.0, 0.8},
                                                        {0.0, 0.4},
                                                        {0.0, 0.2},
                                                        {0.2, 0.0},
                                                        {0.4, 0.0},
                                                        {0.5, 0.0},
                                                        {1.0, 0.0},
                                                        {meshkernel::constants::missing::doubleValue, meshkernel::constants::missing::doubleValue},
                                                        {2.0, 0.0},
                                                        {2.1, 0.0},
                                                        {2.5, 0.0},
                                                        {3.0, 0.0},
                                                        {3.0, 0.1},
                                                        {3.0, 0.2},
                                                        {3.0, 0.5},
                                                        {3.0, 0.9}};

    // Snap the polygon to the land boundary
<<<<<<< HEAD
    polygon.SnapToLandBoundary(landBoundary);
=======
    polygon.SnapToLandBoundary(landBoundary, 0, 0);

    for (meshkernel::UInt i = 0; i < polygonPoints.size(); ++i)
    {
        // Use relative tolerance to compare expected with actual values.
        EXPECT_TRUE(meshkernel::IsEqual(expectedSnappedPoint[i].x, polygon.Node(i).x, tolerance))
            << " Expected x-coordinate: " << expectedSnappedPoint[i].x << ", actual: " << polygon.Node(i).x << ", tolerance: " << tolerance;
        EXPECT_TRUE(meshkernel::IsEqual(expectedSnappedPoint[i].y, polygon.Node(i).y, tolerance))
            << " Expected y-coordinate: " << expectedSnappedPoint[i].y << ", actual: " << polygon.Node(i).y << ", tolerance: " << tolerance;
    }
}

TEST(Polygons, SnapMultiPolygonPartToSingleLandBoundary)
{
    // Test the algorithm for snapping multi-polygons to land boundaries.
    // Snaps only the first part of the polygon to the land boundary

    constexpr double tolerance = 1.0e-8;

    // The land boundary to which the polygon is to be snapped.
    std::vector<meshkernel::Point> landBoundaryPoints{{139.251465, 497.630615},
                                                      {527.753906, 499.880676},
                                                      {580.254211, 265.878296},
                                                      {194.001801, 212.627762}};

    meshkernel::LandBoundary landBoundary(landBoundaryPoints);

    // The original polygon points.
    std::vector<meshkernel::Point> polygonPoints{{170.001648, 472.880371},
                                                 {263.002228, 472.880371},
                                                 {344.002747, 475.130432},
                                                 {458.753448, 482.630493},
                                                 {515.753845, 487.130554},
                                                 {524.753906, 434.630005},
                                                 {meshkernel::constants::missing::doubleValue, meshkernel::constants::missing::doubleValue},
                                                 {510.503754, 367.129333},
                                                 {557.754089, 297.378601},
                                                 {545.004028, 270.378357},
                                                 {446.003387, 259.128235},
                                                 {340.252716, 244.128067},
                                                 {242.752106, 226.877884}};

    meshkernel::Polygons polygon(polygonPoints, meshkernel::Projection::cartesian);

    // The expected polygon values after snapping to land boundary.
    std::vector<meshkernel::Point> expectedSnappedPoint{{169.8572772242283, 497.8078724305628},
                                                        {262.854737816309, 498.3464789799546},
                                                        {343.8655709877979, 498.8156634613377},
                                                        {458.6558591358565, 499.4804859264834},
                                                        {515.6804060372598, 499.8107507986815},
                                                        {541.5480568270806, 438.3979070214996},
                                                        {meshkernel::constants::missing::doubleValue, meshkernel::constants::missing::doubleValue},
                                                        // These points under should be the same as the original polygon.
                                                        {510.503754, 367.129333},
                                                        {557.754089, 297.378601},
                                                        {545.004028, 270.378357},
                                                        {446.003387, 259.128235},
                                                        {340.252716, 244.128067},
                                                        {242.752106, 226.877884}};

    // Snap the polygon to the land boundary
    // Only snap the first polygon defined in the point list, this has indices 0 to 5.
    // The other polygon should remain untouched.
    polygon.SnapToLandBoundary(landBoundary, 0, 5);
>>>>>>> 894e79b3

    for (meshkernel::UInt i = 0; i < polygonPoints.size(); ++i)
    {
        // Use relative tolerance to compare expected with actual values.
        EXPECT_TRUE(meshkernel::IsEqual(expectedSnappedPoint[i].x, polygon.Node(i).x, tolerance))
            << " Expected x-coordinate: " << expectedSnappedPoint[i].x << ", actual: " << polygon.Node(i).x << ", tolerance: " << tolerance;
        EXPECT_TRUE(meshkernel::IsEqual(expectedSnappedPoint[i].y, polygon.Node(i).y, tolerance))
            << " Expected y-coordinate: " << expectedSnappedPoint[i].y << ", actual: " << polygon.Node(i).y << ", tolerance: " << tolerance;
    }
}<|MERGE_RESOLUTION|>--- conflicted
+++ resolved
@@ -587,11 +587,7 @@
                                                         {243.7707524316129, 219.4891385810638}};
 
     // Snap the polygon to the land boundary
-<<<<<<< HEAD
-    polygon.SnapToLandBoundary(landBoundary);
-=======
     polygon.SnapToLandBoundary(landBoundary, 0, static_cast<meshkernel::UInt>(polygonPoints.size() - 1));
->>>>>>> 894e79b3
 
     for (meshkernel::UInt i = 0; i < polygonPoints.size(); ++i)
     {
@@ -650,11 +646,7 @@
                                                         {243.7707524316129, 219.4891385810638}};
 
     // Snap the polygon to the land boundary
-<<<<<<< HEAD
-    polygon.SnapToLandBoundary(landBoundary);
-=======
     polygon.SnapToLandBoundary(landBoundary, 0, static_cast<meshkernel::UInt>(polygonPoints.size() - 1));
->>>>>>> 894e79b3
 
     for (meshkernel::UInt i = 0; i < polygonPoints.size(); ++i)
     {
@@ -726,9 +718,6 @@
                                                         {3.0, 0.9}};
 
     // Snap the polygon to the land boundary
-<<<<<<< HEAD
-    polygon.SnapToLandBoundary(landBoundary);
-=======
     polygon.SnapToLandBoundary(landBoundary, 0, 0);
 
     for (meshkernel::UInt i = 0; i < polygonPoints.size(); ++i)
@@ -793,7 +782,6 @@
     // Only snap the first polygon defined in the point list, this has indices 0 to 5.
     // The other polygon should remain untouched.
     polygon.SnapToLandBoundary(landBoundary, 0, 5);
->>>>>>> 894e79b3
 
     for (meshkernel::UInt i = 0; i < polygonPoints.size(); ++i)
     {
