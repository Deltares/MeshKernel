#include <gtest/gtest.h>

#include <MeshKernel/CurvilinearGrid/CurvilinearGrid.hpp>
#include <MeshKernel/CurvilinearGrid/CurvilinearGridFromSplinesTransfinite.hpp>
#include <MeshKernel/Entities.hpp>
#include <MeshKernel/Mesh2D.hpp>
#include <MeshKernel/Splines.hpp>

using namespace meshkernel;

TEST(CurvilinearGridFromSplinesTransfinite, FourSplines)
{
    std::vector<Point> firstSpline{{2.172341E+02, -2.415445E+01},
                                   {4.314185E+02, 1.947381E+02},
                                   {8.064374E+02, 3.987241E+02}};

    auto splines = std::make_shared<Splines>(Projection::cartesian);
    splines->AddSpline(firstSpline);

    std::vector<Point> secondSpline{{2.894012E+01, 2.010146E+02},
                                    {2.344944E+02, 3.720490E+02},
                                    {6.424647E+02, 5.917262E+02}};
    splines->AddSpline(secondSpline);

    std::vector<Point> thirdSpline{{2.265137E+00, 2.802553E+02},
                                   {2.799988E+02, -2.807726E+01}};
    splines->AddSpline(thirdSpline);

    std::vector<Point> fourthSpline{{5.067361E+02, 6.034946E+02},
                                    {7.475956E+02, 3.336055E+02}};
    splines->AddSpline(fourthSpline);

    CurvilinearParameters curvilinearParameters;
    curvilinearParameters.n_refinement = 40;
    curvilinearParameters.m_refinement = 20;
    CurvilinearGridFromSplinesTransfinite curvilinearGridFromSplinesTransfinite(splines, curvilinearParameters);

    const auto curvilinearGrid = curvilinearGridFromSplinesTransfinite.Compute();

    // check the values
    constexpr double tolerance = 1e-6;
    ASSERT_NEAR(244.84733455150598, curvilinearGrid->m_gridNodes(0, 0).x, tolerance);
    ASSERT_NEAR(240.03223719861575, curvilinearGrid->m_gridNodes(0, 1).x, tolerance);
    ASSERT_NEAR(235.21721587684686, curvilinearGrid->m_gridNodes(0, 2).x, tolerance);
    ASSERT_NEAR(230.40187707543339, curvilinearGrid->m_gridNodes(0, 3).x, tolerance);
    ASSERT_NEAR(225.58666038317327, curvilinearGrid->m_gridNodes(0, 4).x, tolerance);
    ASSERT_NEAR(220.77175891290770, curvilinearGrid->m_gridNodes(0, 5).x, tolerance);
    ASSERT_NEAR(215.95654192442103, curvilinearGrid->m_gridNodes(0, 6).x, tolerance);
    ASSERT_NEAR(211.14151904110099, curvilinearGrid->m_gridNodes(0, 7).x, tolerance);
    ASSERT_NEAR(206.32630377949152, curvilinearGrid->m_gridNodes(0, 8).x, tolerance);
    ASSERT_NEAR(201.51108480926104, curvilinearGrid->m_gridNodes(0, 9).x, tolerance);
    ASSERT_NEAR(196.69606411139034, curvilinearGrid->m_gridNodes(0, 10).x, tolerance);

    ASSERT_NEAR(10.946966348412502, curvilinearGrid->m_gridNodes(0, 0).y, tolerance);
    ASSERT_NEAR(16.292559955716278, curvilinearGrid->m_gridNodes(0, 1).y, tolerance);
    ASSERT_NEAR(21.638069155281958, curvilinearGrid->m_gridNodes(0, 2).y, tolerance);
    ASSERT_NEAR(26.983930812344244, curvilinearGrid->m_gridNodes(0, 3).y, tolerance);
    ASSERT_NEAR(32.329656907057121, curvilinearGrid->m_gridNodes(0, 4).y, tolerance);
    ASSERT_NEAR(37.675033050656793, curvilinearGrid->m_gridNodes(0, 5).y, tolerance);
    ASSERT_NEAR(43.020759474232527, curvilinearGrid->m_gridNodes(0, 6).y, tolerance);
    ASSERT_NEAR(48.366270407390992, curvilinearGrid->m_gridNodes(0, 7).y, tolerance);
    ASSERT_NEAR(53.711994913833436, curvilinearGrid->m_gridNodes(0, 8).y, tolerance);
    ASSERT_NEAR(59.057723537488684, curvilinearGrid->m_gridNodes(0, 9).y, tolerance);
    ASSERT_NEAR(64.403232044419184, curvilinearGrid->m_gridNodes(0, 10).y, tolerance);

    ASSERT_NEAR(263.67028430842242, curvilinearGrid->m_gridNodes(1, 0).x, tolerance);
    ASSERT_NEAR(259.11363739326902, curvilinearGrid->m_gridNodes(1, 1).x, tolerance);
    ASSERT_NEAR(254.53691267796933, curvilinearGrid->m_gridNodes(1, 2).x, tolerance);
    ASSERT_NEAR(249.93698634609487, curvilinearGrid->m_gridNodes(1, 3).x, tolerance);
    ASSERT_NEAR(245.31456069699095, curvilinearGrid->m_gridNodes(1, 4).x, tolerance);
    ASSERT_NEAR(240.66785332275725, curvilinearGrid->m_gridNodes(1, 5).x, tolerance);
    ASSERT_NEAR(235.99933187522288, curvilinearGrid->m_gridNodes(1, 6).x, tolerance);
    ASSERT_NEAR(231.30940727936030, curvilinearGrid->m_gridNodes(1, 7).x, tolerance);
    ASSERT_NEAR(226.60252865287427, curvilinearGrid->m_gridNodes(1, 8).x, tolerance);
    ASSERT_NEAR(221.88022520931327, curvilinearGrid->m_gridNodes(1, 9).x, tolerance);
    ASSERT_NEAR(217.14743651601677, curvilinearGrid->m_gridNodes(1, 10).x, tolerance);

    ASSERT_NEAR(34.264668045745267, curvilinearGrid->m_gridNodes(1, 0).y, tolerance);
    ASSERT_NEAR(39.307546170495868, curvilinearGrid->m_gridNodes(1, 1).y, tolerance);
    ASSERT_NEAR(44.379080332661857, curvilinearGrid->m_gridNodes(1, 2).y, tolerance);
    ASSERT_NEAR(49.481517460105827, curvilinearGrid->m_gridNodes(1, 3).y, tolerance);
    ASSERT_NEAR(54.613111211730796, curvilinearGrid->m_gridNodes(1, 4).y, tolerance);
    ASSERT_NEAR(59.775023214376127, curvilinearGrid->m_gridNodes(1, 5).y, tolerance);
    ASSERT_NEAR(64.963841851929189, curvilinearGrid->m_gridNodes(1, 6).y, tolerance);
    ASSERT_NEAR(70.178519042215470, curvilinearGrid->m_gridNodes(1, 7).y, tolerance);
    ASSERT_NEAR(75.413628528250186, curvilinearGrid->m_gridNodes(1, 8).y, tolerance);
    ASSERT_NEAR(80.667056521594716, curvilinearGrid->m_gridNodes(1, 9).y, tolerance);
    ASSERT_NEAR(85.932983124208747, curvilinearGrid->m_gridNodes(1, 10).y, tolerance);
}

TEST(CurvilinearGridFromSplinesTransfinite, FourSplinesOneNSwapped)
{
    std::vector<Point> firstSpline{{2.172341E+02, -2.415445E+01},
                                   {4.314185E+02, 1.947381E+02},
                                   {8.064374E+02, 3.987241E+02}};

    auto splines = std::make_shared<Splines>(Projection::cartesian);
    splines->AddSpline(firstSpline);

    std::vector<Point> secondSpline{{2.894012E+01, 2.010146E+02},
                                    {2.344944E+02, 3.720490E+02},
                                    {6.424647E+02, 5.917262E+02}};
    splines->AddSpline(secondSpline);

    std::vector<Point> fourthSpline{{5.067361E+02, 6.034946E+02},
                                    {7.475956E+02, 3.336055E+02}};
    splines->AddSpline(fourthSpline);

    std::vector<Point> thirdSpline{{2.265137E+00, 2.802553E+02},
                                   {2.799988E+02, -2.807726E+01}};
    splines->AddSpline(thirdSpline);

    CurvilinearParameters curvilinearParameters;
    curvilinearParameters.n_refinement = 40;
    curvilinearParameters.m_refinement = 20;
    CurvilinearGridFromSplinesTransfinite curvilinearGridFromSplinesTransfinite(splines, curvilinearParameters);

    const auto curvilinearGrid = curvilinearGridFromSplinesTransfinite.Compute();

    // check the values
    constexpr double tolerance = 1e-6;
    ASSERT_NEAR(244.84733455150598, curvilinearGrid->m_gridNodes(0, 0).x, tolerance);
    ASSERT_NEAR(240.03223719861575, curvilinearGrid->m_gridNodes(0, 1).x, tolerance);
    ASSERT_NEAR(235.21721587684686, curvilinearGrid->m_gridNodes(0, 2).x, tolerance);
    ASSERT_NEAR(230.40187707543339, curvilinearGrid->m_gridNodes(0, 3).x, tolerance);
    ASSERT_NEAR(225.58666038317327, curvilinearGrid->m_gridNodes(0, 4).x, tolerance);
    ASSERT_NEAR(220.77175891290770, curvilinearGrid->m_gridNodes(0, 5).x, tolerance);
    ASSERT_NEAR(215.95654192442103, curvilinearGrid->m_gridNodes(0, 6).x, tolerance);
    ASSERT_NEAR(211.14151904110099, curvilinearGrid->m_gridNodes(0, 7).x, tolerance);
    ASSERT_NEAR(206.32630377949152, curvilinearGrid->m_gridNodes(0, 8).x, tolerance);
    ASSERT_NEAR(201.51108480926104, curvilinearGrid->m_gridNodes(0, 9).x, tolerance);
    ASSERT_NEAR(196.69606411139034, curvilinearGrid->m_gridNodes(0, 10).x, tolerance);

    ASSERT_NEAR(10.946966348412502, curvilinearGrid->m_gridNodes(0, 0).y, tolerance);
    ASSERT_NEAR(16.292559955716278, curvilinearGrid->m_gridNodes(0, 1).y, tolerance);
    ASSERT_NEAR(21.638069155281958, curvilinearGrid->m_gridNodes(0, 2).y, tolerance);
    ASSERT_NEAR(26.983930812344244, curvilinearGrid->m_gridNodes(0, 3).y, tolerance);
    ASSERT_NEAR(32.329656907057121, curvilinearGrid->m_gridNodes(0, 4).y, tolerance);
    ASSERT_NEAR(37.675033050656793, curvilinearGrid->m_gridNodes(0, 5).y, tolerance);
    ASSERT_NEAR(43.020759474232527, curvilinearGrid->m_gridNodes(0, 6).y, tolerance);
    ASSERT_NEAR(48.366270407390992, curvilinearGrid->m_gridNodes(0, 7).y, tolerance);
    ASSERT_NEAR(53.711994913833436, curvilinearGrid->m_gridNodes(0, 8).y, tolerance);
    ASSERT_NEAR(59.057723537488684, curvilinearGrid->m_gridNodes(0, 9).y, tolerance);
    ASSERT_NEAR(64.403232044419184, curvilinearGrid->m_gridNodes(0, 10).y, tolerance);

    ASSERT_NEAR(263.67028430842242, curvilinearGrid->m_gridNodes(1, 0).x, tolerance);
    ASSERT_NEAR(259.11363739326902, curvilinearGrid->m_gridNodes(1, 1).x, tolerance);
    ASSERT_NEAR(254.53691267796933, curvilinearGrid->m_gridNodes(1, 2).x, tolerance);
    ASSERT_NEAR(249.93698634609487, curvilinearGrid->m_gridNodes(1, 3).x, tolerance);
    ASSERT_NEAR(245.31456069699095, curvilinearGrid->m_gridNodes(1, 4).x, tolerance);
    ASSERT_NEAR(240.66785332275725, curvilinearGrid->m_gridNodes(1, 5).x, tolerance);
    ASSERT_NEAR(235.99933187522288, curvilinearGrid->m_gridNodes(1, 6).x, tolerance);
    ASSERT_NEAR(231.30940727936030, curvilinearGrid->m_gridNodes(1, 7).x, tolerance);
    ASSERT_NEAR(226.60252865287427, curvilinearGrid->m_gridNodes(1, 8).x, tolerance);
    ASSERT_NEAR(221.88022520931327, curvilinearGrid->m_gridNodes(1, 9).x, tolerance);
    ASSERT_NEAR(217.14743651601677, curvilinearGrid->m_gridNodes(1, 10).x, tolerance);

    ASSERT_NEAR(34.264668045745267, curvilinearGrid->m_gridNodes(1, 0).y, tolerance);
    ASSERT_NEAR(39.307546170495868, curvilinearGrid->m_gridNodes(1, 1).y, tolerance);
    ASSERT_NEAR(44.379080332661857, curvilinearGrid->m_gridNodes(1, 2).y, tolerance);
    ASSERT_NEAR(49.481517460105827, curvilinearGrid->m_gridNodes(1, 3).y, tolerance);
    ASSERT_NEAR(54.613111211730796, curvilinearGrid->m_gridNodes(1, 4).y, tolerance);
    ASSERT_NEAR(59.775023214376127, curvilinearGrid->m_gridNodes(1, 5).y, tolerance);
    ASSERT_NEAR(64.963841851929189, curvilinearGrid->m_gridNodes(1, 6).y, tolerance);
    ASSERT_NEAR(70.178519042215470, curvilinearGrid->m_gridNodes(1, 7).y, tolerance);
    ASSERT_NEAR(75.413628528250186, curvilinearGrid->m_gridNodes(1, 8).y, tolerance);
    ASSERT_NEAR(80.667056521594716, curvilinearGrid->m_gridNodes(1, 9).y, tolerance);
    ASSERT_NEAR(85.932983124208747, curvilinearGrid->m_gridNodes(1, 10).y, tolerance);
}

TEST(CurvilinearGridFromSplinesTransfinite, FiveSplines)
{
    std::vector<Point> firstSpline{{2.172341E+02, -2.415445E+01},
                                   {4.314185E+02, 1.947381E+02},
                                   {8.064374E+02, 3.987241E+02}};

    auto splines = std::make_shared<Splines>(Projection::cartesian);
    splines->AddSpline(firstSpline);

    std::vector<Point> secondSpline{{2.894012E+01, 2.010146E+02},
                                    {2.344944E+02, 3.720490E+02},
                                    {6.424647E+02, 5.917262E+02}};
    splines->AddSpline(secondSpline);

    std::vector<Point> thirdSpline{{2.265137E+00, 2.802553E+02},
                                   {2.799988E+02, -2.807726E+01}};
    splines->AddSpline(thirdSpline);

    std::vector<Point> fourthSpline{{5.067361E+02, 6.034946E+02},
                                    {7.475956E+02, 3.336055E+02}};
    splines->AddSpline(fourthSpline);

    std::vector<Point> fifthSpline{{2.673223E+02, 4.706788E+02},
                                   {5.513401E+02, 1.545069E+02}};
    splines->AddSpline(fifthSpline);

    CurvilinearParameters curvilinearParameters;
    curvilinearParameters.n_refinement = 40;
    curvilinearParameters.m_refinement = 20;
    CurvilinearGridFromSplinesTransfinite curvilinearGridFromSplinesTransfinite(splines, curvilinearParameters);

    const auto curvilinearGrid = curvilinearGridFromSplinesTransfinite.Compute();

    constexpr double tolerance = 1e-6;
<<<<<<< HEAD
    ASSERT_NEAR(244.84733455150598, curvilinearGrid.m_gridNodes(0, 0).x, tolerance);
    ASSERT_NEAR(240.03223719861575, curvilinearGrid.m_gridNodes(0, 1).x, tolerance);
    ASSERT_NEAR(235.21721587684686, curvilinearGrid.m_gridNodes(0, 2).x, tolerance);
    ASSERT_NEAR(230.40187707543339, curvilinearGrid.m_gridNodes(0, 3).x, tolerance);
    ASSERT_NEAR(225.58666038317327, curvilinearGrid.m_gridNodes(0, 4).x, tolerance);
    ASSERT_NEAR(220.77175891290770, curvilinearGrid.m_gridNodes(0, 5).x, tolerance);
    ASSERT_NEAR(215.95654192442103, curvilinearGrid.m_gridNodes(0, 6).x, tolerance);
    ASSERT_NEAR(211.14151904110099, curvilinearGrid.m_gridNodes(0, 7).x, tolerance);
    ASSERT_NEAR(206.32630377949152, curvilinearGrid.m_gridNodes(0, 8).x, tolerance);
    ASSERT_NEAR(201.51108480926104, curvilinearGrid.m_gridNodes(0, 9).x, tolerance);
    ASSERT_NEAR(196.69606411139034, curvilinearGrid.m_gridNodes(0, 10).x, tolerance);

    ASSERT_NEAR(10.946966348412502, curvilinearGrid.m_gridNodes(0, 0).y, tolerance);
    ASSERT_NEAR(16.292559955716278, curvilinearGrid.m_gridNodes(0, 1).y, tolerance);
    ASSERT_NEAR(21.638069155281958, curvilinearGrid.m_gridNodes(0, 2).y, tolerance);
    ASSERT_NEAR(26.983930812344244, curvilinearGrid.m_gridNodes(0, 3).y, tolerance);
    ASSERT_NEAR(32.329656907057121, curvilinearGrid.m_gridNodes(0, 4).y, tolerance);
    ASSERT_NEAR(37.675033050656793, curvilinearGrid.m_gridNodes(0, 5).y, tolerance);
    ASSERT_NEAR(43.020759474232527, curvilinearGrid.m_gridNodes(0, 6).y, tolerance);
    ASSERT_NEAR(48.366270407390992, curvilinearGrid.m_gridNodes(0, 7).y, tolerance);
    ASSERT_NEAR(53.711994913833436, curvilinearGrid.m_gridNodes(0, 8).y, tolerance);
    ASSERT_NEAR(59.057723537488684, curvilinearGrid.m_gridNodes(0, 9).y, tolerance);
    ASSERT_NEAR(64.403232044419184, curvilinearGrid.m_gridNodes(0, 10).y, tolerance);

    ASSERT_NEAR(255.89614293923407, curvilinearGrid.m_gridNodes(1, 0).x, tolerance);
    ASSERT_NEAR(251.26839070344425, curvilinearGrid.m_gridNodes(1, 1).x, tolerance);
    ASSERT_NEAR(246.62717589518911, curvilinearGrid.m_gridNodes(1, 2).x, tolerance);
    ASSERT_NEAR(241.96945582856105, curvilinearGrid.m_gridNodes(1, 3).x, tolerance);
    ASSERT_NEAR(237.29374836322307, curvilinearGrid.m_gridNodes(1, 4).x, tolerance);
    ASSERT_NEAR(232.59945837385263, curvilinearGrid.m_gridNodes(1, 5).x, tolerance);
    ASSERT_NEAR(227.88656387177011, curvilinearGrid.m_gridNodes(1, 6).x, tolerance);
    ASSERT_NEAR(223.15709488341233, curvilinearGrid.m_gridNodes(1, 7).x, tolerance);
    ASSERT_NEAR(218.41314240105709, curvilinearGrid.m_gridNodes(1, 8).x, tolerance);
    ASSERT_NEAR(213.65762819876193, curvilinearGrid.m_gridNodes(1, 9).x, tolerance);
    ASSERT_NEAR(208.89353710816445, curvilinearGrid.m_gridNodes(1, 10).x, tolerance);

    ASSERT_NEAR(24.731736741118521, curvilinearGrid.m_gridNodes(1, 0).y, tolerance);
    ASSERT_NEAR(29.842940652626876, curvilinearGrid.m_gridNodes(1, 1).y, tolerance);
    ASSERT_NEAR(34.982267945763468, curvilinearGrid.m_gridNodes(1, 2).y, tolerance);
    ASSERT_NEAR(40.148526703963910, curvilinearGrid.m_gridNodes(1, 3).y, tolerance);
    ASSERT_NEAR(45.340177298582923, curvilinearGrid.m_gridNodes(1, 4).y, tolerance);
    ASSERT_NEAR(50.555639961868344, curvilinearGrid.m_gridNodes(1, 5).y, tolerance);
    ASSERT_NEAR(55.793467784299104, curvilinearGrid.m_gridNodes(1, 6).y, tolerance);
    ASSERT_NEAR(61.050433278839293, curvilinearGrid.m_gridNodes(1, 7).y, tolerance);
    ASSERT_NEAR(66.323655962424397, curvilinearGrid.m_gridNodes(1, 8).y, tolerance);
    ASSERT_NEAR(71.609593896396262, curvilinearGrid.m_gridNodes(1, 9).y, tolerance);
    ASSERT_NEAR(76.904826220873304, curvilinearGrid.m_gridNodes(1, 10).y, tolerance);
}

namespace testmk
{
    void TestCurvilinearGridFromSplines(const std::vector<meshkernel::Point>& firstSpline,
                                        const std::vector<meshkernel::Point>& secondSpline,
                                        const std::vector<meshkernel::Point>& thirdSpline,
                                        const std::vector<meshkernel::Point>& fourthSpline,
                                        const std::vector<meshkernel::Point>& expectedPoints)
    {
        auto splines = std::make_shared<Splines>(Projection::cartesian);

        splines->AddSpline(firstSpline);
        splines->AddSpline(secondSpline);
        splines->AddSpline(thirdSpline);
        splines->AddSpline(fourthSpline);

        CurvilinearParameters curvilinearParameters;
        curvilinearParameters.n_refinement = 4;
        curvilinearParameters.m_refinement = 4;
        CurvilinearGridFromSplinesTransfinite curvilinearGridFromSplinesTransfinite(splines, curvilinearParameters);

        const auto curvilinearGrid = curvilinearGridFromSplinesTransfinite.Compute();

        ASSERT_EQ(curvilinearGrid.m_nodes.size(), expectedPoints.size());

        constexpr double tolerance = 1e-4;

        for (size_t i = 0; i < curvilinearGrid.m_nodes.size(); ++i)
        {
            EXPECT_NEAR(expectedPoints[i].x, curvilinearGrid.m_nodes[i].x, tolerance);
            EXPECT_NEAR(expectedPoints[i].y, curvilinearGrid.m_nodes[i].y, tolerance);
        }
    }
} // namespace testmk
=======
    ASSERT_NEAR(244.84733455150598, curvilinearGrid->m_gridNodes(0, 0).x, tolerance);
    ASSERT_NEAR(240.03223719861575, curvilinearGrid->m_gridNodes(0, 1).x, tolerance);
    ASSERT_NEAR(235.21721587684686, curvilinearGrid->m_gridNodes(0, 2).x, tolerance);
    ASSERT_NEAR(230.40187707543339, curvilinearGrid->m_gridNodes(0, 3).x, tolerance);
    ASSERT_NEAR(225.58666038317327, curvilinearGrid->m_gridNodes(0, 4).x, tolerance);
    ASSERT_NEAR(220.77175891290770, curvilinearGrid->m_gridNodes(0, 5).x, tolerance);
    ASSERT_NEAR(215.95654192442103, curvilinearGrid->m_gridNodes(0, 6).x, tolerance);
    ASSERT_NEAR(211.14151904110099, curvilinearGrid->m_gridNodes(0, 7).x, tolerance);
    ASSERT_NEAR(206.32630377949152, curvilinearGrid->m_gridNodes(0, 8).x, tolerance);
    ASSERT_NEAR(201.51108480926104, curvilinearGrid->m_gridNodes(0, 9).x, tolerance);
    ASSERT_NEAR(196.69606411139034, curvilinearGrid->m_gridNodes(0, 10).x, tolerance);

    ASSERT_NEAR(10.946966348412502, curvilinearGrid->m_gridNodes(0, 0).y, tolerance);
    ASSERT_NEAR(16.292559955716278, curvilinearGrid->m_gridNodes(0, 1).y, tolerance);
    ASSERT_NEAR(21.638069155281958, curvilinearGrid->m_gridNodes(0, 2).y, tolerance);
    ASSERT_NEAR(26.983930812344244, curvilinearGrid->m_gridNodes(0, 3).y, tolerance);
    ASSERT_NEAR(32.329656907057121, curvilinearGrid->m_gridNodes(0, 4).y, tolerance);
    ASSERT_NEAR(37.675033050656793, curvilinearGrid->m_gridNodes(0, 5).y, tolerance);
    ASSERT_NEAR(43.020759474232527, curvilinearGrid->m_gridNodes(0, 6).y, tolerance);
    ASSERT_NEAR(48.366270407390992, curvilinearGrid->m_gridNodes(0, 7).y, tolerance);
    ASSERT_NEAR(53.711994913833436, curvilinearGrid->m_gridNodes(0, 8).y, tolerance);
    ASSERT_NEAR(59.057723537488684, curvilinearGrid->m_gridNodes(0, 9).y, tolerance);
    ASSERT_NEAR(64.403232044419184, curvilinearGrid->m_gridNodes(0, 10).y, tolerance);

    ASSERT_NEAR(255.89614293923407, curvilinearGrid->m_gridNodes(1, 0).x, tolerance);
    ASSERT_NEAR(251.26839070344425, curvilinearGrid->m_gridNodes(1, 1).x, tolerance);
    ASSERT_NEAR(246.62717589518911, curvilinearGrid->m_gridNodes(1, 2).x, tolerance);
    ASSERT_NEAR(241.96945582856105, curvilinearGrid->m_gridNodes(1, 3).x, tolerance);
    ASSERT_NEAR(237.29374836322307, curvilinearGrid->m_gridNodes(1, 4).x, tolerance);
    ASSERT_NEAR(232.59945837385263, curvilinearGrid->m_gridNodes(1, 5).x, tolerance);
    ASSERT_NEAR(227.88656387177011, curvilinearGrid->m_gridNodes(1, 6).x, tolerance);
    ASSERT_NEAR(223.15709488341233, curvilinearGrid->m_gridNodes(1, 7).x, tolerance);
    ASSERT_NEAR(218.41314240105709, curvilinearGrid->m_gridNodes(1, 8).x, tolerance);
    ASSERT_NEAR(213.65762819876193, curvilinearGrid->m_gridNodes(1, 9).x, tolerance);
    ASSERT_NEAR(208.89353710816445, curvilinearGrid->m_gridNodes(1, 10).x, tolerance);

    ASSERT_NEAR(24.731736741118521, curvilinearGrid->m_gridNodes(1, 0).y, tolerance);
    ASSERT_NEAR(29.842940652626876, curvilinearGrid->m_gridNodes(1, 1).y, tolerance);
    ASSERT_NEAR(34.982267945763468, curvilinearGrid->m_gridNodes(1, 2).y, tolerance);
    ASSERT_NEAR(40.148526703963910, curvilinearGrid->m_gridNodes(1, 3).y, tolerance);
    ASSERT_NEAR(45.340177298582923, curvilinearGrid->m_gridNodes(1, 4).y, tolerance);
    ASSERT_NEAR(50.555639961868344, curvilinearGrid->m_gridNodes(1, 5).y, tolerance);
    ASSERT_NEAR(55.793467784299104, curvilinearGrid->m_gridNodes(1, 6).y, tolerance);
    ASSERT_NEAR(61.050433278839293, curvilinearGrid->m_gridNodes(1, 7).y, tolerance);
    ASSERT_NEAR(66.323655962424397, curvilinearGrid->m_gridNodes(1, 8).y, tolerance);
    ASSERT_NEAR(71.609593896396262, curvilinearGrid->m_gridNodes(1, 9).y, tolerance);
    ASSERT_NEAR(76.904826220873304, curvilinearGrid->m_gridNodes(1, 10).y, tolerance);
}

void TestCurvilinearGridFromSplines(const std::vector<meshkernel::Point>& firstSpline,
                                    const std::vector<meshkernel::Point>& secondSpline,
                                    const std::vector<meshkernel::Point>& thirdSpline,
                                    const std::vector<meshkernel::Point>& fourthSpline,
                                    const std::vector<meshkernel::Point>& expectedPoints)
{
    auto splines = std::make_shared<Splines>(Projection::cartesian);

    splines->AddSpline(firstSpline);
    splines->AddSpline(secondSpline);
    splines->AddSpline(thirdSpline);
    splines->AddSpline(fourthSpline);

    CurvilinearParameters curvilinearParameters;
    curvilinearParameters.n_refinement = 4;
    curvilinearParameters.m_refinement = 4;
    CurvilinearGridFromSplinesTransfinite curvilinearGridFromSplinesTransfinite(splines, curvilinearParameters);

    const auto curvilinearGrid = curvilinearGridFromSplinesTransfinite.Compute();

    ASSERT_EQ(curvilinearGrid->m_nodes.size(), expectedPoints.size());

    constexpr double tolerance = 1e-4;

    for (size_t i = 0; i < curvilinearGrid->m_nodes.size(); ++i)
    {
        EXPECT_NEAR(expectedPoints[i].x, curvilinearGrid->m_nodes[i].x, tolerance);
        EXPECT_NEAR(expectedPoints[i].y, curvilinearGrid->m_nodes[i].y, tolerance);
    }
}
>>>>>>> a44ecf0d

TEST(CurvilinearGridFromSplinesTransfinite, FourSplinesSimpleRectangleLongFirstSpline)
{
    std::vector<Point> firstSpline{{0.0, 2.0}, {1.0, 2.0}, {2.0, 2.0}, {3.0, 2.0}, {4.0, 2.0}, {5.0, 2.0}};
    std::vector<Point> secondSpline{{1.0, 0.0}, {2.0, 0.0}, {3.0, 0.0}, {4.0, 0.0}, {5.0, 0.0}};
    std::vector<Point> thirdSpline{{2.5, -4.0}, {2.5, 4.0}};
    std::vector<Point> fourthSpline{{4.5, 4.0}, {4.5, -4.0}};

    std::vector<Point> expectedPoints{{2.5, 0.0}, {2.5, 0.5}, {2.5, 1.0}, {2.5, 1.5}, {2.5, 2.0}, {3.0, 0.0}, {3.0, 0.5}, {3.0, 1.0}, {3.0, 1.5}, {3.0, 2.0}, {3.5, 0.0}, {3.5, 0.5}, {3.5, 1.0}, {3.5, 1.5}, {3.5, 2.0}, {4.0, 0.0}, {4.0, 0.5}, {4.0, 1.0}, {4.0, 1.5}, {4.0, 2.0}, {4.5, 0.0}, {4.5, 0.5}, {4.5, 1.0}, {4.5, 1.5}, {4.5, 2.0}};

    SCOPED_TRACE("FourSplinesSimpleRectangleLongFirstSpline");
<<<<<<< HEAD
    testmk::TestCurvilinearGridFromSplines(firstSpline, secondSpline, thirdSpline, fourthSpline, expectedPoints);
    // Not compiled in yet due to crash (will be another Jira item)
#if 0
    testmk::TestCurvilinearGridFromSplines(thirdSpline, firstSpline, secondSpline, fourthSpline, expectedPoints);
    testmk::TestCurvilinearGridFromSplines(fourthSpline, secondSpline, thirdSpline, firstSpline, expectedPoints);
#endif
=======
    TestCurvilinearGridFromSplines(firstSpline, secondSpline, thirdSpline, fourthSpline, expectedPoints);
>>>>>>> a44ecf0d
}

TEST(CurvilinearGridFromSplinesTransfinite, FourSplinesSimpleRectangleLongSecondSpline)
{
    std::vector<Point> firstSpline{{1.0, 2.0}, {2.0, 2.0}, {3.0, 2.0}, {4.0, 2.0}, {5.0, 2.0}};
    std::vector<Point> secondSpline{{0.0, 0.0}, {1.0, 0.0}, {2.0, 0.0}, {3.0, 0.0}, {4.0, 0.0}, {5.0, 0.0}};
    std::vector<Point> thirdSpline{{2.5, -4.0}, {2.5, 4.0}};
    std::vector<Point> fourthSpline{{4.5, 4.0}, {4.5, -4.0}};

    std::vector<Point> expectedPoints{{2.5, 0.0}, {2.5, 0.5}, {2.5, 1.0}, {2.5, 1.5}, {2.5, 2.0}, {3.0, 0.0}, {3.0, 0.5}, {3.0, 1.0}, {3.0, 1.5}, {3.0, 2.0}, {3.5, 0.0}, {3.5, 0.5}, {3.5, 1.0}, {3.5, 1.5}, {3.5, 2.0}, {4.0, 0.0}, {4.0, 0.5}, {4.0, 1.0}, {4.0, 1.5}, {4.0, 2.0}, {4.5, 0.0}, {4.5, 0.5}, {4.5, 1.0}, {4.5, 1.5}, {4.5, 2.0}};

    SCOPED_TRACE("FourSplinesSimpleRectangleLongSecondSpline");
<<<<<<< HEAD
    testmk::TestCurvilinearGridFromSplines(firstSpline, secondSpline, thirdSpline, fourthSpline, expectedPoints);
=======
    TestCurvilinearGridFromSplines(firstSpline, secondSpline, thirdSpline, fourthSpline, expectedPoints);
}

TEST(CurvilinearGridFromSplinesTransfinite, FourSplinesSimpleRectangleShortFirstSpline)
{
    std::vector<Point> firstSpline{{0.0, 2.0}, {1.0, 2.0}, {2.0, 2.0}, {3.0, 2.0}, {4.0, 2.0}, {5.0, 2.0}};
    std::vector<Point> secondSpline{{1.0, 0.0}, {2.0, 0.0}, {3.0, 0.0}, {4.0, 0.0}, {5.0, 0.0}};
    std::vector<Point> thirdSpline{{2.5, -4.0}, {2.5, 4.0}};
    std::vector<Point> fourthSpline{{4.5, 4.0}, {4.5, -4.0}};

    std::vector<Point> expectedPoints{{4.5, 0.0}, {4.0, 0.0}, {3.5, 0.0}, {3.0, 0.0}, {2.5, 0.0}, {4.5, 0.5}, {4.0, 0.5}, {3.5, 0.5}, {3.0, 0.5}, {2.5, 0.5}, {4.5, 1.0}, {4.0, 1.0}, {3.5, 1.0}, {3.0, 1.0}, {2.5, 1.0}, {4.5, 1.5}, {4.0, 1.5}, {3.5, 1.5}, {3.0, 1.5}, {2.5, 1.5}, {4.5, 2.0}, {4.0, 2.0}, {3.5, 2.0}, {3.0, 2.0}, {2.5, 2.0}};

    SCOPED_TRACE("FourSplinesSimpleRectangleShortFirstSpline");
    TestCurvilinearGridFromSplines(thirdSpline, firstSpline, secondSpline, fourthSpline, expectedPoints);
}

TEST(CurvilinearGridFromSplinesTransfinite, FourSplinesSimpleRectangleShortSecondSpline)
{
    std::vector<Point> firstSpline{{0.0, 2.0}, {1.0, 2.0}, {2.0, 2.0}, {3.0, 2.0}, {4.0, 2.0}, {5.0, 2.0}};
    std::vector<Point> secondSpline{{1.0, 0.0}, {2.0, 0.0}, {3.0, 0.0}, {4.0, 0.0}, {5.0, 0.0}};
    std::vector<Point> thirdSpline{{2.5, -4.0}, {2.5, 4.0}};
    std::vector<Point> fourthSpline{{4.5, 4.0}, {4.5, -4.0}};

    std::vector<Point> expectedPoints{{2.5, 2.0}, {3.0, 2.0}, {3.5, 2.0}, {4.0, 2.0}, {4.5, 2.0}, {2.5, 1.5}, {3.0, 1.5}, {3.5, 1.5}, {4.0, 1.5}, {4.5, 1.5}, {2.5, 1.0}, {3.0, 1.0}, {3.5, 1.0}, {4.0, 1.0}, {4.5, 1.0}, {2.5, 0.5}, {3.0, 0.5}, {3.5, 0.5}, {4.0, 0.5}, {4.5, 0.5}, {2.5, 0.0}, {3.0, 0.0}, {3.5, 0.0}, {4.0, 0.0}, {4.5, 0.0}};

    SCOPED_TRACE("FourSplinesSimpleRectangleShortSecondSpline");
    TestCurvilinearGridFromSplines(fourthSpline, secondSpline, thirdSpline, firstSpline, expectedPoints);
>>>>>>> a44ecf0d
}<|MERGE_RESOLUTION|>--- conflicted
+++ resolved
@@ -7,6 +7,40 @@
 #include <MeshKernel/Splines.hpp>
 
 using namespace meshkernel;
+
+namespace testmk
+{
+    void TestCurvilinearGridFromSplines(const std::vector<meshkernel::Point>& firstSpline,
+                                        const std::vector<meshkernel::Point>& secondSpline,
+                                        const std::vector<meshkernel::Point>& thirdSpline,
+                                        const std::vector<meshkernel::Point>& fourthSpline,
+                                        const std::vector<meshkernel::Point>& expectedPoints)
+    {
+        auto splines = std::make_shared<Splines>(Projection::cartesian);
+
+        splines->AddSpline(firstSpline);
+        splines->AddSpline(secondSpline);
+        splines->AddSpline(thirdSpline);
+        splines->AddSpline(fourthSpline);
+
+        CurvilinearParameters curvilinearParameters;
+        curvilinearParameters.n_refinement = 4;
+        curvilinearParameters.m_refinement = 4;
+        CurvilinearGridFromSplinesTransfinite curvilinearGridFromSplinesTransfinite(splines, curvilinearParameters);
+
+        const auto curvilinearGrid = curvilinearGridFromSplinesTransfinite.Compute();
+
+        ASSERT_EQ(curvilinearGrid->m_nodes.size(), expectedPoints.size());
+
+        constexpr double tolerance = 1e-4;
+
+        for (size_t i = 0; i < curvilinearGrid->m_nodes.size(); ++i)
+        {
+            EXPECT_NEAR(expectedPoints[i].x, curvilinearGrid->m_nodes[i].x, tolerance);
+            EXPECT_NEAR(expectedPoints[i].y, curvilinearGrid->m_nodes[i].y, tolerance);
+        }
+    }
+} // namespace testmk
 
 TEST(CurvilinearGridFromSplinesTransfinite, FourSplines)
 {
@@ -202,90 +236,6 @@
     const auto curvilinearGrid = curvilinearGridFromSplinesTransfinite.Compute();
 
     constexpr double tolerance = 1e-6;
-<<<<<<< HEAD
-    ASSERT_NEAR(244.84733455150598, curvilinearGrid.m_gridNodes(0, 0).x, tolerance);
-    ASSERT_NEAR(240.03223719861575, curvilinearGrid.m_gridNodes(0, 1).x, tolerance);
-    ASSERT_NEAR(235.21721587684686, curvilinearGrid.m_gridNodes(0, 2).x, tolerance);
-    ASSERT_NEAR(230.40187707543339, curvilinearGrid.m_gridNodes(0, 3).x, tolerance);
-    ASSERT_NEAR(225.58666038317327, curvilinearGrid.m_gridNodes(0, 4).x, tolerance);
-    ASSERT_NEAR(220.77175891290770, curvilinearGrid.m_gridNodes(0, 5).x, tolerance);
-    ASSERT_NEAR(215.95654192442103, curvilinearGrid.m_gridNodes(0, 6).x, tolerance);
-    ASSERT_NEAR(211.14151904110099, curvilinearGrid.m_gridNodes(0, 7).x, tolerance);
-    ASSERT_NEAR(206.32630377949152, curvilinearGrid.m_gridNodes(0, 8).x, tolerance);
-    ASSERT_NEAR(201.51108480926104, curvilinearGrid.m_gridNodes(0, 9).x, tolerance);
-    ASSERT_NEAR(196.69606411139034, curvilinearGrid.m_gridNodes(0, 10).x, tolerance);
-
-    ASSERT_NEAR(10.946966348412502, curvilinearGrid.m_gridNodes(0, 0).y, tolerance);
-    ASSERT_NEAR(16.292559955716278, curvilinearGrid.m_gridNodes(0, 1).y, tolerance);
-    ASSERT_NEAR(21.638069155281958, curvilinearGrid.m_gridNodes(0, 2).y, tolerance);
-    ASSERT_NEAR(26.983930812344244, curvilinearGrid.m_gridNodes(0, 3).y, tolerance);
-    ASSERT_NEAR(32.329656907057121, curvilinearGrid.m_gridNodes(0, 4).y, tolerance);
-    ASSERT_NEAR(37.675033050656793, curvilinearGrid.m_gridNodes(0, 5).y, tolerance);
-    ASSERT_NEAR(43.020759474232527, curvilinearGrid.m_gridNodes(0, 6).y, tolerance);
-    ASSERT_NEAR(48.366270407390992, curvilinearGrid.m_gridNodes(0, 7).y, tolerance);
-    ASSERT_NEAR(53.711994913833436, curvilinearGrid.m_gridNodes(0, 8).y, tolerance);
-    ASSERT_NEAR(59.057723537488684, curvilinearGrid.m_gridNodes(0, 9).y, tolerance);
-    ASSERT_NEAR(64.403232044419184, curvilinearGrid.m_gridNodes(0, 10).y, tolerance);
-
-    ASSERT_NEAR(255.89614293923407, curvilinearGrid.m_gridNodes(1, 0).x, tolerance);
-    ASSERT_NEAR(251.26839070344425, curvilinearGrid.m_gridNodes(1, 1).x, tolerance);
-    ASSERT_NEAR(246.62717589518911, curvilinearGrid.m_gridNodes(1, 2).x, tolerance);
-    ASSERT_NEAR(241.96945582856105, curvilinearGrid.m_gridNodes(1, 3).x, tolerance);
-    ASSERT_NEAR(237.29374836322307, curvilinearGrid.m_gridNodes(1, 4).x, tolerance);
-    ASSERT_NEAR(232.59945837385263, curvilinearGrid.m_gridNodes(1, 5).x, tolerance);
-    ASSERT_NEAR(227.88656387177011, curvilinearGrid.m_gridNodes(1, 6).x, tolerance);
-    ASSERT_NEAR(223.15709488341233, curvilinearGrid.m_gridNodes(1, 7).x, tolerance);
-    ASSERT_NEAR(218.41314240105709, curvilinearGrid.m_gridNodes(1, 8).x, tolerance);
-    ASSERT_NEAR(213.65762819876193, curvilinearGrid.m_gridNodes(1, 9).x, tolerance);
-    ASSERT_NEAR(208.89353710816445, curvilinearGrid.m_gridNodes(1, 10).x, tolerance);
-
-    ASSERT_NEAR(24.731736741118521, curvilinearGrid.m_gridNodes(1, 0).y, tolerance);
-    ASSERT_NEAR(29.842940652626876, curvilinearGrid.m_gridNodes(1, 1).y, tolerance);
-    ASSERT_NEAR(34.982267945763468, curvilinearGrid.m_gridNodes(1, 2).y, tolerance);
-    ASSERT_NEAR(40.148526703963910, curvilinearGrid.m_gridNodes(1, 3).y, tolerance);
-    ASSERT_NEAR(45.340177298582923, curvilinearGrid.m_gridNodes(1, 4).y, tolerance);
-    ASSERT_NEAR(50.555639961868344, curvilinearGrid.m_gridNodes(1, 5).y, tolerance);
-    ASSERT_NEAR(55.793467784299104, curvilinearGrid.m_gridNodes(1, 6).y, tolerance);
-    ASSERT_NEAR(61.050433278839293, curvilinearGrid.m_gridNodes(1, 7).y, tolerance);
-    ASSERT_NEAR(66.323655962424397, curvilinearGrid.m_gridNodes(1, 8).y, tolerance);
-    ASSERT_NEAR(71.609593896396262, curvilinearGrid.m_gridNodes(1, 9).y, tolerance);
-    ASSERT_NEAR(76.904826220873304, curvilinearGrid.m_gridNodes(1, 10).y, tolerance);
-}
-
-namespace testmk
-{
-    void TestCurvilinearGridFromSplines(const std::vector<meshkernel::Point>& firstSpline,
-                                        const std::vector<meshkernel::Point>& secondSpline,
-                                        const std::vector<meshkernel::Point>& thirdSpline,
-                                        const std::vector<meshkernel::Point>& fourthSpline,
-                                        const std::vector<meshkernel::Point>& expectedPoints)
-    {
-        auto splines = std::make_shared<Splines>(Projection::cartesian);
-
-        splines->AddSpline(firstSpline);
-        splines->AddSpline(secondSpline);
-        splines->AddSpline(thirdSpline);
-        splines->AddSpline(fourthSpline);
-
-        CurvilinearParameters curvilinearParameters;
-        curvilinearParameters.n_refinement = 4;
-        curvilinearParameters.m_refinement = 4;
-        CurvilinearGridFromSplinesTransfinite curvilinearGridFromSplinesTransfinite(splines, curvilinearParameters);
-
-        const auto curvilinearGrid = curvilinearGridFromSplinesTransfinite.Compute();
-
-        ASSERT_EQ(curvilinearGrid.m_nodes.size(), expectedPoints.size());
-
-        constexpr double tolerance = 1e-4;
-
-        for (size_t i = 0; i < curvilinearGrid.m_nodes.size(); ++i)
-        {
-            EXPECT_NEAR(expectedPoints[i].x, curvilinearGrid.m_nodes[i].x, tolerance);
-            EXPECT_NEAR(expectedPoints[i].y, curvilinearGrid.m_nodes[i].y, tolerance);
-        }
-    }
-} // namespace testmk
-=======
     ASSERT_NEAR(244.84733455150598, curvilinearGrid->m_gridNodes(0, 0).x, tolerance);
     ASSERT_NEAR(240.03223719861575, curvilinearGrid->m_gridNodes(0, 1).x, tolerance);
     ASSERT_NEAR(235.21721587684686, curvilinearGrid->m_gridNodes(0, 2).x, tolerance);
@@ -365,28 +315,44 @@
         EXPECT_NEAR(expectedPoints[i].y, curvilinearGrid->m_nodes[i].y, tolerance);
     }
 }
->>>>>>> a44ecf0d
-
-TEST(CurvilinearGridFromSplinesTransfinite, FourSplinesSimpleRectangleLongFirstSpline)
+
+TEST(CurvilinearGridFromSplinesTransfinite, FourSplinesSimpleRectangleShortFirstSpline)
 {
     std::vector<Point> firstSpline{{0.0, 2.0}, {1.0, 2.0}, {2.0, 2.0}, {3.0, 2.0}, {4.0, 2.0}, {5.0, 2.0}};
     std::vector<Point> secondSpline{{1.0, 0.0}, {2.0, 0.0}, {3.0, 0.0}, {4.0, 0.0}, {5.0, 0.0}};
     std::vector<Point> thirdSpline{{2.5, -4.0}, {2.5, 4.0}};
     std::vector<Point> fourthSpline{{4.5, 4.0}, {4.5, -4.0}};
 
+    std::vector<Point> expectedPoints{{4.5, 0.0}, {4.0, 0.0}, {3.5, 0.0}, {3.0, 0.0}, {2.5, 0.0}, {4.5, 0.5}, {4.0, 0.5}, {3.5, 0.5}, {3.0, 0.5}, {2.5, 0.5}, {4.5, 1.0}, {4.0, 1.0}, {3.5, 1.0}, {3.0, 1.0}, {2.5, 1.0}, {4.5, 1.5}, {4.0, 1.5}, {3.5, 1.5}, {3.0, 1.5}, {2.5, 1.5}, {4.5, 2.0}, {4.0, 2.0}, {3.5, 2.0}, {3.0, 2.0}, {2.5, 2.0}};
+
+    SCOPED_TRACE("FourSplinesSimpleRectangleShortFirstSpline");
+    TestCurvilinearGridFromSplines(thirdSpline, firstSpline, secondSpline, fourthSpline, expectedPoints);
+}
+
+TEST(CurvilinearGridFromSplinesTransfinite, FourSplinesSimpleRectangleShortSecondSpline)
+{
+    std::vector<Point> firstSpline{{0.0, 2.0}, {1.0, 2.0}, {2.0, 2.0}, {3.0, 2.0}, {4.0, 2.0}, {5.0, 2.0}};
+    std::vector<Point> secondSpline{{1.0, 0.0}, {2.0, 0.0}, {3.0, 0.0}, {4.0, 0.0}, {5.0, 0.0}};
+    std::vector<Point> thirdSpline{{2.5, -4.0}, {2.5, 4.0}};
+    std::vector<Point> fourthSpline{{4.5, 4.0}, {4.5, -4.0}};
+
+    std::vector<Point> expectedPoints{{2.5, 2.0}, {3.0, 2.0}, {3.5, 2.0}, {4.0, 2.0}, {4.5, 2.0}, {2.5, 1.5}, {3.0, 1.5}, {3.5, 1.5}, {4.0, 1.5}, {4.5, 1.5}, {2.5, 1.0}, {3.0, 1.0}, {3.5, 1.0}, {4.0, 1.0}, {4.5, 1.0}, {2.5, 0.5}, {3.0, 0.5}, {3.5, 0.5}, {4.0, 0.5}, {4.5, 0.5}, {2.5, 0.0}, {3.0, 0.0}, {3.5, 0.0}, {4.0, 0.0}, {4.5, 0.0}};
+
+    SCOPED_TRACE("FourSplinesSimpleRectangleShortSecondSpline");
+    TestCurvilinearGridFromSplines(fourthSpline, secondSpline, thirdSpline, firstSpline, expectedPoints);
+}
+
+TEST(CurvilinearGridFromSplinesTransfinite, FourSplinesSimpleRectangleLongFirstSpline)
+{
+    std::vector<Point> firstSpline{{0.0, 2.0}, {1.0, 2.0}, {2.0, 2.0}, {3.0, 2.0}, {4.0, 2.0}, {5.0, 2.0}};
+    std::vector<Point> secondSpline{{1.0, 0.0}, {2.0, 0.0}, {3.0, 0.0}, {4.0, 0.0}, {5.0, 0.0}};
+    std::vector<Point> thirdSpline{{2.5, -4.0}, {2.5, 4.0}};
+    std::vector<Point> fourthSpline{{4.5, 4.0}, {4.5, -4.0}};
+
     std::vector<Point> expectedPoints{{2.5, 0.0}, {2.5, 0.5}, {2.5, 1.0}, {2.5, 1.5}, {2.5, 2.0}, {3.0, 0.0}, {3.0, 0.5}, {3.0, 1.0}, {3.0, 1.5}, {3.0, 2.0}, {3.5, 0.0}, {3.5, 0.5}, {3.5, 1.0}, {3.5, 1.5}, {3.5, 2.0}, {4.0, 0.0}, {4.0, 0.5}, {4.0, 1.0}, {4.0, 1.5}, {4.0, 2.0}, {4.5, 0.0}, {4.5, 0.5}, {4.5, 1.0}, {4.5, 1.5}, {4.5, 2.0}};
 
     SCOPED_TRACE("FourSplinesSimpleRectangleLongFirstSpline");
-<<<<<<< HEAD
-    testmk::TestCurvilinearGridFromSplines(firstSpline, secondSpline, thirdSpline, fourthSpline, expectedPoints);
-    // Not compiled in yet due to crash (will be another Jira item)
-#if 0
-    testmk::TestCurvilinearGridFromSplines(thirdSpline, firstSpline, secondSpline, fourthSpline, expectedPoints);
-    testmk::TestCurvilinearGridFromSplines(fourthSpline, secondSpline, thirdSpline, firstSpline, expectedPoints);
-#endif
-=======
     TestCurvilinearGridFromSplines(firstSpline, secondSpline, thirdSpline, fourthSpline, expectedPoints);
->>>>>>> a44ecf0d
 }
 
 TEST(CurvilinearGridFromSplinesTransfinite, FourSplinesSimpleRectangleLongSecondSpline)
@@ -399,35 +365,5 @@
     std::vector<Point> expectedPoints{{2.5, 0.0}, {2.5, 0.5}, {2.5, 1.0}, {2.5, 1.5}, {2.5, 2.0}, {3.0, 0.0}, {3.0, 0.5}, {3.0, 1.0}, {3.0, 1.5}, {3.0, 2.0}, {3.5, 0.0}, {3.5, 0.5}, {3.5, 1.0}, {3.5, 1.5}, {3.5, 2.0}, {4.0, 0.0}, {4.0, 0.5}, {4.0, 1.0}, {4.0, 1.5}, {4.0, 2.0}, {4.5, 0.0}, {4.5, 0.5}, {4.5, 1.0}, {4.5, 1.5}, {4.5, 2.0}};
 
     SCOPED_TRACE("FourSplinesSimpleRectangleLongSecondSpline");
-<<<<<<< HEAD
-    testmk::TestCurvilinearGridFromSplines(firstSpline, secondSpline, thirdSpline, fourthSpline, expectedPoints);
-=======
     TestCurvilinearGridFromSplines(firstSpline, secondSpline, thirdSpline, fourthSpline, expectedPoints);
-}
-
-TEST(CurvilinearGridFromSplinesTransfinite, FourSplinesSimpleRectangleShortFirstSpline)
-{
-    std::vector<Point> firstSpline{{0.0, 2.0}, {1.0, 2.0}, {2.0, 2.0}, {3.0, 2.0}, {4.0, 2.0}, {5.0, 2.0}};
-    std::vector<Point> secondSpline{{1.0, 0.0}, {2.0, 0.0}, {3.0, 0.0}, {4.0, 0.0}, {5.0, 0.0}};
-    std::vector<Point> thirdSpline{{2.5, -4.0}, {2.5, 4.0}};
-    std::vector<Point> fourthSpline{{4.5, 4.0}, {4.5, -4.0}};
-
-    std::vector<Point> expectedPoints{{4.5, 0.0}, {4.0, 0.0}, {3.5, 0.0}, {3.0, 0.0}, {2.5, 0.0}, {4.5, 0.5}, {4.0, 0.5}, {3.5, 0.5}, {3.0, 0.5}, {2.5, 0.5}, {4.5, 1.0}, {4.0, 1.0}, {3.5, 1.0}, {3.0, 1.0}, {2.5, 1.0}, {4.5, 1.5}, {4.0, 1.5}, {3.5, 1.5}, {3.0, 1.5}, {2.5, 1.5}, {4.5, 2.0}, {4.0, 2.0}, {3.5, 2.0}, {3.0, 2.0}, {2.5, 2.0}};
-
-    SCOPED_TRACE("FourSplinesSimpleRectangleShortFirstSpline");
-    TestCurvilinearGridFromSplines(thirdSpline, firstSpline, secondSpline, fourthSpline, expectedPoints);
-}
-
-TEST(CurvilinearGridFromSplinesTransfinite, FourSplinesSimpleRectangleShortSecondSpline)
-{
-    std::vector<Point> firstSpline{{0.0, 2.0}, {1.0, 2.0}, {2.0, 2.0}, {3.0, 2.0}, {4.0, 2.0}, {5.0, 2.0}};
-    std::vector<Point> secondSpline{{1.0, 0.0}, {2.0, 0.0}, {3.0, 0.0}, {4.0, 0.0}, {5.0, 0.0}};
-    std::vector<Point> thirdSpline{{2.5, -4.0}, {2.5, 4.0}};
-    std::vector<Point> fourthSpline{{4.5, 4.0}, {4.5, -4.0}};
-
-    std::vector<Point> expectedPoints{{2.5, 2.0}, {3.0, 2.0}, {3.5, 2.0}, {4.0, 2.0}, {4.5, 2.0}, {2.5, 1.5}, {3.0, 1.5}, {3.5, 1.5}, {4.0, 1.5}, {4.5, 1.5}, {2.5, 1.0}, {3.0, 1.0}, {3.5, 1.0}, {4.0, 1.0}, {4.5, 1.0}, {2.5, 0.5}, {3.0, 0.5}, {3.5, 0.5}, {4.0, 0.5}, {4.5, 0.5}, {2.5, 0.0}, {3.0, 0.0}, {3.5, 0.0}, {4.0, 0.0}, {4.5, 0.0}};
-
-    SCOPED_TRACE("FourSplinesSimpleRectangleShortSecondSpline");
-    TestCurvilinearGridFromSplines(fourthSpline, secondSpline, thirdSpline, firstSpline, expectedPoints);
->>>>>>> a44ecf0d
 }