--- conflicted
+++ resolved
@@ -16,20 +16,12 @@
                                    {850.255920410156, 499.130676269531}};
 
     auto splines = std::make_shared<Splines>(Projection::cartesian);
-<<<<<<< HEAD
-    splines->AddSpline(firstSpline.data(), 0, static_cast<UInt>(firstSpline.size()));
-=======
-    splines->AddSpline(firstSpline);
->>>>>>> 445b5f3f
+    splines->AddSpline(firstSpline.data());
 
     std::vector<Point> secondSpline{{72.5010681152344, 391.129577636719},
                                     {462.503479003906, 90.3765411376953}};
 
-<<<<<<< HEAD
-    splines->AddSpline(secondSpline.data(), 0, static_cast<UInt>(secondSpline.size()));
-=======
-    splines->AddSpline(secondSpline);
->>>>>>> 445b5f3f
+    splines->AddSpline(secondSpline.data());
 
     // construct CurvilinearGridFromSplines
     CurvilinearParameters curvilinearParameters;
@@ -88,39 +80,23 @@
                                    {770.755432128906, 607.881774902344}};
 
     auto splines = std::make_shared<Splines>(Projection::cartesian);
-<<<<<<< HEAD
-    splines->AddSpline(firstSpline.data(), 0, static_cast<UInt>(firstSpline.size()));
-=======
-    splines->AddSpline(firstSpline);
->>>>>>> 445b5f3f
+    splines->AddSpline(firstSpline.data());
 
     std::vector<Point> secondSpline;
     secondSpline.emplace_back(Point{273.502319335938, 86.6264953613281});
     secondSpline.emplace_back(Point{557.004089355469, 316.128814697266});
     secondSpline.emplace_back(Point{847.255920410156, 409.129730224609});
-<<<<<<< HEAD
-    splines->AddSpline(secondSpline.data(), 0, static_cast<UInt>(secondSpline.size()));
-=======
-    splines->AddSpline(secondSpline);
->>>>>>> 445b5f3f
+    splines->AddSpline(secondSpline.data());
 
     std::vector<Point> thirdSpline;
     thirdSpline.emplace_back(Point{62.7510070800781, 396.379608154297});
     thirdSpline.emplace_back(Point{350.752807617188, 73.8763732910156});
-<<<<<<< HEAD
-    splines->AddSpline(thirdSpline.data(), 0, static_cast<UInt>(thirdSpline.size()));
-=======
-    splines->AddSpline(thirdSpline);
->>>>>>> 445b5f3f
+    splines->AddSpline(thirdSpline.data());
 
     std::vector<Point> fourthSpline;
     fourthSpline.emplace_back(Point{704.755004882812, 636.382019042969});
     fourthSpline.emplace_back(Point{845.005859375000, 285.378509521484});
-<<<<<<< HEAD
-    splines->AddSpline(fourthSpline.data(), 0, static_cast<UInt>(fourthSpline.size()));
-=======
-    splines->AddSpline(fourthSpline);
->>>>>>> 445b5f3f
+    splines->AddSpline(fourthSpline.data());
 
     // construct CurvilinearGridFromSplines
     CurvilinearParameters curvilinearParameters;
@@ -154,20 +130,12 @@
                                    {2048.50780774173, 1644.48279915859}};
 
     auto splines = std::make_shared<Splines>(Projection::cartesian);
-<<<<<<< HEAD
-    splines->AddSpline(firstSpline.data(), 0, static_cast<UInt>(firstSpline.size()));
-=======
-    splines->AddSpline(firstSpline);
->>>>>>> 445b5f3f
+    splines->AddSpline(firstSpline.data());
 
     std::vector<Point> secondSpline;
     secondSpline.emplace_back(Point{-179.920786312031, 1068.50251010579});
     secondSpline.emplace_back(Point{600.169022647819, 321.964950993679});
-<<<<<<< HEAD
-    splines->AddSpline(secondSpline.data(), 0, static_cast<UInt>(secondSpline.size()));
-=======
-    splines->AddSpline(secondSpline);
->>>>>>> 445b5f3f
+    splines->AddSpline(secondSpline.data());
 
     // construct CurvilinearGridFromSplines
     CurvilinearParameters curvilinearParameters;
@@ -228,20 +196,12 @@
                                    {2048.50780774173, 1644.48279915859}};
 
     auto splines = std::make_shared<Splines>(Projection::cartesian);
-<<<<<<< HEAD
-    splines->AddSpline(firstSpline.data(), 0, static_cast<UInt>(firstSpline.size()));
-=======
-    splines->AddSpline(firstSpline);
->>>>>>> 445b5f3f
+    splines->AddSpline(firstSpline.data());
 
     std::vector<Point> secondSpline;
     secondSpline.emplace_back(Point{-179.920786312031, 1068.50251010579});
     secondSpline.emplace_back(Point{600.169022647819, 321.964950993679});
-<<<<<<< HEAD
-    splines->AddSpline(secondSpline.data(), 0, static_cast<UInt>(secondSpline.size()));
-=======
-    splines->AddSpline(secondSpline);
->>>>>>> 445b5f3f
+    splines->AddSpline(secondSpline.data());
 
     CurvilinearParameters curvilinearParameters;
     SplinesToCurvilinearParameters splinesToCurvilinearParameters;
@@ -302,20 +262,12 @@
                                    {2048.50780774173, 1644.48279915859}};
 
     auto splines = std::make_shared<Splines>(Projection::cartesian);
-<<<<<<< HEAD
-    splines->AddSpline(firstSpline.data(), 0, static_cast<UInt>(firstSpline.size()));
-=======
-    splines->AddSpline(firstSpline);
->>>>>>> 445b5f3f
+    splines->AddSpline(firstSpline.data());
 
     std::vector<Point> secondSpline;
     secondSpline.emplace_back(Point{-179.920786312031, 1068.50251010579});
     secondSpline.emplace_back(Point{600.169022647819, 321.964950993679});
-<<<<<<< HEAD
-    splines->AddSpline(secondSpline.data(), 0, static_cast<UInt>(secondSpline.size()));
-=======
-    splines->AddSpline(secondSpline);
->>>>>>> 445b5f3f
+    splines->AddSpline(secondSpline.data());
 
     CurvilinearParameters curvilinearParameters;
     SplinesToCurvilinearParameters splinesToCurvilinearParameters;
@@ -411,38 +363,22 @@
                                    {1498.58116776234, 776.950530211586}};
 
     auto splines = std::make_shared<Splines>(Projection::cartesian);
-<<<<<<< HEAD
-    splines->AddSpline(firstSpline.data(), 0, static_cast<UInt>(firstSpline.size()));
-=======
-    splines->AddSpline(firstSpline);
->>>>>>> 445b5f3f
+    splines->AddSpline(firstSpline.data());
 
     std::vector<Point> secondSpline{{-250.826438421303, 394.996536194825},
                                     {101.970762159065, 292.947759167446}};
 
-<<<<<<< HEAD
-    splines->AddSpline(secondSpline.data(), 0, static_cast<UInt>(secondSpline.size()));
-=======
-    splines->AddSpline(secondSpline);
->>>>>>> 445b5f3f
+    splines->AddSpline(secondSpline.data());
 
     std::vector<Point> thirdSpline{{647.202799419633, 482.466916504007},
                                    {486.840435519465, 144.248112641836}};
 
-<<<<<<< HEAD
-    splines->AddSpline(thirdSpline.data(), 0, static_cast<UInt>(thirdSpline.size()));
-=======
-    splines->AddSpline(thirdSpline);
->>>>>>> 445b5f3f
+    splines->AddSpline(thirdSpline.data());
 
     std::vector<Point> fourthSpline{{1224.50730946023, 747.793736775192},
                                     {1568.55747200968, 464.97284044217}};
 
-<<<<<<< HEAD
-    splines->AddSpline(fourthSpline.data(), 0, static_cast<UInt>(fourthSpline.size()));
-=======
-    splines->AddSpline(fourthSpline);
->>>>>>> 445b5f3f
+    splines->AddSpline(fourthSpline.data());
 
     CurvilinearParameters curvilinearParameters;
     SplinesToCurvilinearParameters splinesToCurvilinearParameters;
@@ -526,67 +462,39 @@
     std::vector<Point> firstCentralSpline{{1.542516E+02, 7.687640E+01},
                                           {3.192526E+02, 2.733784E+02},
                                           {6.350046E+02, 5.231309E+02}};
-<<<<<<< HEAD
-    splines->AddSpline(firstCentralSpline.data(), 0, static_cast<UInt>(firstCentralSpline.size()));
-=======
-    splines->AddSpline(firstCentralSpline);
->>>>>>> 445b5f3f
+    splines->AddSpline(firstCentralSpline.data());
 
     std::vector<Point> secondCentralSpline{{1.310014E+02, 9.637659E+01},
                                            {2.960025E+02, 2.891285E+02},
                                            {6.222545E+02, 5.418811E+02}};
-<<<<<<< HEAD
-    splines->AddSpline(secondCentralSpline.data(), 0, static_cast<UInt>(secondCentralSpline.size()));
-=======
-    splines->AddSpline(secondCentralSpline);
->>>>>>> 445b5f3f
+    splines->AddSpline(secondCentralSpline.data());
 
     std::vector<Point> thirdCentralSpline{{1.782517E+02, 5.662619E+01},
                                           {3.335027E+02, 2.448781E+02},
                                           {6.455046E+02, 4.983806E+02}};
 
-<<<<<<< HEAD
-    splines->AddSpline(thirdCentralSpline.data(), 0, static_cast<UInt>(thirdCentralSpline.size()));
-=======
-    splines->AddSpline(thirdCentralSpline);
->>>>>>> 445b5f3f
+    splines->AddSpline(thirdCentralSpline.data());
 
     std::vector<Point> fourthBankSpline{{3.500084E+01, 1.901275E+02},
                                         {2.195020E+02, 3.813795E+02},
                                         {5.727542E+02, 6.221319E+02}};
 
-<<<<<<< HEAD
-    splines->AddSpline(fourthBankSpline.data(), 0, static_cast<UInt>(fourthBankSpline.size()));
-=======
-    splines->AddSpline(fourthBankSpline);
->>>>>>> 445b5f3f
+    splines->AddSpline(fourthBankSpline.data());
 
     std::vector<Point> fifthBankSpline{{3.177526E+02, -3.712475E+01},
                                        {4.377534E+02, 1.218768E+02},
                                        {7.445052E+02, 4.136298E+02}};
 
-<<<<<<< HEAD
-    splines->AddSpline(fifthBankSpline.data(), 0, static_cast<UInt>(fifthBankSpline.size()));
+    splines->AddSpline(fifthBankSpline.data());
 
     std::vector<Point> sixthBankSpline{{1.250633E+00, 2.748784E+02},
                                        {3.620029E+02, -3.337471E+01}};
-    splines->AddSpline(sixthBankSpline.data(), 0, static_cast<UInt>(sixthBankSpline.size()));
-=======
-    splines->AddSpline(fifthBankSpline);
-
-    std::vector<Point> sixthBankSpline{{1.250633E+00, 2.748784E+02},
-                                       {3.620029E+02, -3.337471E+01}};
-    splines->AddSpline(sixthBankSpline);
->>>>>>> 445b5f3f
+    splines->AddSpline(sixthBankSpline.data());
 
     std::vector<Point> seventhBankSpline{{5.030038E+02, 6.476321E+02},
                                          {7.542553E+02, 3.378790E+02}};
 
-<<<<<<< HEAD
-    splines->AddSpline(seventhBankSpline.data(), 0, static_cast<UInt>(seventhBankSpline.size()));
-=======
-    splines->AddSpline(seventhBankSpline);
->>>>>>> 445b5f3f
+    splines->AddSpline(seventhBankSpline.data());
 
     CurvilinearParameters curvilinearParameters;
     SplinesToCurvilinearParameters splinesToCurvilinearParameters;
@@ -712,19 +620,11 @@
                                    {4.110644E+01, 4.110904E+01}};
 
     auto splines = std::make_shared<Splines>(Projection::spherical);
-<<<<<<< HEAD
-    splines->AddSpline(firstSpline.data(), 0, static_cast<UInt>(firstSpline.size()));
+    splines->AddSpline(firstSpline.data());
 
     std::vector<Point> secondSpline{{4.109612E+01, 4.110473E+01},
                                     {4.109923E+01, 4.110212E+01}};
-    splines->AddSpline(secondSpline.data(), 0, static_cast<UInt>(secondSpline.size()));
-=======
-    splines->AddSpline(firstSpline);
-
-    std::vector<Point> secondSpline{{4.109612E+01, 4.110473E+01},
-                                    {4.109923E+01, 4.110212E+01}};
-    splines->AddSpline(secondSpline);
->>>>>>> 445b5f3f
+    splines->AddSpline(secondSpline.data());
 
     CurvilinearParameters curvilinearParameters;
     SplinesToCurvilinearParameters splinesToCurvilinearParameters;
@@ -804,20 +704,12 @@
                                    {1465.84415268176, 1608.50892444055}};
 
     auto splines = std::make_shared<Splines>(Projection::cartesian);
-<<<<<<< HEAD
-    splines->AddSpline(firstSpline.data(), 0, static_cast<UInt>(firstSpline.size()));
-=======
-    splines->AddSpline(firstSpline);
->>>>>>> 445b5f3f
+    splines->AddSpline(firstSpline.data());
 
     std::vector<Point> secondSpline{{-333.478887051536, 921.388799234953},
                                     {167.303577081355, 490.482958004326}};
 
-<<<<<<< HEAD
-    splines->AddSpline(secondSpline.data(), 0, static_cast<UInt>(secondSpline.size()));
-=======
-    splines->AddSpline(secondSpline);
->>>>>>> 445b5f3f
+    splines->AddSpline(secondSpline.data());
 
     CurvilinearParameters curvilinearParameters;
     SplinesToCurvilinearParameters splinesToCurvilinearParameters;
@@ -880,20 +772,12 @@
                                    {1465.84415268176, 1608.50892444055}};
 
     auto splines = std::make_shared<Splines>(Projection::cartesian);
-<<<<<<< HEAD
-    splines->AddSpline(firstSpline.data(), 0, static_cast<UInt>(firstSpline.size()));
-=======
-    splines->AddSpline(firstSpline);
->>>>>>> 445b5f3f
+    splines->AddSpline(firstSpline.data());
 
     std::vector<Point> secondSpline{{-333.478887051536, 921.388799234953},
                                     {167.303577081355, 490.482958004326}};
 
-<<<<<<< HEAD
-    splines->AddSpline(secondSpline.data(), 0, static_cast<UInt>(secondSpline.size()));
-=======
-    splines->AddSpline(secondSpline);
->>>>>>> 445b5f3f
+    splines->AddSpline(secondSpline.data());
 
     CurvilinearParameters curvilinearParameters;
     SplinesToCurvilinearParameters splinesToCurvilinearParameters;
@@ -976,11 +860,7 @@
                                    {7.9579184E+04, 3.6419894E+05}};
 
     auto splines = std::make_shared<Splines>(Projection::cartesian);
-<<<<<<< HEAD
-    splines->AddSpline(firstSpline.data(), 0, static_cast<UInt>(firstSpline.size()));
-=======
-    splines->AddSpline(firstSpline);
->>>>>>> 445b5f3f
+    splines->AddSpline(firstSpline.data());
 
     std::vector<Point> secondSpline{{7.6618112E+04, 3.7136337E+05},
                                     {7.6754253E+04, 3.7005301E+05},
@@ -991,11 +871,7 @@
                                     {7.9477078E+04, 3.6544123E+05},
                                     {7.8779354E+04, 3.6452228E+05}};
 
-<<<<<<< HEAD
-    splines->AddSpline(secondSpline.data(), 0, static_cast<UInt>(secondSpline.size()));
-=======
-    splines->AddSpline(secondSpline);
->>>>>>> 445b5f3f
+    splines->AddSpline(secondSpline.data());
 
     std::vector<Point> thirdSpline{{7.7281800E+04, 3.7144846E+05},
                                    {7.7366889E+04, 3.6984880E+05},
@@ -1007,29 +883,17 @@
                                    {7.9579184E+04, 3.6484561E+05},
                                    {7.9170760E+04, 3.6431806E+05}};
 
-<<<<<<< HEAD
-    splines->AddSpline(thirdSpline.data(), 0, static_cast<UInt>(thirdSpline.size()));
-=======
-    splines->AddSpline(thirdSpline);
->>>>>>> 445b5f3f
+    splines->AddSpline(thirdSpline.data());
 
     std::vector<Point> fourthSpline{{7.613792E+04, 3.712157E+05},
                                     {7.831719E+04, 3.710751E+05}};
 
-<<<<<<< HEAD
-    splines->AddSpline(fourthSpline.data(), 0, static_cast<UInt>(fourthSpline.size()));
-=======
-    splines->AddSpline(fourthSpline);
->>>>>>> 445b5f3f
+    splines->AddSpline(fourthSpline.data());
 
     std::vector<Point> fifthSpline{{7.857202E+04, 3.649151E+05},
                                    {8.003072E+04, 3.641506E+05}};
 
-<<<<<<< HEAD
-    splines->AddSpline(fifthSpline.data(), 0, static_cast<UInt>(fifthSpline.size()));
-=======
-    splines->AddSpline(fifthSpline);
->>>>>>> 445b5f3f
+    splines->AddSpline(fifthSpline.data());
 
     SplinesToCurvilinearParameters splinesToCurvilinearParameters;
     CurvilinearParameters curvilinearParameters;
