--- conflicted
+++ resolved
@@ -149,9 +149,7 @@
         EXPECT_THROW(range_check::CheckNoneOf<T>(5, values, name), RangeError);
         EXPECT_NO_THROW(range_check::CheckNoneOf<T>(6, values, name));
     }
-
-<<<<<<< HEAD
-=======
+    
     void CheckPreconditionTest()
     {
         auto isZero = [](const T value)
@@ -162,7 +160,6 @@
         EXPECT_THROW(range_check::CheckPrecondition(static_cast<T>(10), name, preconditionName, isZero), RangeError);
     }
 
->>>>>>> 2d8624ff
 private:
     inline static std::string const name{"dummy"};
     inline static std::string const preconditionName{"dummy name"};
@@ -203,4 +200,5 @@
     this->CheckOutsideOpenIntervalTest();
     this->CheckOneOfTest();
     this->CheckNoneOfTest();
+    this->CheckPreconditionTest();
 }