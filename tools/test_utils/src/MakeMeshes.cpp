#include <array>
#include <memory>
#include <stdexcept>

#include <netcdf.h>

#include <TestUtils/MakeMeshes.hpp>

std::tuple<size_t,
           size_t,
           std::vector<double>,
           std::vector<double>,
           std::vector<int>,
           std::vector<int>,
           std::vector<int>>
ReadLegacyMeshFile(std::filesystem::path const& file_path)
{
    {
        std::error_code error_code;
        if (!std::filesystem::exists(file_path, error_code))
        {
            throw std::filesystem::filesystem_error("File does not exist", error_code);
        }
    }

    int ncidp = 0;
    int err = nc_open(file_path.string().c_str(), NC_NOWRITE, &ncidp);
    if (err != 0)
    {
        throw "ReadLegacyMesh2DFromFile: Could not load netcdf file.";
    }

    std::string meshNodesName{"nNetNode"};
    int dimid = 0;
    err = nc_inq_dimid(ncidp, meshNodesName.c_str(), &dimid);
    if (err != 0)
    {
        throw "ReadLegacyMesh2DFromFile: Could not find the ID of a dimension of 'nNetNode'.";
    }

    std::size_t num_nodes;
    std::array<char, NC_MAX_NAME> read_name;
    read_name.fill('\0');
    err = nc_inq_dim(ncidp, dimid, read_name.data(), &num_nodes);
    if (err != 0)
    {
        throw "ReadLegacyMesh2DFromFile: Could not find the length of dimension of 'nNetNode'.";
    }

    std::string meshEdgesName{"nNetLink"};
    err = nc_inq_dimid(ncidp, meshEdgesName.c_str(), &dimid);
    if (err != 0)
    {
        throw "ReadLegacyMesh2DFromFile: Could not find the ID of a dimension of 'nNetLink'.";
    }

    std::size_t num_edges;
    nc_inq_dim(ncidp, dimid, read_name.data(), &num_edges);

    std::vector<double> node_x(num_nodes);
    std::vector<double> node_y(num_nodes);
    std::vector<int> edge_nodes(num_edges * 2);
    std::vector<int> edge_type(num_edges);

    std::string meshNodeXName{"NetNode_x"};
    int varid = 0;
    nc_inq_varid(ncidp, meshNodeXName.c_str(), &varid);
    nc_get_var_double(ncidp, varid, node_x.data());

    std::string meshNodeYName{"NetNode_y"};
    nc_inq_varid(ncidp, meshNodeYName.c_str(), &varid);
    nc_get_var_double(ncidp, varid, node_y.data());

    std::string linkName{"NetLink"};
    nc_inq_varid(ncidp, linkName.c_str(), &varid);
    nc_get_var_int(ncidp, varid, edge_nodes.data());

    std::string edgeTypeName{"NetLinkType"};
    nc_inq_varid(ncidp, edgeTypeName.c_str(), &varid);
    nc_get_var_int(ncidp, varid, edge_type.data());
<<<<<<< HEAD
=======

    nc_close(ncidp);
>>>>>>> 2e00f7cf

    // Transform into 0 based indexing
    for (size_t i = 0; i < num_edges * 2; i++)
    {
        edge_nodes[i] -= 1;
    }

    std::vector<int> node_type(num_nodes);
    size_t index = 0;
    for (size_t i = 0; i < num_edges; i++)
    {
        const auto type = edge_type[i];
        const auto firstNode = edge_nodes[index];
        index++;
        const auto secondNode = edge_nodes[index];
        index++;
        node_type[firstNode] = type;
        node_type[secondNode] = type;
    }

    return {num_nodes, num_edges, node_x, node_y, node_type, edge_nodes, edge_type};
}

std::tuple<std::vector<meshkernel::Point>,
           std::vector<meshkernel::Edge>>
ComputeEdgesAndNodes(
    std::filesystem::path const& file_path,
    meshkernel::Mesh::Type meshType)
{
    const auto [num_nodes, num_edges, node_x, node_y, node_type, edge_nodes, edge_type] =
        ReadLegacyMeshFile(file_path);
    std::vector<meshkernel::Edge> edges;
    std::vector<meshkernel::Point> nodes;
    std::vector<int> nodeMapping;
    edges.reserve(num_edges);
    nodes.reserve(num_nodes);
    nodeMapping.resize(num_nodes);

    int nodeType = 0;
    if (meshType == meshkernel::Mesh::Type::Mesh1D)
    {
        nodeType = 1;
    }
    if (meshType == meshkernel::Mesh::Type::Mesh2D)
    {
        nodeType = 2;
    }

    for (size_t i = 0; i < num_nodes; i++)
    {
        // If the node is not part of a 2 mesh, do not add it in nodes
        if (node_type[i] == nodeType || node_type[i] == 0)
        {
            nodes.emplace_back(node_x[i], node_y[i]);
            nodeMapping[i] = static_cast<int>(nodes.size()) - 1;
        }
    }

    auto index = 0;
    for (size_t i = 0; i < num_edges; i++)
    {

        auto const firstNode = edge_nodes[index];
        auto const secondNode = edge_nodes[index + 1];
        if ((node_type[firstNode] == nodeType || node_type[firstNode] == 0) &&
            (node_type[secondNode] == nodeType || node_type[firstNode] == 0))
        {
            edges.emplace_back(nodeMapping[firstNode], nodeMapping[secondNode]);
        }
        index = index + 2;
    }

    return {nodes, edges};
}

std::shared_ptr<meshkernel::Mesh2D> ReadLegacyMesh2DFromFile(
    std::filesystem::path const& file_path,
    meshkernel::Projection projection)
{
    const auto [nodes, edges] = ComputeEdgesAndNodes(file_path, meshkernel::Mesh::Type::Mesh2D);
    return std::make_shared<meshkernel::Mesh2D>(edges, nodes, projection);
}

std::shared_ptr<meshkernel::Mesh1D> ReadLegacyMesh1DFromFile(
    std::filesystem::path const& file_path,
    meshkernel::Projection projection)
{
    const auto [nodes, edges] = ComputeEdgesAndNodes(file_path, meshkernel::Mesh::Type::Mesh1D);
    return std::make_shared<meshkernel::Mesh1D>(edges, nodes, projection);
}

std::shared_ptr<meshkernel::Mesh2D> MakeRectangularMeshForTesting(
    size_t n,
    size_t m,
    double dim_x,
    double dim_y,
    meshkernel::Projection projection,
    meshkernel::Point const& origin)
{
    std::vector<std::vector<size_t>> node_indices(n, std::vector<size_t>(m));
    std::vector<meshkernel::Point> nodes(n * m);

    {
        std::size_t index = 0;
        double const delta_x = dim_x / static_cast<double>(n - 1);
        double const delta_y = dim_y / static_cast<double>(m - 1);
        for (size_t i = 0; i < n; ++i)
        {
            for (size_t j = 0; j < m; ++j)
            {
                node_indices[i][j] = i * m + j;
                nodes[index] = {origin.x + i * delta_x, origin.y + j * delta_y};
                index++;
            }
        }
    }

    std::vector<meshkernel::Edge> edges((n - 1) * m + (m - 1) * n);

    {
        std::size_t index = 0;

        for (size_t i = 0; i < n - 1; ++i)
        {
            for (size_t j = 0; j < m; ++j)
            {
                edges[index] = {node_indices[i][j], node_indices[i + 1][j]};
                index++;
            }
        }

        for (size_t i = 0; i < n; ++i)
        {
            for (size_t j = 0; j < m - 1; ++j)
            {
                edges[index] = {node_indices[i][j + 1], node_indices[i][j]};
                index++;
            }
        }
    }

    return std::make_shared<meshkernel::Mesh2D>(edges, nodes, projection);
}

std::shared_ptr<meshkernel::Mesh2D> MakeRectangularMeshForTesting(
    int n,
    int m,
    double delta,
    meshkernel::Projection projection,
    meshkernel::Point const& origin)
{
    double const dim_x = delta * static_cast<double>(n - 1);
    double const dim_y = delta * static_cast<double>(m - 1);
    return MakeRectangularMeshForTesting(
        n,
        m,
        dim_x,
        dim_y,
        projection,
        origin);
}

std::tuple<size_t, size_t,
           std::vector<double>,
           std::vector<double>,
           std::vector<int>>
MakeRectangularMeshForApiTesting(
    size_t numRows,
    size_t numColumns,
    double delta)
{

    const auto numY = numRows + static_cast<size_t>(1);
    const auto numX = numColumns + static_cast<size_t>(1);

    std::vector<std::vector<size_t>> indicesValues(numX, std::vector<size_t>(numY));

    std::vector<double> nodeX(numX * numY);
    std::vector<double> nodeY(numX * numY);

    size_t nodeIndex = 0;
    for (auto i = 0u; i < numX; ++i)
    {
        for (auto j = 0u; j < numY; ++j)
        {

            nodeX[nodeIndex] = i * delta;
            nodeY[nodeIndex] = j * delta;
            indicesValues[i][j] = static_cast<size_t>(i) * numY + j;
            nodeIndex++;
        }
    }

    std::vector<int> edgeNodes(((numX - 1) * numY + (numY - 1) * numX) * 2);
    size_t edgeIndex = 0;
    for (auto i = 0u; i < numX - 1; ++i)
    {
        for (auto j = 0u; j < numY; ++j)
        {
            edgeNodes[edgeIndex] = static_cast<int>(indicesValues[i][j]);
            edgeIndex++;
            edgeNodes[edgeIndex] = static_cast<int>(indicesValues[i + 1][j]);
            edgeIndex++;
        }
    }

    for (auto i = 0u; i < numX; ++i)
    {
        for (auto j = 0u; j < numY - 1; ++j)
        {
            edgeNodes[edgeIndex] = static_cast<int>(indicesValues[i][j + 1]);
            edgeIndex++;
            edgeNodes[edgeIndex] = static_cast<int>(indicesValues[i][j]);
            edgeIndex++;
        }
    }

    auto const numNodes = nodeIndex;
    auto const numEdges = edgeIndex / 2;

    return {numNodes, numEdges, nodeX, nodeY, edgeNodes};
}

std::shared_ptr<meshkernel::Mesh2D> MakeSmallSizeTriangularMeshForTestingAsNcFile()
{
    // Prepare
    std::vector<meshkernel::Point> nodes;

    nodes.push_back({322.252624511719, 454.880187988281});
    nodes.push_back({227.002044677734, 360.379241943359});
    nodes.push_back({259.252227783203, 241.878051757813});
    nodes.push_back({428.003295898438, 210.377746582031});
    nodes.push_back({536.003967285156, 310.878753662109});
    nodes.push_back({503.753784179688, 432.379974365234});
    nodes.push_back({350.752807617188, 458.630249023438});
    nodes.push_back({343.15053976393, 406.232256102912});
    nodes.push_back({310.300984548069, 319.41005739802});
    nodes.push_back({423.569603308318, 326.17986967523});

    std::vector<meshkernel::Edge> edges;
    edges.push_back({2, 8});
    edges.push_back({1, 8});
    edges.push_back({1, 2});
    edges.push_back({2, 3});
    edges.push_back({3, 8});
    edges.push_back({1, 7});
    edges.push_back({0, 7});
    edges.push_back({0, 1});
    edges.push_back({7, 8});
    edges.push_back({6, 7});
    edges.push_back({0, 6});
    edges.push_back({8, 9});
    edges.push_back({7, 9});
    edges.push_back({3, 4});
    edges.push_back({4, 9});
    edges.push_back({3, 9});
    edges.push_back({5, 7});
    edges.push_back({5, 6});
    edges.push_back({5, 9});
    edges.push_back({4, 5});

    return std::make_shared<meshkernel::Mesh2D>(edges, nodes, meshkernel::Projection::cartesian);
}

std::shared_ptr<meshkernel::Mesh2D> MakeCurvilinearGridForTesting()
{
    std::vector<double> xCoordinates{777.2400642395231,
                                     776.8947176796199,
                                     776.5500495969297,
                                     776.2062753740686,
                                     775.8639152055595,
                                     789.0362557653892,
                                     788.6869233110746,
                                     788.3382299013459,
                                     787.9903970612199,
                                     787.6439255320029,
                                     800.8316506843166,
                                     800.4781249366497,
                                     800.125196925116,
                                     799.7730958077465,
                                     799.4223012497744,
                                     783.1381600024562,
                                     782.7908204953472,
                                     782.4441397491378,
                                     782.0983362176443,
                                     781.7539203687811,
                                     794.933953224853,
                                     794.5825241238622,
                                     794.231713413231,
                                     793.8817464344831,
                                     793.5331133908886,
                                     777.0673909595715,
                                     776.7223836382748,
                                     776.3781624854992,
                                     776.0350952898141,
                                     788.8615895382319,
                                     788.5125766062102,
                                     788.164313481283,
                                     787.8171612966114,
                                     800.6548878104832,
                                     800.3016609308829,
                                     799.9491463664313,
                                     799.5976985287605,
                                     782.9644902489017,
                                     782.6174801222426,
                                     782.2712379833911,
                                     781.9261282932127,
                                     794.7582386743576,
                                     794.4071187685466,
                                     794.0567299238571,
                                     793.7074299126859};

    std::vector<double> yCoordinates{1145.6125094106028,
                                     1147.65972166567,
                                     1149.7057403812394,
                                     1151.7507901691963,
                                     1153.7936194659985,
                                     1147.830596354202,
                                     1149.8579007347682,
                                     1151.884213062344,
                                     1153.9097092742677,
                                     1155.9332418178237,
                                     1150.0482786995756,
                                     1152.0565093840655,
                                     1154.063958611566,
                                     1156.0707463059343,
                                     1158.0758372662724,
                                     1146.7215528824024,
                                     1148.758811200219,
                                     1150.7949767217917,
                                     1152.830249721732,
                                     1154.8634306419112,
                                     1148.939437526889,
                                     1150.957205059417,
                                     1152.974085836955,
                                     1154.990227790101,
                                     1157.004539542048,
                                     1146.6361155381364,
                                     1148.6827310234548,
                                     1150.7282652752178,
                                     1152.7722048175974,
                                     1148.8442485444853,
                                     1150.8710568985562,
                                     1152.896961168306,
                                     1154.9214755460457,
                                     1151.0523940418207,
                                     1153.0602339978159,
                                     1155.06735245875,
                                     1157.0732917861033,
                                     1147.7401820413108,
                                     1149.7768939610055,
                                     1151.812613221762,
                                     1153.8468401818216,
                                     1149.948321293153,
                                     1151.965645448186,
                                     1153.982156813528,
                                     1155.9973836660745};

    std::vector<meshkernel::Edge> edges{{1, 16},
                                        {2, 17},
                                        {3, 18},
                                        {4, 19},
                                        {5, 20},
                                        {6, 21},
                                        {7, 22},
                                        {8, 23},
                                        {9, 24},
                                        {10, 25},
                                        {1, 26},
                                        {2, 27},
                                        {3, 28},
                                        {4, 29},
                                        {6, 30},
                                        {7, 31},
                                        {8, 32},
                                        {9, 33},
                                        {11, 34},
                                        {12, 35},
                                        {13, 36},
                                        {14, 37},
                                        {16, 38},
                                        {30, 38},
                                        {17, 38},
                                        {26, 38},
                                        {17, 39},
                                        {31, 39},
                                        {18, 39},
                                        {27, 39},
                                        {18, 40},
                                        {32, 40},
                                        {19, 40},
                                        {28, 40},
                                        {19, 41},
                                        {33, 41},
                                        {20, 41},
                                        {29, 41},
                                        {21, 42},
                                        {34, 42},
                                        {22, 42},
                                        {30, 42},
                                        {22, 43},
                                        {35, 43},
                                        {23, 43},
                                        {31, 43},
                                        {23, 44},
                                        {36, 44},
                                        {24, 44},
                                        {32, 44},
                                        {24, 45},
                                        {37, 45},
                                        {25, 45},
                                        {33, 45},
                                        {6, 16},
                                        {7, 17},
                                        {8, 18},
                                        {9, 19},
                                        {10, 20},
                                        {11, 21},
                                        {12, 22},
                                        {13, 23},
                                        {14, 24},
                                        {15, 25},
                                        {2, 26},
                                        {3, 27},
                                        {4, 28},
                                        {5, 29},
                                        {7, 30},
                                        {8, 31},
                                        {9, 32},
                                        {10, 33},
                                        {12, 34},
                                        {13, 35},
                                        {14, 36},
                                        {15, 37}};

    std::vector<meshkernel::Point> nodes(xCoordinates.size());

    for (size_t i = 0; i < nodes.size(); i++)
    {
        nodes[i].x = xCoordinates[i];
        nodes[i].y = yCoordinates[i];
    }

    for (size_t i = 0; i < edges.size(); i++)
    {
        edges[i].first -= 1;
        edges[i].second -= 1;
    }
    return std::make_shared<meshkernel::Mesh2D>(edges, nodes, meshkernel::Projection::cartesian);
}

/// @brief Make face nodes
std::tuple<std::vector<double>,
           std::vector<double>,
           std::vector<int>,
           std::vector<int>,
           std::vector<int>>
MakeMeshWithFaceNodes()
{
    // Set-up new mesh
    std::vector<double> nodes_x{
        0,
        10,
        20,
        30,
        0,
        10,
        20,
        30,
        0,
        10,
        20,
        30,
        0,
        10,
        20,
        30};

    std::vector<double> nodes_y{
        0,
        0,
        0,
        0,
        10,
        10,
        10,
        10,
        20,
        20,
        20,
        20,
        30,
        30,
        30,
        30};

    std::vector<int> edges{
        0,
        1,

        1,
        5,

        5,
        4,

        4,
        0,

        1,
        2,

        2,
        6,

        6,
        5,

        2,
        3,

        3,
        7,

        7,
        6,

        4,
        8,

        5,
        9,

        9,
        8,

        6,
        10,

        10,
        9,

        7,
        11,

        11,
        10,

        8,
        12,

        9,
        13,

        13,
        12,

        10,
        14,

        14,
        13,

        11,
        15,

        15,
        14};

    std::vector<int> faceNodes{
        0,
        1,
        5,
        4,

        1,
        2,
        6,
        5,

        2,
        3,
        7,
        6,

        4,
        5,
        9,
        8,

        5,
        6,
        10,
        9,

        6,
        7,
        11,
        10,

        8,
        9,
        13,
        12,

        9,
        10,
        14,
        13,

        10,
        11,
        15,
        14};

    std::vector<int> num_face_nodes{4, 4, 4, 4, 4, 4, 4, 4, 4};

    return {nodes_x, nodes_y, edges, faceNodes, num_face_nodes};
}<|MERGE_RESOLUTION|>--- conflicted
+++ resolved
@@ -78,11 +78,8 @@
     std::string edgeTypeName{"NetLinkType"};
     nc_inq_varid(ncidp, edgeTypeName.c_str(), &varid);
     nc_get_var_int(ncidp, varid, edge_type.data());
-<<<<<<< HEAD
-=======
 
     nc_close(ncidp);
->>>>>>> 2e00f7cf
 
     // Transform into 0 based indexing
     for (size_t i = 0; i < num_edges * 2; i++)
