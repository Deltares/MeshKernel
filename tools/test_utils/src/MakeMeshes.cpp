--- conflicted
+++ resolved
@@ -78,11 +78,8 @@
     std::string edgeTypeName{"NetLinkType"};
     nc_inq_varid(ncidp, edgeTypeName.c_str(), &varid);
     nc_get_var_int(ncidp, varid, edge_type.data());
-<<<<<<< HEAD
-=======
 
     nc_close(ncidp);
->>>>>>> b7895111
 
     // Transform into 0 based indexing
     for (size_t i = 0; i < num_edges * 2; i++)
@@ -137,11 +134,7 @@
         if (node_type[i] == nodeType || node_type[i] == 0)
         {
             nodes.emplace_back(node_x[i], node_y[i]);
-<<<<<<< HEAD
             nodeMapping[i] = static_cast<meshkernel::Index>(nodes.size()) - 1;
-=======
-            nodeMapping[i] = static_cast<int>(nodes.size()) - 1;
->>>>>>> b7895111
         }
     }
 
@@ -249,17 +242,12 @@
         origin);
 }
 
-<<<<<<< HEAD
 std::tuple<meshkernel::Index,
            meshkernel::Index,
-=======
-std::tuple<size_t, size_t,
->>>>>>> b7895111
            std::vector<double>,
            std::vector<double>,
            std::vector<int>>
 MakeRectangularMeshForApiTesting(
-<<<<<<< HEAD
     meshkernel::Index numRows,
     meshkernel::Index numColumns,
     double delta)
@@ -269,57 +257,28 @@
     const auto numX = numColumns + static_cast<meshkernel::Index>(1);
 
     std::vector<std::vector<meshkernel::Index>> indicesValues(numX, std::vector<meshkernel::Index>(numY));
-=======
-    size_t numRows,
-    size_t numColumns,
-    double delta)
-{
-
-    const auto numY = numRows + static_cast<size_t>(1);
-    const auto numX = numColumns + static_cast<size_t>(1);
-
-    std::vector<std::vector<size_t>> indicesValues(numX, std::vector<size_t>(numY));
->>>>>>> b7895111
 
     std::vector<double> nodeX(numX * numY);
     std::vector<double> nodeY(numX * numY);
 
-<<<<<<< HEAD
     meshkernel::Index nodeIndex = 0;
     for (meshkernel::Index i = 0; i < numX; ++i)
     {
         for (meshkernel::Index j = 0; j < numY; ++j)
-=======
-    size_t nodeIndex = 0;
-    for (auto i = 0u; i < numX; ++i)
-    {
-        for (auto j = 0u; j < numY; ++j)
->>>>>>> b7895111
         {
 
             nodeX[nodeIndex] = i * delta;
             nodeY[nodeIndex] = j * delta;
-<<<<<<< HEAD
             indicesValues[i][j] = i * numY + j;
-=======
-            indicesValues[i][j] = static_cast<size_t>(i) * numY + j;
->>>>>>> b7895111
             nodeIndex++;
         }
     }
 
     std::vector<int> edgeNodes(((numX - 1) * numY + (numY - 1) * numX) * 2);
-<<<<<<< HEAD
     meshkernel::Index edgeIndex = 0;
     for (meshkernel::Index i = 0; i < numX - 1; ++i)
     {
         for (meshkernel::Index j = 0; j < numY; ++j)
-=======
-    size_t edgeIndex = 0;
-    for (auto i = 0u; i < numX - 1; ++i)
-    {
-        for (auto j = 0u; j < numY; ++j)
->>>>>>> b7895111
         {
             edgeNodes[edgeIndex] = static_cast<int>(indicesValues[i][j]);
             edgeIndex++;
@@ -328,15 +287,9 @@
         }
     }
 
-<<<<<<< HEAD
     for (meshkernel::Index i = 0; i < numX; ++i)
     {
         for (meshkernel::Index j = 0; j < numY - 1; ++j)
-=======
-    for (auto i = 0u; i < numX; ++i)
-    {
-        for (auto j = 0u; j < numY - 1; ++j)
->>>>>>> b7895111
         {
             edgeNodes[edgeIndex] = static_cast<int>(indicesValues[i][j + 1]);
             edgeIndex++;
@@ -345,13 +298,8 @@
         }
     }
 
-<<<<<<< HEAD
     const meshkernel::Index numNodes = nodeIndex;
     const meshkernel::Index numEdges = static_cast<meshkernel::Index>(edgeIndex * 0.5);
-=======
-    auto const numNodes = nodeIndex;
-    auto const numEdges = edgeIndex / 2;
->>>>>>> b7895111
 
     return {numNodes, numEdges, nodeX, nodeY, edgeNodes};
 }
