#include <array>
#include <memory>
#include <stdexcept>

#include <netcdf.h>

#include <TestUtils/MakeMeshes.hpp>

std::tuple<size_t,
           size_t,
           std::vector<double>,
           std::vector<double>,
           std::vector<int>,
           std::vector<int>,
           std::vector<int>>
ReadLegacyMeshFile(std::filesystem::path const& file_path)
{
    {
        std::error_code error_code;
        if (!std::filesystem::exists(file_path, error_code))
        {
            throw std::filesystem::filesystem_error("File does no exist", error_code);
        }
    }

    int ncidp = 0;
    int err = nc_open(file_path.string().c_str(), NC_NOWRITE, &ncidp);
    if (err != 0)
    {
        throw "ReadLegacyMesh2DFromFile: Could not load netcdf file.";
    }

    std::string meshNodesName{"nNetNode"};
    int dimid = 0;
    err = nc_inq_dimid(ncidp, meshNodesName.c_str(), &dimid);
    if (err != 0)
    {
        throw "ReadLegacyMesh2DFromFile: Could not find the ID of a dimension of 'nNetNode'.";
    }

    std::size_t num_nodes;
    std::array<char, NC_MAX_NAME> read_name;
    read_name.fill('\0');
    err = nc_inq_dim(ncidp, dimid, read_name.data(), &num_nodes);
    if (err != 0)
    {
        throw "ReadLegacyMesh2DFromFile: Could not find the length of dimension of 'nNetNode'.";
    }

    std::string meshEdgesName{"nNetLink"};
    err = nc_inq_dimid(ncidp, meshEdgesName.c_str(), &dimid);
    if (err != 0)
    {
        throw "ReadLegacyMesh2DFromFile: Could not find the ID of a dimension of 'nNetLink'.";
    }

    std::size_t num_edges;
    nc_inq_dim(ncidp, dimid, read_name.data(), &num_edges);

    std::vector<double> node_x(num_nodes);
    std::vector<double> node_y(num_nodes);
    std::vector<int> edge_nodes(num_edges * 2);
    std::vector<int> edge_type(num_edges);

    std::string meshNodeXName{"NetNode_x"};
    int varid = 0;
    nc_inq_varid(ncidp, meshNodeXName.c_str(), &varid);
    nc_get_var_double(ncidp, varid, node_x.data());

    std::string meshNodeYName{"NetNode_y"};
    nc_inq_varid(ncidp, meshNodeYName.c_str(), &varid);
    nc_get_var_double(ncidp, varid, node_y.data());

    std::string linkName{"NetLink"};
    nc_inq_varid(ncidp, linkName.c_str(), &varid);
    nc_get_var_int(ncidp, varid, edge_nodes.data());

    std::string edgeTypeName{"NetLinkType"};
    nc_inq_varid(ncidp, edgeTypeName.c_str(), &varid);
    nc_get_var_int(ncidp, varid, edge_type.data());

    // Transform into 0 based indexing
    for (size_t i = 0; i < num_edges * 2; i++)
    {
        edge_nodes[i] -= 1;
    }

    std::vector<int> node_type(num_nodes);
    size_t index = 0;
    for (size_t i = 0; i < num_edges; i++)
    {
        const auto type = edge_type[i];
        const auto firstNode = edge_nodes[index];
        index++;
        const auto secondNode = edge_nodes[index];
        index++;
        node_type[firstNode] = type;
        node_type[secondNode] = type;
    }

    return {num_nodes, num_edges, node_x, node_y, node_type, edge_nodes, edge_type};
}

std::tuple<std::vector<meshkernel::Point>,
           std::vector<meshkernel::Edge>>
ComputeEdgesAndNodes(
    std::filesystem::path const& file_path,
    meshkernel::Mesh::Type meshType)
{
    const auto [num_nodes, num_edges, node_x, node_y, node_type, edge_nodes, edge_type] =
        ReadLegacyMeshFile(file_path);
    std::vector<meshkernel::Edge> edges;
    std::vector<meshkernel::Point> nodes;
    std::vector<int> nodeMapping;
    edges.reserve(num_edges);
    nodes.reserve(num_nodes);
    nodeMapping.resize(num_nodes);

    int nodeType = 0;
    if (meshType == meshkernel::Mesh::Type::Mesh1D)
    {
        nodeType = 1;
    }
    if (meshType == meshkernel::Mesh::Type::Mesh2D)
    {
        nodeType = 2;
    }

    for (size_t i = 0; i < num_nodes; i++)
    {
        // If the node is not part of a 2 mesh, do not add it in nodes
        if (node_type[i] == nodeType || node_type[i] == 0)
        {
            nodes.emplace_back(node_x[i], node_y[i]);
            nodeMapping[i] = static_cast<int>(nodes.size()) - 1;
        }
    }

    auto index = 0;
    for (size_t i = 0; i < num_edges; i++)
    {

        auto const firstNode = edge_nodes[index];
        auto const secondNode = edge_nodes[index + 1];
        if ((node_type[firstNode] == nodeType || node_type[firstNode] == 0) &&
            (node_type[secondNode] == nodeType || node_type[firstNode] == 0))
        {
            edges.emplace_back(nodeMapping[firstNode], nodeMapping[secondNode]);
        }
        index = index + 2;
    }

    return {nodes, edges};
}

std::shared_ptr<meshkernel::Mesh2D> ReadLegacyMesh2DFromFile(
    std::filesystem::path const& file_path,
    meshkernel::Projection projection)
{
    const auto [nodes, edges] = ComputeEdgesAndNodes(file_path, meshkernel::Mesh::Type::Mesh2D);
    return std::make_shared<meshkernel::Mesh2D>(edges, nodes, projection);
}

std::shared_ptr<meshkernel::Mesh1D> ReadLegacyMesh1DFromFile(
    std::filesystem::path const& file_path,
    meshkernel::Projection projection)
{
    const auto [nodes, edges] = ComputeEdgesAndNodes(file_path, meshkernel::Mesh::Type::Mesh1D);
    return std::make_shared<meshkernel::Mesh1D>(edges, nodes, projection);
}

std::shared_ptr<meshkernel::Mesh2D> MakeRectangularMeshForTesting(
    size_t n,
    size_t m,
    double dim_x,
    double dim_y,
    meshkernel::Projection projection,
    meshkernel::Point const& origin)
{
    std::vector<std::vector<size_t>> node_indices(n, std::vector<size_t>(m));
    std::vector<meshkernel::Point> nodes(n * m);

    {
        std::size_t index = 0;
        double const delta_x = dim_x / static_cast<double>(n - 1);
        double const delta_y = dim_y / static_cast<double>(m - 1);
        for (size_t i = 0; i < n; ++i)
        {
            for (size_t j = 0; j < m; ++j)
            {
                node_indices[i][j] = i * m + j;
                nodes[index] = {origin.x + i * delta_x, origin.y + j * delta_y};
                index++;
            }
        }
    }

    std::vector<meshkernel::Edge> edges((n - 1) * m + (m - 1) * n);

    {
        std::size_t index = 0;

        for (size_t i = 0; i < n - 1; ++i)
        {
            for (size_t j = 0; j < m; ++j)
            {
                edges[index] = {node_indices[i][j], node_indices[i + 1][j]};
                index++;
            }
        }

        for (size_t i = 0; i < n; ++i)
        {
            for (size_t j = 0; j < m - 1; ++j)
            {
                edges[index] = {node_indices[i][j + 1], node_indices[i][j]};
                index++;
            }
        }
    }

    return std::make_shared<meshkernel::Mesh2D>(edges, nodes, projection);
}

std::shared_ptr<meshkernel::Mesh2D> MakeRectangularMeshForTesting(
    int n,
    int m,
    double delta,
    meshkernel::Projection projection,
    meshkernel::Point const& origin)
{
    double const dim_x = delta * static_cast<double>(n - 1);
    double const dim_y = delta * static_cast<double>(m - 1);
    return MakeRectangularMeshForTesting(
        n,
        m,
        dim_x,
        dim_y,
        projection,
        origin);
}

std::tuple<size_t, size_t,
           std::vector<double>,
           std::vector<double>,
           std::vector<int>>
MakeRectangularMeshForApiTesting(
    size_t numRows,
    size_t numColumns,
    double delta)
{

    const auto numY = numRows + static_cast<size_t>(1);
    const auto numX = numColumns + static_cast<size_t>(1);

<<<<<<< HEAD
    std::vector<std::vector<size_t>> indicesValues(num_x, std::vector<size_t>(num_y));

    std::vector<double> node_x(num_x * num_y);
    std::vector<double> node_y(num_x * num_y);
=======
    std::vector<std::vector<size_t>> indicesValues(numX, std::vector<size_t>(numY));
    std::shared_ptr<double> nodeX(new double[numX * numY]);
    std::shared_ptr<double> nodeY(new double[numX * numY]);
>>>>>>> 592087b8

    size_t nodeIndex = 0;
    for (auto i = 0u; i < numX; ++i)
    {
        for (auto j = 0u; j < numY; ++j)
        {

<<<<<<< HEAD
            node_x[nodeIndex] = i * delta;
            node_y[nodeIndex] = j * delta;
            indicesValues[i][j] = static_cast<size_t>(i) * num_y + j;
=======
            nodeX.get()[nodeIndex] = i * delta;
            nodeY.get()[nodeIndex] = j * delta;
            indicesValues[i][j] = static_cast<size_t>(i) * numY + j;
>>>>>>> 592087b8
            nodeIndex++;
        }
    }

<<<<<<< HEAD
    std::vector<int> edge_nodes(((num_x - 1) * num_y + (num_y - 1) * num_x) * 2);
=======
    std::shared_ptr<int> edgeNodes(new int[((numX - 1) * numY + (numY - 1) * numX) * 2]);
>>>>>>> 592087b8
    size_t edgeIndex = 0;
    for (auto i = 0u; i < numX - 1; ++i)
    {
        for (auto j = 0u; j < numY; ++j)
        {
<<<<<<< HEAD
            edge_nodes[edgeIndex] = static_cast<int>(indicesValues[i][j]);
            edgeIndex++;
            edge_nodes[edgeIndex] = static_cast<int>(indicesValues[i + 1][j]);
=======
            edgeNodes.get()[edgeIndex] = static_cast<int>(indicesValues[i][j]);
            edgeIndex++;
            edgeNodes.get()[edgeIndex] = static_cast<int>(indicesValues[i + 1][j]);
>>>>>>> 592087b8
            edgeIndex++;
        }
    }

    for (auto i = 0u; i < numX; ++i)
    {
        for (auto j = 0u; j < numY - 1; ++j)
        {
<<<<<<< HEAD
            edge_nodes[edgeIndex] = static_cast<int>(indicesValues[i][j + 1]);
            edgeIndex++;
            edge_nodes[edgeIndex] = static_cast<int>(indicesValues[i][j]);
=======
            edgeNodes.get()[edgeIndex] = static_cast<int>(indicesValues[i][j + 1]);
            edgeIndex++;
            edgeNodes.get()[edgeIndex] = static_cast<int>(indicesValues[i][j]);
>>>>>>> 592087b8
            edgeIndex++;
        }
    }

    auto const numNodes = nodeIndex;
    auto const numEdges = edgeIndex / 2;

    return {numNodes, numEdges, nodeX, nodeY, edgeNodes};
}

std::shared_ptr<meshkernel::Mesh2D> MakeSmallSizeTriangularMeshForTestingAsNcFile()
{
    // Prepare
    std::vector<meshkernel::Point> nodes;

    nodes.push_back({322.252624511719, 454.880187988281});
    nodes.push_back({227.002044677734, 360.379241943359});
    nodes.push_back({259.252227783203, 241.878051757813});
    nodes.push_back({428.003295898438, 210.377746582031});
    nodes.push_back({536.003967285156, 310.878753662109});
    nodes.push_back({503.753784179688, 432.379974365234});
    nodes.push_back({350.752807617188, 458.630249023438});
    nodes.push_back({343.15053976393, 406.232256102912});
    nodes.push_back({310.300984548069, 319.41005739802});
    nodes.push_back({423.569603308318, 326.17986967523});

    std::vector<meshkernel::Edge> edges;
    edges.push_back({2, 8});
    edges.push_back({1, 8});
    edges.push_back({1, 2});
    edges.push_back({2, 3});
    edges.push_back({3, 8});
    edges.push_back({1, 7});
    edges.push_back({0, 7});
    edges.push_back({0, 1});
    edges.push_back({7, 8});
    edges.push_back({6, 7});
    edges.push_back({0, 6});
    edges.push_back({8, 9});
    edges.push_back({7, 9});
    edges.push_back({3, 4});
    edges.push_back({4, 9});
    edges.push_back({3, 9});
    edges.push_back({5, 7});
    edges.push_back({5, 6});
    edges.push_back({5, 9});
    edges.push_back({4, 5});

    return std::make_shared<meshkernel::Mesh2D>(edges, nodes, meshkernel::Projection::cartesian);
}

std::shared_ptr<meshkernel::Mesh2D> MakeCurvilinearGridForTesting()
{
    std::vector<double> xCoordinates{777.2400642395231,
                                     776.8947176796199,
                                     776.5500495969297,
                                     776.2062753740686,
                                     775.8639152055595,
                                     789.0362557653892,
                                     788.6869233110746,
                                     788.3382299013459,
                                     787.9903970612199,
                                     787.6439255320029,
                                     800.8316506843166,
                                     800.4781249366497,
                                     800.125196925116,
                                     799.7730958077465,
                                     799.4223012497744,
                                     783.1381600024562,
                                     782.7908204953472,
                                     782.4441397491378,
                                     782.0983362176443,
                                     781.7539203687811,
                                     794.933953224853,
                                     794.5825241238622,
                                     794.231713413231,
                                     793.8817464344831,
                                     793.5331133908886,
                                     777.0673909595715,
                                     776.7223836382748,
                                     776.3781624854992,
                                     776.0350952898141,
                                     788.8615895382319,
                                     788.5125766062102,
                                     788.164313481283,
                                     787.8171612966114,
                                     800.6548878104832,
                                     800.3016609308829,
                                     799.9491463664313,
                                     799.5976985287605,
                                     782.9644902489017,
                                     782.6174801222426,
                                     782.2712379833911,
                                     781.9261282932127,
                                     794.7582386743576,
                                     794.4071187685466,
                                     794.0567299238571,
                                     793.7074299126859};

    std::vector<double> yCoordinates{1145.6125094106028,
                                     1147.65972166567,
                                     1149.7057403812394,
                                     1151.7507901691963,
                                     1153.7936194659985,
                                     1147.830596354202,
                                     1149.8579007347682,
                                     1151.884213062344,
                                     1153.9097092742677,
                                     1155.9332418178237,
                                     1150.0482786995756,
                                     1152.0565093840655,
                                     1154.063958611566,
                                     1156.0707463059343,
                                     1158.0758372662724,
                                     1146.7215528824024,
                                     1148.758811200219,
                                     1150.7949767217917,
                                     1152.830249721732,
                                     1154.8634306419112,
                                     1148.939437526889,
                                     1150.957205059417,
                                     1152.974085836955,
                                     1154.990227790101,
                                     1157.004539542048,
                                     1146.6361155381364,
                                     1148.6827310234548,
                                     1150.7282652752178,
                                     1152.7722048175974,
                                     1148.8442485444853,
                                     1150.8710568985562,
                                     1152.896961168306,
                                     1154.9214755460457,
                                     1151.0523940418207,
                                     1153.0602339978159,
                                     1155.06735245875,
                                     1157.0732917861033,
                                     1147.7401820413108,
                                     1149.7768939610055,
                                     1151.812613221762,
                                     1153.8468401818216,
                                     1149.948321293153,
                                     1151.965645448186,
                                     1153.982156813528,
                                     1155.9973836660745};

    std::vector<meshkernel::Edge> edges{{1, 16},
                                        {2, 17},
                                        {3, 18},
                                        {4, 19},
                                        {5, 20},
                                        {6, 21},
                                        {7, 22},
                                        {8, 23},
                                        {9, 24},
                                        {10, 25},
                                        {1, 26},
                                        {2, 27},
                                        {3, 28},
                                        {4, 29},
                                        {6, 30},
                                        {7, 31},
                                        {8, 32},
                                        {9, 33},
                                        {11, 34},
                                        {12, 35},
                                        {13, 36},
                                        {14, 37},
                                        {16, 38},
                                        {30, 38},
                                        {17, 38},
                                        {26, 38},
                                        {17, 39},
                                        {31, 39},
                                        {18, 39},
                                        {27, 39},
                                        {18, 40},
                                        {32, 40},
                                        {19, 40},
                                        {28, 40},
                                        {19, 41},
                                        {33, 41},
                                        {20, 41},
                                        {29, 41},
                                        {21, 42},
                                        {34, 42},
                                        {22, 42},
                                        {30, 42},
                                        {22, 43},
                                        {35, 43},
                                        {23, 43},
                                        {31, 43},
                                        {23, 44},
                                        {36, 44},
                                        {24, 44},
                                        {32, 44},
                                        {24, 45},
                                        {37, 45},
                                        {25, 45},
                                        {33, 45},
                                        {6, 16},
                                        {7, 17},
                                        {8, 18},
                                        {9, 19},
                                        {10, 20},
                                        {11, 21},
                                        {12, 22},
                                        {13, 23},
                                        {14, 24},
                                        {15, 25},
                                        {2, 26},
                                        {3, 27},
                                        {4, 28},
                                        {5, 29},
                                        {7, 30},
                                        {8, 31},
                                        {9, 32},
                                        {10, 33},
                                        {12, 34},
                                        {13, 35},
                                        {14, 36},
                                        {15, 37}};

    std::vector<meshkernel::Point> nodes(xCoordinates.size());

    for (size_t i = 0; i < nodes.size(); i++)
    {
        nodes[i].x = xCoordinates[i];
        nodes[i].y = yCoordinates[i];
    }

    for (size_t i = 0; i < edges.size(); i++)
    {
        edges[i].first -= 1;
        edges[i].second -= 1;
    }
    return std::make_shared<meshkernel::Mesh2D>(edges, nodes, meshkernel::Projection::cartesian);
}

/// @brief Make face nodes
std::tuple<std::vector<double>,
           std::vector<double>,
           std::vector<int>,
           std::vector<int>,
           std::vector<int>>
MakeMeshWithFaceNodes()
{
    // Set-up new mesh
    std::vector<double> nodes_x{
        0,
        10,
        20,
        30,
        0,
        10,
        20,
        30,
        0,
        10,
        20,
        30,
        0,
        10,
        20,
        30};

    std::vector<double> nodes_y{
        0,
        0,
        0,
        0,
        10,
        10,
        10,
        10,
        20,
        20,
        20,
        20,
        30,
        30,
        30,
        30};

    std::vector<int> edges{
        0,
        1,

        1,
        5,

        5,
        4,

        4,
        0,

        1,
        2,

        2,
        6,

        6,
        5,

        2,
        3,

        3,
        7,

        7,
        6,

        4,
        8,

        5,
        9,

        9,
        8,

        6,
        10,

        10,
        9,

        7,
        11,

        11,
        10,

        8,
        12,

        9,
        13,

        13,
        12,

        10,
        14,

        14,
        13,

        11,
        15,

        15,
        14};

    std::vector<int> faceNodes{
        0,
        1,
        5,
        4,

        1,
        2,
        6,
        5,

        2,
        3,
        7,
        6,

        4,
        5,
        9,
        8,

        5,
        6,
        10,
        9,

        6,
        7,
        11,
        10,

        8,
        9,
        13,
        12,

        9,
        10,
        14,
        13,

        10,
        11,
        15,
        14};

    std::vector<int> num_face_nodes{4, 4, 4, 4, 4, 4, 4, 4, 4};

    return {nodes_x, nodes_y, edges, faceNodes, num_face_nodes};
}<|MERGE_RESOLUTION|>--- conflicted
+++ resolved
@@ -253,16 +253,10 @@
     const auto numY = numRows + static_cast<size_t>(1);
     const auto numX = numColumns + static_cast<size_t>(1);
 
-<<<<<<< HEAD
-    std::vector<std::vector<size_t>> indicesValues(num_x, std::vector<size_t>(num_y));
-
-    std::vector<double> node_x(num_x * num_y);
-    std::vector<double> node_y(num_x * num_y);
-=======
     std::vector<std::vector<size_t>> indicesValues(numX, std::vector<size_t>(numY));
-    std::shared_ptr<double> nodeX(new double[numX * numY]);
-    std::shared_ptr<double> nodeY(new double[numX * numY]);
->>>>>>> 592087b8
+
+    std::vector<double> nodeX(numX * numY);
+    std::vector<double> nodeY(numX * numY);
 
     size_t nodeIndex = 0;
     for (auto i = 0u; i < numX; ++i)
@@ -270,55 +264,33 @@
         for (auto j = 0u; j < numY; ++j)
         {
 
-<<<<<<< HEAD
-            node_x[nodeIndex] = i * delta;
-            node_y[nodeIndex] = j * delta;
-            indicesValues[i][j] = static_cast<size_t>(i) * num_y + j;
-=======
-            nodeX.get()[nodeIndex] = i * delta;
-            nodeY.get()[nodeIndex] = j * delta;
+            nodeX[nodeIndex] = i * delta;
+            nodeY[nodeIndex] = j * delta;
             indicesValues[i][j] = static_cast<size_t>(i) * numY + j;
->>>>>>> 592087b8
             nodeIndex++;
         }
     }
 
-<<<<<<< HEAD
-    std::vector<int> edge_nodes(((num_x - 1) * num_y + (num_y - 1) * num_x) * 2);
-=======
-    std::shared_ptr<int> edgeNodes(new int[((numX - 1) * numY + (numY - 1) * numX) * 2]);
->>>>>>> 592087b8
+    std::vector<int> edgeNodes(((numX - 1) * numY + (numY - 1) * numX) * 2);
     size_t edgeIndex = 0;
     for (auto i = 0u; i < numX - 1; ++i)
     {
         for (auto j = 0u; j < numY; ++j)
         {
-<<<<<<< HEAD
-            edge_nodes[edgeIndex] = static_cast<int>(indicesValues[i][j]);
+            edgeNodes[edgeIndex] = static_cast<int>(indicesValues[i][j]);
             edgeIndex++;
-            edge_nodes[edgeIndex] = static_cast<int>(indicesValues[i + 1][j]);
-=======
-            edgeNodes.get()[edgeIndex] = static_cast<int>(indicesValues[i][j]);
+            edgeNodes[edgeIndex] = static_cast<int>(indicesValues[i + 1][j]);
             edgeIndex++;
-            edgeNodes.get()[edgeIndex] = static_cast<int>(indicesValues[i + 1][j]);
->>>>>>> 592087b8
+        }
+    }
+
+    for (auto i = 0u; i < numX; ++i)
+    {
+        for (auto j = 0u; j < numY - 1; ++j)
+        {
+            edgeNodes[edgeIndex] = static_cast<int>(indicesValues[i][j + 1]);
             edgeIndex++;
-        }
-    }
-
-    for (auto i = 0u; i < numX; ++i)
-    {
-        for (auto j = 0u; j < numY - 1; ++j)
-        {
-<<<<<<< HEAD
-            edge_nodes[edgeIndex] = static_cast<int>(indicesValues[i][j + 1]);
-            edgeIndex++;
-            edge_nodes[edgeIndex] = static_cast<int>(indicesValues[i][j]);
-=======
-            edgeNodes.get()[edgeIndex] = static_cast<int>(indicesValues[i][j + 1]);
-            edgeIndex++;
-            edgeNodes.get()[edgeIndex] = static_cast<int>(indicesValues[i][j]);
->>>>>>> 592087b8
+            edgeNodes[edgeIndex] = static_cast<int>(indicesValues[i][j]);
             edgeIndex++;
         }
     }
