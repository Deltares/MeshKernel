--- conflicted
+++ resolved
@@ -8,10 +8,7 @@
 #endif
 
 #include "../../../extern/netcdf/netCDF 4.6.1/include/netcdf.h"
-<<<<<<< HEAD
-=======
-
->>>>>>> 079fc7c3
+
 #include <MeshKernel/Mesh.hpp>
 #include <TestUtils/MakeMeshes.hpp>
 #include <stdexcept>
@@ -101,7 +98,7 @@
     err = nc_get_var_int(ncidp, varid, meshgeometry.edge_nodes);
 
     // transform into 0 based indexing
-    for (int i = 0; i < meshgeometryDimensions.numedge * 2; i++)
+    for (auto i = 0; i < meshgeometryDimensions.numedge * 2; i++)
     {
         meshgeometry.edge_nodes[i] -= 1;
     }
@@ -121,29 +118,18 @@
     std::vector<meshkernel::Edge> edges(meshgeometryDimensions.numedge);
     std::vector<meshkernel::Point> nodes(meshgeometryDimensions.numnode);
 
-<<<<<<< HEAD
-    for (auto i = 0; i < nodeX.size(); i++)
-=======
-    for (int i = 0; i < nodes.size(); i++)
->>>>>>> 079fc7c3
+    for (auto i = 0; i < nodes.size(); i++)
     {
         nodes[i].x = meshgeometry.nodex[i];
         nodes[i].y = meshgeometry.nodey[i];
     }
 
-    size_t index = 0;
+    auto index = 0;
     for (auto i = 0; i < edges.size(); i++)
     {
-<<<<<<< HEAD
-        edges[i].first = static_cast<size_t>(edge_nodes[index]) - 1;
-        index++;
-
-        edges[i].second = static_cast<size_t>(edge_nodes[index]) - 1;
-=======
         edges[i].first = meshgeometry.edge_nodes[index];
         index++;
         edges[i].second = meshgeometry.edge_nodes[index];
->>>>>>> 079fc7c3
         index++;
     }
 
@@ -157,14 +143,14 @@
 
 std::shared_ptr<meshkernel::Mesh> MakeRectangularMeshForTesting(int n, int m, double delta, meshkernel::Projection projection, meshkernel::Point origin)
 {
-    std::vector<std::vector<size_t>> indicesValues(n, std::vector<size_t>(m));
+    std::vector<std::vector<size_t>> indexesValues(n, std::vector<size_t>(m));
     std::vector<meshkernel::Point> nodes(n * m);
     std::size_t nodeIndex = 0;
     for (auto i = 0; i < n; ++i)
     {
         for (auto j = 0; j < m; ++j)
         {
-            indicesValues[i][j] = i * m + j;
+            indexesValues[i][j] = i * m + j;
             nodes[nodeIndex] = {origin.x + i * delta, origin.y + j * delta};
             nodeIndex++;
         }
@@ -177,7 +163,7 @@
     {
         for (auto j = 0; j < m; ++j)
         {
-            edges[edgeIndex] = {indicesValues[i][j], indicesValues[i + 1][j]};
+            edges[edgeIndex] = {indexesValues[i][j], indexesValues[i + 1][j]};
             edgeIndex++;
         }
     }
@@ -186,7 +172,7 @@
     {
         for (auto j = 0; j < m - 1; ++j)
         {
-            edges[edgeIndex] = {indicesValues[i][j + 1], indicesValues[i][j]};
+            edges[edgeIndex] = {indexesValues[i][j + 1], indexesValues[i][j]};
             edgeIndex++;
         }
     }
@@ -196,16 +182,16 @@
 
 std::tuple<meshkernelapi::MeshGeometry, meshkernelapi::MeshGeometryDimensions> MakeRectangularMeshForApiTesting(int n, int m, double delta)
 {
-    std::vector<std::vector<int>> indexesValues(n, std::vector<int>(m));
+    std::vector<std::vector<size_t>> indexesValues(n, std::vector<size_t>(m));
     meshkernelapi::MeshGeometry meshgeometry{};
     meshkernelapi::MeshGeometryDimensions meshgeometryDimensions{};
 
     meshgeometry.nodex = new double[n * m];
     meshgeometry.nodey = new double[n * m];
-    int nodeIndex = 0;
-    for (int i = 0; i < n; ++i)
-    {
-        for (int j = 0; j < m; ++j)
+    size_t nodeIndex = 0;
+    for (auto i = 0; i < n; ++i)
+    {
+        for (auto j = 0; j < m; ++j)
         {
 
             meshgeometry.nodex[nodeIndex] = i * delta;
@@ -216,10 +202,10 @@
     }
 
     meshgeometry.edge_nodes = new int[((n - 1) * m + (m - 1) * n) * 2];
-    int edgeIndex = 0;
-    for (int i = 0; i < n - 1; ++i)
-    {
-        for (int j = 0; j < m; ++j)
+    size_t edgeIndex = 0;
+    for (auto i = 0; i < n - 1; ++i)
+    {
+        for (auto j = 0; j < m; ++j)
         {
             meshgeometry.edge_nodes[edgeIndex] = indexesValues[i][j];
             edgeIndex++;
@@ -228,9 +214,9 @@
         }
     }
 
-    for (int i = 0; i < n; ++i)
-    {
-        for (int j = 0; j < m - 1; ++j)
+    for (auto i = 0; i < n; ++i)
+    {
+        for (auto j = 0; j < m - 1; ++j)
         {
             meshgeometry.edge_nodes[edgeIndex] = indexesValues[i][j + 1];
             edgeIndex++;
