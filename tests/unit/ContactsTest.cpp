
#include <gtest/gtest.h>
#include <iostream>

#include "TestUtils/MakeMeshes.hpp"
#include <MeshKernel/Contacts.hpp>
#include <MeshKernel/Entities.hpp>
#include <MeshKernel/Mesh1D.hpp>
#include <MeshKernel/Mesh2D.hpp>
#include <MeshKernel/Polygons.hpp>

TEST(Contacts, ComputeSingleConnections1dOutside2dMesh)
{
    // Create 1d mesh
    std::vector<meshkernel::Point> nodes{
        {-16.1886410000000, 0.89018900000000},
        {-16.1464995876014, 9.78201442138723},
        {-16.1043581752028, 18.6738398427745},
        {-16.0622167628042, 27.5656652641617},
        {-15.7539488236928, 36.1966603330179},
        {-6.86476658679268, 36.4175095626911},
        {2.02441565010741, 36.6383587923643},
        {10.9135970000000, 36.8592080000000}};
    std::vector<meshkernel::Edge> edges{{0, 1}, {1, 2}, {2, 3}, {3, 4}, {4, 5}, {5, 6}, {6, 7}};
    const auto mesh1d = std::make_shared<meshkernel::Mesh1D>(edges, nodes, meshkernel::Projection::cartesian);

    // Create 2d mesh
    const auto mesh2d = MakeRectangularMeshForTesting(4, 4, 10, meshkernel::Projection::cartesian, {0.0, 0.0});

    // Create contacts
    std::vector<bool> onedNodeMask(nodes.size(), true);
    meshkernel::Contacts contacts(mesh1d, mesh2d, onedNodeMask);

    // Set the polygon where to generate the contacts
    std::vector<meshkernel::Point> polygonPoints{{-30, -20}, {40, -20}, {40, 50}, {-40, 50}, {-30, -20}};
    meshkernel::Polygons polygon(polygonPoints, meshkernel::Projection::cartesian);

    // Execute
    contacts.ComputeSingleConnections(polygon);

    //Assert
    ASSERT_EQ(4, contacts.m_mesh1dIndices.size());
    ASSERT_EQ(4, contacts.m_mesh2dIndices.size());

    ASSERT_EQ(1, contacts.m_mesh1dIndices[0]);
    ASSERT_EQ(2, contacts.m_mesh1dIndices[1]);
    ASSERT_EQ(3, contacts.m_mesh1dIndices[2]);
    ASSERT_EQ(6, contacts.m_mesh1dIndices[3]);

    ASSERT_EQ(0, contacts.m_mesh2dIndices[0]);
    ASSERT_EQ(1, contacts.m_mesh2dIndices[1]);
    ASSERT_EQ(2, contacts.m_mesh2dIndices[2]);
    ASSERT_EQ(2, contacts.m_mesh2dIndices[3]);
}

TEST(Contacts, ComputeSingleConnections1dMeshInside2dMesh)
{

    // Create 1d mesh
    std::vector<meshkernel::Point> nodes{
        {1.73493900000000, -7.6626510000000},
        {2.35659313023165, 1.67281447902331},
        {5.38347452702839, 10.3513746546384},
        {14.2980910429074, 12.4797224193970},
        {22.9324017677239, 15.3007317677239},
        {25.3723169493137, 24.1623588554512},
        {25.8072280000000, 33.5111870000000}};
    std::vector<meshkernel::Edge> edges{{0, 1}, {1, 2}, {2, 3}, {3, 4}, {4, 5}, {5, 6}};
    const auto mesh1d = std::make_shared<meshkernel::Mesh1D>(edges, nodes, meshkernel::Projection::cartesian);

    // Create 2d mesh
    const auto mesh2d = MakeRectangularMeshForTesting(4, 4, 10, meshkernel::Projection::cartesian, {0.0, 0.0});

    // Create contacts
    std::vector<bool> onedNodeMask(nodes.size(), true);
    meshkernel::Contacts contacts(mesh1d, mesh2d, onedNodeMask);

    // Set the polygon where to generate the contacts
    std::vector<meshkernel::Point> polygonPoints{{-30, -20}, {40, -20}, {40, 50}, {-40, 50}, {-30, -20}};
    meshkernel::Polygons polygon(polygonPoints, meshkernel::Projection::cartesian);

    // Execute
    contacts.ComputeSingleConnections(polygon);

    //Assert
    ASSERT_EQ(5, contacts.m_mesh1dIndices.size());
    ASSERT_EQ(5, contacts.m_mesh2dIndices.size());

    ASSERT_EQ(1, contacts.m_mesh1dIndices[0]);
    ASSERT_EQ(2, contacts.m_mesh1dIndices[1]);
    ASSERT_EQ(3, contacts.m_mesh1dIndices[2]);
    ASSERT_EQ(4, contacts.m_mesh1dIndices[3]);
    ASSERT_EQ(5, contacts.m_mesh1dIndices[4]);

    ASSERT_EQ(0, contacts.m_mesh2dIndices[0]);
    ASSERT_EQ(1, contacts.m_mesh2dIndices[1]);
    ASSERT_EQ(4, contacts.m_mesh2dIndices[2]);
    ASSERT_EQ(7, contacts.m_mesh2dIndices[3]);
    ASSERT_EQ(8, contacts.m_mesh2dIndices[4]);
}

TEST(Contacts, ComputeMultipleConnections1dMeshInside2dMesh)
{

    // Create 1d mesh
    std::vector<meshkernel::Point> nodes{
        {1.73493900000000, -7.6626510000000},
        {2.35659313023165, 1.67281447902331},
        {5.38347452702839, 10.3513746546384},
        {14.2980910429074, 12.4797224193970},
        {22.9324017677239, 15.3007317677239},
        {25.3723169493137, 24.1623588554512},
        {25.8072280000000, 33.5111870000000}};
    std::vector<meshkernel::Edge> edges{{0, 1}, {1, 2}, {2, 3}, {3, 4}, {4, 5}, {5, 6}};
    const auto mesh1d = std::make_shared<meshkernel::Mesh1D>(edges, nodes, meshkernel::Projection::cartesian);

    // Create 2d mesh
    const auto mesh2d = MakeRectangularMeshForTesting(4, 4, 10, meshkernel::Projection::cartesian, {0.0, 0.0});

    // Create contacts
    std::vector<bool> onedNodeMask(nodes.size(), true);
    meshkernel::Contacts contacts(mesh1d, mesh2d, onedNodeMask);

    // Execute
    contacts.ComputeMultipleConnections();

    //Assert
    ASSERT_EQ(5, contacts.m_mesh1dIndices.size());
    ASSERT_EQ(5, contacts.m_mesh2dIndices.size());

    ASSERT_EQ(1, contacts.m_mesh1dIndices[0]);
    ASSERT_EQ(2, contacts.m_mesh1dIndices[1]);
    ASSERT_EQ(3, contacts.m_mesh1dIndices[2]);
    ASSERT_EQ(4, contacts.m_mesh1dIndices[3]);
    ASSERT_EQ(5, contacts.m_mesh1dIndices[4]);

    ASSERT_EQ(0, contacts.m_mesh2dIndices[0]);
    ASSERT_EQ(1, contacts.m_mesh2dIndices[1]);
    ASSERT_EQ(4, contacts.m_mesh2dIndices[2]);
    ASSERT_EQ(7, contacts.m_mesh2dIndices[3]);
    ASSERT_EQ(8, contacts.m_mesh2dIndices[4]);
}

<<<<<<< HEAD
TEST(Contacts, ComputeConnectionsWithPoints)
{
    // Create 1d mesh
    std::vector<meshkernel::Point> nodes{
        {1.73493900000000, -7.6626510000000},
        {2.35659313023165, 1.67281447902331},
        {5.38347452702839, 10.3513746546384},
        {14.2980910429074, 12.4797224193970},
        {22.9324017677239, 15.3007317677239},
        {25.3723169493137, 24.1623588554512},
        {25.8072280000000, 33.5111870000000}};
    std::vector<meshkernel::Edge> edges{{0, 1}, {1, 2}, {2, 3}, {3, 4}, {4, 5}, {5, 6}};
    const auto mesh1d = std::make_shared<meshkernel::Mesh1D>(edges, nodes, meshkernel::Projection::cartesian);

    // Create 2d mesh
    const auto mesh2d = MakeRectangularMeshForTesting(4, 4, 10, meshkernel::Projection::cartesian, {0.0, 0.0});
=======
TEST(Contacts, ComputeConnectionsWithPolygons)
{
    // Create 1d mesh
    std::vector<meshkernel::Point> nodes{
        {144.578313, 230.636833},
        {148.479997, 250.145254},
        {152.326276, 269.66441},
        {155.992653, 289.21842},
        {163.108569, 307.723781},
        {171.485584, 325.759464},
        {180.71473, 343.361252},
        {191.75036, 359.914696},
        {203.615349, 375.861699},
        {216.043509, 391.3969},
        {232.539143, 402.399733},
        {249.32359, 413.080745},
        {266.401484, 423.278547},
        {283.618936, 433.246546},
        {302.83515, 437.07713},
        {322.63432, 438.89845},
        {342.529084, 438.89845},
        {362.423848, 438.89845},
        {382.318612, 438.89845},
        {402.213377, 438.89845},
        {422.108141, 438.89845},
        {442.002905, 438.89845},
        {461.654996, 441.830623},
        {481.316269, 444.846117},
        {501.057403, 447.313758},
        {520.392165, 451.956905},
        {539.189727, 458.275803},
        {557.4759, 466.112735},
        {574.862173, 475.610926},
        {591.415617, 486.646556},
        {607.969062, 497.682185},
        {624.522506, 508.717815},
        {641.145408, 519.647697},
        {657.848458, 530.455553},
        {670.513477, 545.357135},
        {681.549107, 561.910579},
        {692.85851, 578.277567},
        {704.219703, 594.609283},
        {713.16624, 612.094922},
        {718.736774, 631.193896},
        {724.244832, 650.310657},
        {729.569544, 669.479619},
        {734.250619, 688.809373},
        {738.557122, 708.232391},
        {742.655652, 727.700409},
        {746.521516, 747.213434},
        {749.978934, 766.805471},
        {752.151462, 786.57487}};

    std::vector<meshkernel::Edge> edges;
    for (auto index = 0; index < nodes.size() - 1; ++index)
    {
        edges.emplace_back(meshkernel::Edge{index, index + 1});
    }

    const auto mesh1d = std::make_shared<meshkernel::Mesh1D>(edges, nodes, meshkernel::Projection::cartesian);

    // Create 2d mesh
    const auto mesh2d = MakeRectangularMeshForTesting(100, 100, 10, meshkernel::Projection::cartesian, {0.0, 0.0});
>>>>>>> ed621230

    // Create contacts
    std::vector<bool> onedNodeMask(nodes.size(), true);
    meshkernel::Contacts contacts(mesh1d, mesh2d, onedNodeMask);

<<<<<<< HEAD
    // Create points to connect
    std::vector<meshkernel::Point> pointsToConnect{
        {2.9225159, 15.9190083},
        {16.3976765, 5.9373722},
        {27.6269741, 17.7656116},
        {22.3367290, 21.4588184}};

    // Execute
    contacts.ComputeConnectionsWithPoints(pointsToConnect);

    //Assert
    ASSERT_EQ(4, contacts.m_mesh1dIndices.size());
    ASSERT_EQ(4, contacts.m_mesh2dIndices.size());

    ASSERT_EQ(2, contacts.m_mesh1dIndices[0]);
    ASSERT_EQ(3, contacts.m_mesh1dIndices[1]);
    ASSERT_EQ(4, contacts.m_mesh1dIndices[2]);
    ASSERT_EQ(5, contacts.m_mesh1dIndices[3]);

    ASSERT_EQ(1, contacts.m_mesh2dIndices[0]);
    ASSERT_EQ(3, contacts.m_mesh2dIndices[1]);
    ASSERT_EQ(7, contacts.m_mesh2dIndices[2]);
    ASSERT_EQ(8, contacts.m_mesh2dIndices[3]);
=======
    // Set the polygon where to generate the contacts
    std::vector<meshkernel::Point> polygonPoints{
        {260.004578, 180.002838},
        {170.307068, 180.002838},
        {169.094971, 272.124969},
        {283.035034, 284.246307},
        {300.004883, 205.457642},
        {260.004578, 180.002838},
        {meshkernel::doubleMissingValue, meshkernel::doubleMissingValue},
        {212.731567, 422.429504},
        {153.337280, 424.853821},
        {149.700867, 520.612366},
        {245.459045, 525.460876},
        {268.489502, 474.551270},
        {212.731567, 422.429504},
        {meshkernel::doubleMissingValue, meshkernel::doubleMissingValue},
        {483.036316, 307.276855},
        {378.793213, 329.095245},
        {404.247925, 403.035400},
        {510.915283, 394.550476},
        {483.036316, 307.276855},
        {meshkernel::doubleMissingValue, meshkernel::doubleMissingValue},
        {476.975647, 498.793945},
        {434.551147, 495.157532},
        {416.369202, 587.279663},
        {526.672974, 589.703979},
        {476.975647, 498.793945},
        {meshkernel::doubleMissingValue, meshkernel::doubleMissingValue},
        {719.401428, 370.307800},
        {655.158630, 395.762604},
        {652.734314, 475.763428},
        {753.341003, 487.884766},
        {719.401428, 370.307800},
        {meshkernel::doubleMissingValue, meshkernel::doubleMissingValue},
        {632.128113, 667.280518},
        {575.158142, 732.735718},
        {583.643005, 778.796753},
        {645.461609, 792.130249},
        {691.522522, 732.735718},
        {632.128113, 667.280518},
        {meshkernel::doubleMissingValue, meshkernel::doubleMissingValue},
    };
    meshkernel::Polygons polygon(polygonPoints, meshkernel::Projection::cartesian);

    // Execute
    contacts.ComputeConnectionsWithPolygons(polygon);

    //Assert
    ASSERT_EQ(6, contacts.m_mesh1dIndices.size());
    ASSERT_EQ(6, contacts.m_mesh2dIndices.size());

    ASSERT_EQ(2, contacts.m_mesh1dIndices[0]);
    ASSERT_EQ(10, contacts.m_mesh1dIndices[1]);
    ASSERT_EQ(19, contacts.m_mesh1dIndices[2]);
    ASSERT_EQ(23, contacts.m_mesh1dIndices[3]);
    ASSERT_EQ(31, contacts.m_mesh1dIndices[4]);
    ASSERT_EQ(44, contacts.m_mesh1dIndices[5]);

    ASSERT_EQ(1709, contacts.m_mesh2dIndices[0]);
    ASSERT_EQ(2121, contacts.m_mesh2dIndices[1]);
    ASSERT_EQ(3999, contacts.m_mesh2dIndices[2]);
    ASSERT_EQ(4703, contacts.m_mesh2dIndices[3]);
    ASSERT_EQ(6482, contacts.m_mesh2dIndices[4]);
    ASSERT_EQ(6805, contacts.m_mesh2dIndices[5]);
>>>>>>> ed621230
}<|MERGE_RESOLUTION|>--- conflicted
+++ resolved
@@ -141,7 +141,6 @@
     ASSERT_EQ(8, contacts.m_mesh2dIndices[4]);
 }
 
-<<<<<<< HEAD
 TEST(Contacts, ComputeConnectionsWithPoints)
 {
     // Create 1d mesh
@@ -158,7 +157,36 @@
 
     // Create 2d mesh
     const auto mesh2d = MakeRectangularMeshForTesting(4, 4, 10, meshkernel::Projection::cartesian, {0.0, 0.0});
-=======
+
+    // Create contacts
+    std::vector<bool> onedNodeMask(nodes.size(), true);
+    meshkernel::Contacts contacts(mesh1d, mesh2d, onedNodeMask);
+
+    // Create points to connect
+    std::vector<meshkernel::Point> pointsToConnect{
+        {2.9225159, 15.9190083},
+        {16.3976765, 5.9373722},
+        {27.6269741, 17.7656116},
+        {22.3367290, 21.4588184}};
+
+    // Execute
+    contacts.ComputeConnectionsWithPoints(pointsToConnect);
+
+    //Assert
+    ASSERT_EQ(4, contacts.m_mesh1dIndices.size());
+    ASSERT_EQ(4, contacts.m_mesh2dIndices.size());
+
+    ASSERT_EQ(2, contacts.m_mesh1dIndices[0]);
+    ASSERT_EQ(3, contacts.m_mesh1dIndices[1]);
+    ASSERT_EQ(4, contacts.m_mesh1dIndices[2]);
+    ASSERT_EQ(5, contacts.m_mesh1dIndices[3]);
+
+    ASSERT_EQ(1, contacts.m_mesh2dIndices[0]);
+    ASSERT_EQ(3, contacts.m_mesh2dIndices[1]);
+    ASSERT_EQ(7, contacts.m_mesh2dIndices[2]);
+    ASSERT_EQ(8, contacts.m_mesh2dIndices[3]);
+}
+
 TEST(Contacts, ComputeConnectionsWithPolygons)
 {
     // Create 1d mesh
@@ -222,37 +250,11 @@
 
     // Create 2d mesh
     const auto mesh2d = MakeRectangularMeshForTesting(100, 100, 10, meshkernel::Projection::cartesian, {0.0, 0.0});
->>>>>>> ed621230
-
-    // Create contacts
-    std::vector<bool> onedNodeMask(nodes.size(), true);
-    meshkernel::Contacts contacts(mesh1d, mesh2d, onedNodeMask);
-
-<<<<<<< HEAD
-    // Create points to connect
-    std::vector<meshkernel::Point> pointsToConnect{
-        {2.9225159, 15.9190083},
-        {16.3976765, 5.9373722},
-        {27.6269741, 17.7656116},
-        {22.3367290, 21.4588184}};
-
-    // Execute
-    contacts.ComputeConnectionsWithPoints(pointsToConnect);
-
-    //Assert
-    ASSERT_EQ(4, contacts.m_mesh1dIndices.size());
-    ASSERT_EQ(4, contacts.m_mesh2dIndices.size());
-
-    ASSERT_EQ(2, contacts.m_mesh1dIndices[0]);
-    ASSERT_EQ(3, contacts.m_mesh1dIndices[1]);
-    ASSERT_EQ(4, contacts.m_mesh1dIndices[2]);
-    ASSERT_EQ(5, contacts.m_mesh1dIndices[3]);
-
-    ASSERT_EQ(1, contacts.m_mesh2dIndices[0]);
-    ASSERT_EQ(3, contacts.m_mesh2dIndices[1]);
-    ASSERT_EQ(7, contacts.m_mesh2dIndices[2]);
-    ASSERT_EQ(8, contacts.m_mesh2dIndices[3]);
-=======
+
+    // Create contacts
+    std::vector<bool> onedNodeMask(nodes.size(), true);
+    meshkernel::Contacts contacts(mesh1d, mesh2d, onedNodeMask);
+
     // Set the polygon where to generate the contacts
     std::vector<meshkernel::Point> polygonPoints{
         {260.004578, 180.002838},
@@ -317,5 +319,4 @@
     ASSERT_EQ(4703, contacts.m_mesh2dIndices[3]);
     ASSERT_EQ(6482, contacts.m_mesh2dIndices[4]);
     ASSERT_EQ(6805, contacts.m_mesh2dIndices[5]);
->>>>>>> ed621230
 }