--- conflicted
+++ resolved
@@ -29,26 +29,4 @@
 add_test(
   NAME ${target_name}
   COMMAND ${target_name}
-<<<<<<< HEAD
-)
-
-# On Windows we bundle the dlls and then copy them to the target file directory
-if(WIN32)
-  file(
-    GLOB
-    NETCDF_FILES_LIST
-    CONFIGURE_DEPENDS
-    "${NETCDF_BIN_PATH}/${CMAKE_SHARED_LIBRARY_PREFIX}*${CMAKE_SHARED_LIBRARY_SUFFIX}"
-  )
-  foreach(CurrentNetcdfLibFile IN LISTS NETCDF_FILES_LIST)
-    add_custom_command(
-      TARGET ${target_name} 
-      POST_BUILD
-      COMMAND ${CMAKE_COMMAND} -E copy_if_different ${CurrentNetcdfLibFile}
-              "$<TARGET_FILE_DIR:${target_name}>"
-      COMMENT "Copying netcdf lib file: ${CurrentNetcdfLibFile}")
-  endforeach()
-endif()
-=======
-)
->>>>>>> a1c522ba
+)