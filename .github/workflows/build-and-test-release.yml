--- conflicted
+++ resolved
@@ -19,12 +19,8 @@
       fail-fast: false
       matrix:
         platform:
-<<<<<<< HEAD
-          - macos-14 # arm64 (free)
-=======
           - macos-14 # arm64
           - macos-15 # arm64
->>>>>>> 9439b5d4
         build_type:
           - Release
 
