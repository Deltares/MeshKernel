//---- GPL ---------------------------------------------------------------------
//
// Copyright (C)  Stichting Deltares, 2011-2020.
//
// This program is free software: you can redistribute it and/or modify
// it under the terms of the GNU General Public License as published by
// the Free Software Foundation version 3.
//
// This program is distributed in the hope that it will be useful,
// but WITHOUT ANY WARRANTY; without even the implied warranty of
// MERCHANTABILITY or FITNESS FOR A PARTICULAR PURPOSE.  See the
// GNU General Public License for more details.
//
// You should have received a copy of the GNU General Public License
// along with this program.  If not, see <http://www.gnu.org/licenses/>.
//
// contact: delft3d.support@deltares.nl
// Stichting Deltares
// P.O. Box 177
// 2600 MH Delft, The Netherlands
//
// All indications and logos of, and references to, "Delft3D" and "Deltares"
// are registered trademarks of Stichting Deltares, and remain the property of
// Stichting Deltares. All rights reserved.
//
//------------------------------------------------------------------------------

#pragma once

#include <vector>
#include <MeshKernel/Entities.hpp>

namespace meshkernel
{
    class Polygons;
    class Mesh;

    class LandBoundaries
    {

    public:
<<<<<<< HEAD
        /// @brief Default Ctor
        /// @brief landBoundary
        /// @brief mesh
        /// @brief polygons
        /// @returns
=======
        enum class ProjectToLandBoundaryOption
        {
            DoNotProjectToLandBoundary = 0,
            ToOriginalNetBoundary = 1,
            OuterMeshBoundaryToLandBoundary = 2,
            InnerAndOuterMeshBoundaryToLandBoundary = 3,
            WholeMesh = 4
        };

        /// <summary>
        /// Default Ctor
        /// </summary>
        /// <param name="landBoundary"></param>
        /// <param name="mesh"></param>
        /// <param name="polygons"></param>
        /// <returns></returns>
>>>>>>> fb5acd44
        LandBoundaries(const std::vector<Point>& landBoundary,
                       std::shared_ptr<Mesh> mesh,
                       std::shared_ptr<Polygons> polygons);

        /// @brief The land boundary will be split into segments that are within the polygon, and either close or not to the mesh boundary (admin_landboundary_segments)
        void Administrate();

        /// @brief Find the mesh boundary line closest to the land boundary (find_nearest_meshline)
        /// @param[in] projectToLandBoundaryOption the option to use to project to land boundary
        void FindNearestMeshBoundary(ProjectToLandBoundaryOption projectToLandBoundaryOption);

        /// @brief Snap mesh nodes to land boundaries (snap_to_landboundary)
        /// @param mesh
        void SnapMeshToLandBoundaries();

        /// @brief Gets the number of nodes
        /// @return the number of nodes
        int GetNumNodes() const { return static_cast<int>(m_nodes.size()); };

        std::vector<int> m_meshNodesLandBoundarySegments; // lanseg_map, mesh nodes to land boundary mapping

    private:
        /// @brief Build an additional boundary for not assigned nodes (connect_boundary_paths)
        /// @param[in] edgeIndex
        /// @param[in] initialize
        /// @param[in] nodes
        /// @param[in] numNodes
        void AssignSegmentsToMeshNodes(int edgeIndex,
                                       bool initialize,
                                       std::vector<int>& nodes,
                                       int numNodes);

        /// @brief Add new land boundary segment that connects two others (add_land)
        /// @param[in] nodesLoc
        /// @param[in] numNodesLoc
        /// @param[in] nodeIndex
        void AddLandBoundary(const std::vector<int>& nodesLoc,
                             int numNodesLoc,
                             int nodeIndex);

        /// @brief Assigns to each mesh node a land boundary segment index ()
        /// @param[in] landBoundarySegment
        /// @param[in] meshBoundOnly
        /// @param[out] numNodesInPath
        /// @param[out] numRejectedNodesInPath
        void MakePath(int landBoundarySegment,
                      bool meshBoundOnly,
                      int& numNodesInPath,
                      int& numRejectedNodesInPath);

        /// @brief Mask the mesh nodes to be considered in the shortest path algorithm for the current segmentIndex.
        /// Is setting leftIndex, rightIndex, leftEdgeRatio, rightEdgeRatio (masknodes).
        /// @param[in] segmentIndex
        /// @param[in] meshBoundOnly
        /// @param[in] startLandBoundaryIndex
        /// @param[in] endLandBoundaryIndex
        /// @param[out] leftIndex
        /// @param[out] rightIndex
        /// @param[out] leftEdgeRatio
        /// @param[out] rightEdgeRatio
        void ComputeMask(int segmentIndex,
                         bool meshBoundOnly,
                         int startLandBoundaryIndex,
                         int endLandBoundaryIndex,
                         int& leftIndex,
                         int& rightIndex,
                         double& leftEdgeRatio,
                         double& rightEdgeRatio);

        /// @brief Mask the faces that are intersected by the land boundary (maskcells)
        /// @param[in] meshBoundOnly
        /// @param[in] landBoundaryFaces
        /// @param[in] startNodeLandBoundaryIndex
        /// @param[in] endNodeLandBoundaryindex
        /// @param[out] leftIndex
        /// @param[out] rightIndex
        /// @param[out] leftEdgeRatio
        /// @param[out] rightEdgeRatio
        void MaskFaces(bool meshBoundOnly,
                       std::vector<int>& landBoundaryFaces,
                       int startNodeLandBoundaryIndex,
                       int endNodeLandBoundaryindex,
                       int& leftIndex,
                       int& rightIndex,
                       double& leftEdgeRatio,
                       double& rightEdgeRatio);

        /// @brief Check if a mesh edge is close to a land boundary segment (linkcrossedbyland)
        /// @param[in] edgeIndex
        /// @param[in] startNodeLandBoundaryIndex
        /// @param[in] endNodeLandBoundaryIndex
        /// @param[in] meshBoundOnly
        /// @param[out] leftIndex
        /// @param[out] rightIndex
        /// @param[out] leftEdgeRatio
        /// @param[out] rightEdgeRatio
        /// @param[out] landBoundaryNode
        [[nodiscard]] bool IsMeshEdgeCloseToLandBoundaries(int edgeIndex,
                                                           int startNodeLandBoundaryIndex,
                                                           int endNodeLandBoundaryIndex,
                                                           bool meshBoundOnly,
                                                           int& leftIndex,
                                                           int& rightIndex,
                                                           double& leftEdgeRatio,
                                                           double& rightEdgeRatio,
                                                           int& landBoundaryNode);

        /// @brief Finds the start and end mesh node.
        /// These are the nodes that are on a edge close to the land boundary segment (get_kstartend2)
        /// @param[in] endLandBoundaryIndex
        /// @param[in] leftIndex
        /// @param[in] rightIndex
        /// @param[in] leftEdgeRatio
        /// @param[in] rightEdgeRatio
        /// @param[out] startMeshNode
        /// @param[out] endMeshNode
        void FindStartEndMeshNodes(int endLandBoundaryIndex,
                                   int leftIndex,
                                   int rightIndex,
                                   double leftEdgeRatio,
                                   double rightEdgeRatio,
                                   int& startMeshNode,
                                   int& endMeshNode);

        /// @brief Finds the start and end mesh node from given edges.
        /// @param[in] startEdge
        /// @param[in] endEdge
        /// @param[in] startPoint
        /// @param[in] endPoint
        /// @param[out] startMeshNode
        /// @param[out] endMeshNode
        void FindStartEndMeshNodesFromEdges(int startEdge,
                                            int endEdge,
                                            Point startPoint,
                                            Point endPoint,
                                            int& startMeshNode,
                                            int& endMeshNode) const;

        /// @brief Connect mesh nodes starting from startMeshNode, using Dijkstra's shortest path algorithm.
        /// The distance of each edge is the edge length multiplied by the distance from the land boundary
        /// @brief mesh
        /// @brief polygons
        /// @brief landBoundarySegment
        /// @brief startLandBoundaryIndex
        /// @brief endLandBoundaryIndex
        /// @brief startMeshNode
        /// @brief meshBoundOnly
        /// @brief connectedNodes
        /// @returns
        void ShortestPath(int landBoundarySegment,
                          int startLandBoundaryIndex,
                          int endLandBoundaryIndex,
                          int startMeshNode,
                          bool meshBoundOnly,
                          std::vector<int>& connectedNodes);

        /// @brief Compute the nearest node on the land boundary (toland)
        /// @param projection
        /// @param node
        /// @param startLandBoundaryIndex
        /// @param endLandBoundaryIndex
        /// @param minimumDistance
        /// @param pointOnLandBoundary
        /// @param nearestLandBoundaryNodeIndex
        /// @param edgeRatio
        void NearestLandBoundaryNode(const Projection& projection,
                                     const Point& node,
                                     int startLandBoundaryIndex,
                                     int endLandBoundaryIndex,
                                     double& minimumDistance,
                                     Point& pointOnLandBoundary,
                                     int& nearestLandBoundaryNodeIndex,
                                     double& edgeRatio);

        /// @brief (cellcrossedbyland)
        /// @param face
        /// @param startLandBoundaryIndex
        /// @param endLandBoundaryIndex
        [[nodiscard]] bool IsFaceCrossedByLandBoundaries(int face,
                                                         int startLandBoundaryIndex,
                                                         int endLandBoundaryIndex);

        std::shared_ptr<Mesh> m_mesh;                      // A pointer to mesh
        std::shared_ptr<Polygons> m_polygons;              // A pointer to polygons
        std::vector<Point> m_nodes;                        // XLAN, YLAN, ZLAN
        std::vector<Point> m_polygonNodesCache;            // array of points (e.g. points of a face)
        std::vector<std::vector<size_t>> m_segmentIndices; // lanseg_startend
        std::vector<std::vector<double>> m_nodesLand;      // node to land boundary segment mapping

        std::vector<int> m_nodeMask; // nodemask, masking the net nodes
        std::vector<int> m_faceMask; // masking faces
        std::vector<int> m_edgeMask; // masking edges

        bool m_landMask = true;
        bool m_addLandboundaries = true;
        int m_numFacesMasked = 0;
        int m_maskDepth = 0;

        // caches
        std::vector<double> m_nodesMinDistances;
        const size_t m_allocationSize = 10000; // allocation size for allocateVector

        // Parameters
        const double m_closeToLandBoundaryFactor = 5.0; // close - to - landboundary tolerance, measured in number of meshwidths
        const double m_closeWholeMeshFactor = 1.0;      // close - to - landboundary tolerance, measured in number of meshwidths
        const double m_minDistanceFromLandFactor = 2.0;
        double m_closeFactor = 5.0;
    };

} // namespace meshkernel<|MERGE_RESOLUTION|>--- conflicted
+++ resolved
@@ -39,13 +39,6 @@
     {
 
     public:
-<<<<<<< HEAD
-        /// @brief Default Ctor
-        /// @brief landBoundary
-        /// @brief mesh
-        /// @brief polygons
-        /// @returns
-=======
         enum class ProjectToLandBoundaryOption
         {
             DoNotProjectToLandBoundary = 0,
@@ -55,14 +48,11 @@
             WholeMesh = 4
         };
 
-        /// <summary>
-        /// Default Ctor
-        /// </summary>
-        /// <param name="landBoundary"></param>
-        /// <param name="mesh"></param>
-        /// <param name="polygons"></param>
-        /// <returns></returns>
->>>>>>> fb5acd44
+        /// @brief Default Ctor
+        /// @brief landBoundary
+        /// @brief mesh
+        /// @brief polygons
+        /// @returns
         LandBoundaries(const std::vector<Point>& landBoundary,
                        std::shared_ptr<Mesh> mesh,
                        std::shared_ptr<Polygons> polygons);
