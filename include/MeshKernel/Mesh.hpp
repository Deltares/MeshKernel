--- conflicted
+++ resolved
@@ -28,14 +28,9 @@
 #pragma once
 
 #include <MeshKernel/Entities.hpp>
-<<<<<<< HEAD
-#include <MeshKernel/SpatialTrees.hpp>
+#include <MeshKernel/RTree.hpp>
 
 #include <vector>
-=======
-#include <MeshKernel/RTree.hpp>
-#include <MeshKernelApi/MakeMeshParameters.hpp>
->>>>>>> 33a4afe3
 
 /// \namespace meshkernel
 /// @brief Contains the logic of the C++ static library
@@ -186,60 +181,13 @@
 
         Projection m_projection; ///< The projection used
 
-<<<<<<< HEAD
         // counters
         size_t m_numFaces = 0;                  ///< Number of valid faces (nump)
         size_t m_numNodes = 0;                  ///< Number of valid nodes in m_nodes
         size_t m_numEdges = 0;                  ///< Number of valid edges in m_edges
-=======
-        RTree m_nodesRTree; ///< Spatial R-Tree used to inquire node nodes
-        RTree m_edgesRTree; ///< Spatial R-Tree used to inquire edges centers
-
-        size_t m_maxNumNeighbours = 0; ///< Maximum number of neighbors
-
-    private:
-        /// @brief Node administration (setnodadmin)
-        void NodeAdministration();
-
-        /// @brief Find cells recursive, works with an arbitrary number of edges
-        /// @param startingNode The starting node
-        /// @param node The current node
-        /// @param numEdges The number of edges visited so far
-        /// @param previousEdge The previously visited edge
-        /// @param numClosingEdges The number of edges closing a face (3 for triangles, 4 for quads, etc)
-        /// @param edges The vector storing the current edges forming a face
-        /// @param nodes The vector storing the current nodes forming a face
-        /// @param sortedEdges The caching array used for sorting the edges, used to inquire if an edge has been already visited
-        /// @param sortedNodes The caching array used for sorting the nodes, used to inquire if a node has been already visited
-        void FindFacesRecursive(size_t startingNode,
-                                size_t node,
-                                size_t numEdges,
-                                size_t previousEdge,
-                                size_t numClosingEdges,
-                                std::vector<size_t>& edges,
-                                std::vector<size_t>& nodes,
-                                std::vector<size_t>& sortedEdges,
-                                std::vector<size_t>& sortedNodes,
-                                std::vector<Point>& nodalValues);
-
-        /// @brief Checks if a triangle has an acute angle (checktriangle)
-        /// @param[in] faceNodes
-        /// @param[in] nodes
-        /// @returns If triangle is okay
-        [[nodiscard]] bool CheckTriangle(const std::vector<size_t>& faceNodes, const std::vector<Point>& nodes) const;
-
-        /// @brief Removes all invalid nodes and edges
-        void DeleteInvalidNodesAndEdges();
-
-        size_t m_numFaces = 0;            ///< Number of valid faces (nump)
-        size_t m_numNodes = 0;            ///< Number of valid nodes in m_nodes
-        size_t m_numEdges = 0;            ///< Number of valid edges in m_edges
-        std::vector<double> m_edgeAngles; ///< Internal cache for sorting the edges around nodes
-
->>>>>>> 33a4afe3
         bool m_nodesRTreeRequiresUpdate = true; ///< m_nodesRTree requires an update
         bool m_edgesRTreeRequiresUpdate = true; ///< m_edgesRTree requires an update
-        SpatialTrees::RTree m_nodesRTree;       ///< Spatial R-Tree used to inquire node nodes
-        SpatialTrees::RTree m_edgesRTree;       ///< Spatial R-Tree used to inquire edges centers
+        RTree m_nodesRTree;       ///< Spatial R-Tree used to inquire node nodes
+        RTree m_edgesRTree;       ///< Spatial R-Tree used to inquire edges centers
     };
 } // namespace meshkernel