//---- GPL ---------------------------------------------------------------------
//
// Copyright (C)  Stichting Deltares, 2011-2021.
//
// This program is free software: you can redistribute it and/or modify
// it under the terms of the GNU General Public License as published by
// the Free Software Foundation version 3.
//
// This program is distributed in the hope that it will be useful,
// but WITHOUT ANY WARRANTY; without even the implied warranty of
// MERCHANTABILITY or FITNESS FOR A PARTICULAR PURPOSE.  See the
// GNU General Public License for more details.
//
// You should have received a copy of the GNU General Public License
// along with this program.  If not, see <http://www.gnu.org/licenses/>.
//
// contact: delft3d.support@deltares.nl
// Stichting Deltares
// P.O. Box 177
// 2600 MH Delft, The Netherlands
//
// All indications and logos of, and references to, "Delft3D" and "Deltares"
// are registered trademarks of Stichting Deltares, and remain the property of
// Stichting Deltares. All rights reserved.
//
//------------------------------------------------------------------------------

#pragma once

#include <MeshKernel/Entities.hpp>
#include <MeshKernel/RTree.hpp>

#include <vector>

/// \namespace meshkernel
/// @brief Contains the logic of the C++ static library
namespace meshkernel
{
    class Polygons;

    /// @brief A class describing an unstructured mesh.
    /// This class contains the shared functionality between 1d or 2d meshes.
    ///
    /// MeshKernel can handle 2d meshes and 1d meshes.
    /// Algorithms require cartain mappings to be available for both Mesh1D and Mesh2D,
    /// such as a mapping listing all edge indices connected to a particular node.
    /// The methods computing these mappings are shared between Mesh2D and Mesh1D, and implemented in the Mesh base class.
    /// The Mesh base class also contains other common data members,
    /// such as the node coordinate, the edges definitions, the face definitions and the mesh projection.
    /// The Mesh base class has the following responsibilities:
    ///
    /// -   Construct the mesh faces from the nodes and edges and other mesh
    ///     mappings required by all algorithms (Mesh::FindFaces).
    ///     Mesh::FindFaces is using recursion to find faces with up to 6 edges (meshkernel::maximumNumberOfEdgesPerFace).
    ///
    /// -   Supporting mesh editing, namely:
    ///
    ///     -   Node merging
    ///
    ///     -   Node insertion
    ///
    ///     -   Moving a node
    ///
    ///     -   Inserting edges
    ///
    ///     -   Deleting edges
    ///
    ///     -   Merging nodes (merging two nodes at meshkernel::mergingDistance). This algorithm use an r-tree for inquiring
    /// adjacent nodes, see later.
    ///
    /// -   Converting a curvilinear grid to an unstructured mesh (converting
    ///     constructor).
    ///
    /// -   Holding the mesh projection (cartesian, spherical, or spherical
    ///     accurate).
    ///
    /// -   Making a quad mesh from a polygon or from parameters.
    ///
    /// -   Making a triangular mesh from a polygon. This algorithm introduces a dependency on
    /// the Richard Shewchuk Triangle.c library, added as an external component in extern/triangle folder.
    ///
    /// The public interface of the mesh class contains several algorithms,
    /// which modify the mesh class members when they are called.
    class Mesh
    {
    public:
        /// @brief Default constructor
        Mesh() = default;

        /// @brief Construct a mesh starting from the edges and nodes
        /// @param[in] edges The input edges
        /// @param[in] nodes The input nodes
        /// @param[in] projection  The projection to use
        Mesh(const std::vector<Edge>& edges,
             const std::vector<Point>& nodes,
             Projection projection);

        /// @brief Inquire if a node is on boundary
        /// @param[in] node The node index
        /// @return If the node is on boundary
        [[nodiscard]] bool IsNodeOnBoundary(size_t node) const { return m_nodesNumEdges[node] == 1; }

        /// @brief Get the number of valid nodes
        /// @return The number of valid node
        [[nodiscard]] auto GetNumNodes() const { return m_numNodes; }

        /// @brief Get the number of valid edges
        /// @return The number of valid edges
        [[nodiscard]] auto GetNumEdges() const { return m_numEdges; }

        /// @brief Get the number of valid faces
        /// @return The number of valid faces
        [[nodiscard]] auto GetNumFaces() const { return m_numFaces; }

        /// @brief Get the number of edges for a face
        /// @param[in] faceIndex The face index
        /// @return The number of valid faces
        [[nodiscard]] auto GetNumFaceEdges(size_t faceIndex) const { return m_numFacesNodes[faceIndex]; }

        /// @brief Get the number of faces an edges shares
        /// @param[in] edgeIndex The edge index
        /// @return The number of faces an edges shares
        [[nodiscard]] auto GetNumEdgesFaces(size_t edgeIndex) const { return m_edgesNumFaces[edgeIndex]; }

        /// @brief Inquire if an edge is on boundary
        /// @param edge The edge index
        /// @return If the edge is on boundary
        [[nodiscard]] bool IsEdgeOnBoundary(size_t edge) const { return m_edgesNumFaces[edge] == 1; }

        /// @brief Inquire if a face is on boundary
        /// @param[in] face The face index
        /// @return If the face is on boundary
        [[nodiscard]] bool IsFaceOnBoundary(size_t face) const;

        /// @brief Merges two mesh nodes
        /// @param[in] startNode The index of the first node to be merged
        /// @param[in] endNode The second of the second node to be merged
        void MergeTwoNodes(size_t startNode, size_t endNode);

        /// @brief Connect two existing nodes, forming a new edge (connectdbn)
        /// @param[in] startNode The start node index
        /// @param[in] endNode The end node index
        /// @return The index of the new edge
        size_t ConnectNodes(size_t startNode, size_t endNode);

        /// @brief Insert a new node in the mesh (setnewpoint)
        /// @param[in] newPoint The coordinate of the new point
        /// @return The index of the new node
        size_t InsertNode(const Point& newPoint);

        /// @brief Delete a node
        /// @param[in] node The index of the node to delete
        void DeleteNode(size_t node);

        /// @brief Find the edge sharing two nodes
        /// @param[in] firstNodeIndex The index of the first node
        /// @param[in] secondNodeIndex The index of the second node
        /// @return The edge index
        [[nodiscard]] size_t FindEdge(size_t firstNodeIndex, size_t secondNodeIndex) const;

        /// @brief Move a node to a new location
        /// @param[in] newPoint The new location
        /// @param[in] nodeindex The index of the node to move
        void MoveNode(Point newPoint, size_t nodeindex);

        /// @brief Get the index of a node close to a point
        /// @param[in] point The starting point from where to start the search
        /// @param[in] nodeMask The mask to apply to mesh nodes, if the mask value is false, the next closest node will be considered
        /// @returns The index of the closest node
        [[nodiscard]] size_t FindNodeCloseToAPoint(Point point, const std::vector<bool>& nodeMask);

        /// @brief Get the index of a node close to a point
        /// @param[in] point The starting point from where to start the search
        /// @param[in] searchRadius The search radius
        /// @returns The index of the closest node
        [[nodiscard]] size_t FindNodeCloseToAPoint(Point point, double searchRadius);

        /// @brief Deletes an edge
        /// @param[in] edge The edge index
        void DeleteEdge(size_t edge);

        /// Finds the closest edge close to a point
        /// @param[in] point The starting point from where to start the search
        /// @returns The index of the closest edge
        [[nodiscard]] size_t FindEdgeCloseToAPoint(Point point);

        /// @brief Find the common node two edges share
        /// This method uses return parameters since the success is evaluated in a hot loop
        /// @param[in] firstEdgeIndex The index of the first edge
        /// @param[in] secondEdgeIndex The index of the second edge
        /// @return The shared node (sizetMissingValue if no node is found)
        [[nodiscard]] size_t FindCommonNode(size_t firstEdgeIndex, size_t secondEdgeIndex) const;

        /// @brief Compute the lengths of all edges in one go
        void ComputeEdgesLengths();

        /// @brief Computes the edges centers  in one go
        void ComputeEdgesCenters();

        /// @brief Node administration (setnodadmin)
        void NodeAdministration();

        /// @brief Removes all invalid nodes and edges
        void DeleteInvalidNodesAndEdges();

        /// @brief Perform node and edges administration
        void AdministrateNodesEdges();

        /// @brief Sort mesh edges in conterclockwise orther (Sort_links_ccw)
        /// @param[in] node The node index for which sorting should take place
        void SortEdgesInCounterClockWiseOrder(size_t node);

<<<<<<< HEAD
        /// @brief Compute the max length of the edges connected to a node
        /// @param node The mesh node
        /// @return The max edge length
        double ComputeMaxLengthSorroundingEdges(size_t node);
=======
        /// @brief Build the rtree for the corresponding location
        /// @param[in] meshLocation The mesh location for which the RTree is build
        void BuildTree(MeshLocations meshLocation);

        /// @brief Search the locations sorted by proximity to a point.
        /// @param[in] point The reference point.
        /// @param[in] meshLocation The mesh location (e.g. nodes, edge centers or face circumcenters).
        void SearchNearestNeighbors(Point point, MeshLocations meshLocation);

        /// @brief Search the locations sorted by proximity to a point and within a radius.
        /// @param[in] point The reference point.
        /// @param[in] squaredRadius the squared value of the radius.
        /// @param[in] meshLocation The mesh location (e.g. nodes, edge centers or face circumcenters).
        void SearchNearestNeighboursOnSquaredDistance(Point point, double squaredRadius, MeshLocations meshLocation);

        /// @brief Gets the number of found neighbors. To be used after SearchNearestNeighbors or SearchNearestNeighboursOnSquaredDistance.
        /// @param[in] meshLocation The mesh location (e.g. nodes, edge centers or face circumcenters).
        /// @return The number of found neighbors.
        size_t GetNumNearestNeighbors(MeshLocations meshLocation) const;

        /// @brief Gets the index of the location, sorted by proximity. To be used after SearchNearestNeighbors or SearchNearestNeighboursOnSquaredDistance.
        /// @param[in] index The closest neighbor index (index 0 corresponds to the closest).
        /// @param[in] meshLocation The mesh location (e.g. nodes, edge centers or face circumcenters).
        /// @return The index of the closest location.
        size_t GetNearestNeighborIndex(size_t index, MeshLocations meshLocation);
>>>>>>> ae60eb9c

        // nodes
        std::vector<Point> m_nodes;                    ///< The mesh nodes (xk, yk)
        std::vector<std::vector<size_t>> m_nodesEdges; ///< For each node, the indices of connected edges (nod%lin)
        std::vector<size_t> m_nodesNumEdges;           ///< For each node, the number of connected edges (nmk)
        std::vector<int> m_nodeMask;                   ///< The node mask (kc)
        std::vector<std::vector<size_t>> m_nodesNodes; ///< For each node, its neighbours
        std::vector<int> m_nodesTypes;                 ///< The node types (nb)

        // edges
        std::vector<Edge> m_edges;                     ///< The edges, defined as first and second node(kn)
        std::vector<std::vector<size_t>> m_edgesFaces; ///< For each edge, the shared face index (lne)
        std::vector<size_t> m_edgesNumFaces;           ///< For each edge, the number of shared faces(lnn)
        std::vector<double> m_edgeLengths;             ///< The edge lengths
        std::vector<int> m_edgeMask;                   ///< The edge mask (lc)
        std::vector<Point> m_edgesCenters;             ///< The edges centers

        // faces
        std::vector<std::vector<size_t>> m_facesNodes; ///< The nodes composing the faces, in ccw order (netcell%Nod)
        std::vector<size_t> m_numFacesNodes;           ///< The number of nodes composing the face (netcell%N)
        std::vector<std::vector<size_t>> m_facesEdges; ///< The edge indices composing the face (netcell%lin)
        std::vector<Point> m_facesCircumcenters;       ///< The face circumcenters the face circumcenter (xz, yz)
        std::vector<Point> m_facesMassCenters;         ///< The faces centers of mass (xzw, yzw)
        std::vector<double> m_faceArea;                ///< The face area

        Projection m_projection; ///< The projection used

        // counters
        size_t m_numFaces = 0;                  ///< Number of valid faces (nump)
        size_t m_numNodes = 0;                  ///< Number of valid nodes in m_nodes
        size_t m_numEdges = 0;                  ///< Number of valid edges in m_edges
        bool m_nodesRTreeRequiresUpdate = true; ///< m_nodesRTree requires an update
        bool m_edgesRTreeRequiresUpdate = true; ///< m_edgesRTree requires an update
        RTree m_nodesRTree;                     ///< Spatial R-Tree used to inquire node nodes
        RTree m_edgesRTree;                     ///< Spatial R-Tree used to inquire edges centers
        RTree m_facesRTree;                     ///< Spatial R-Tree used to inquire face circumcenters
    };
} // namespace meshkernel<|MERGE_RESOLUTION|>--- conflicted
+++ resolved
@@ -210,12 +210,11 @@
         /// @param[in] node The node index for which sorting should take place
         void SortEdgesInCounterClockWiseOrder(size_t node);
 
-<<<<<<< HEAD
         /// @brief Compute the max length of the edges connected to a node
         /// @param node The mesh node
         /// @return The max edge length
-        double ComputeMaxLengthSorroundingEdges(size_t node);
-=======
+        double ComputeMaxLengthSurroundingEdges(size_t node);
+
         /// @brief Build the rtree for the corresponding location
         /// @param[in] meshLocation The mesh location for which the RTree is build
         void BuildTree(MeshLocations meshLocation);
@@ -241,7 +240,6 @@
         /// @param[in] meshLocation The mesh location (e.g. nodes, edge centers or face circumcenters).
         /// @return The index of the closest location.
         size_t GetNearestNeighborIndex(size_t index, MeshLocations meshLocation);
->>>>>>> ae60eb9c
 
         // nodes
         std::vector<Point> m_nodes;                    ///< The mesh nodes (xk, yk)
